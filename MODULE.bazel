module(
    name = "ql",
    version = "0.0",
    repo_name = "codeql",
)

# this points to our internal repository when `codeql` is checked out as a submodule thereof
# when building things from `codeql` independently this is stubbed out in `.bazelrc`
bazel_dep(name = "semmle_code", version = "0.0")
local_path_override(
    module_name = "semmle_code",
    path = "..",
)

# see https://registry.bazel.build/ for a list of available packages

bazel_dep(name = "platforms", version = "0.0.10")
bazel_dep(name = "rules_go", version = "0.50.0")
bazel_dep(name = "rules_pkg", version = "1.0.1")
bazel_dep(name = "rules_nodejs", version = "6.2.0-codeql.1")
bazel_dep(name = "rules_python", version = "0.36.0")
bazel_dep(name = "bazel_skylib", version = "1.7.1")
bazel_dep(name = "abseil-cpp", version = "20240116.0", repo_name = "absl")
bazel_dep(name = "nlohmann_json", version = "3.11.3", repo_name = "json")
bazel_dep(name = "fmt", version = "10.0.0")
bazel_dep(name = "rules_kotlin", version = "2.0.0-codeql.1")
bazel_dep(name = "gazelle", version = "0.38.0")
bazel_dep(name = "rules_dotnet", version = "0.16.1")
bazel_dep(name = "googletest", version = "1.14.0.bcr.1")
<<<<<<< HEAD
bazel_dep(name = "rules_rust", version = "0.50.0")
bazel_dep(name = "zstd", version = "1.5.5.bcr.1")
=======
bazel_dep(name = "rules_rust", version = "0.52.2")
>>>>>>> 2b678c97

bazel_dep(name = "buildifier_prebuilt", version = "6.4.0", dev_dependency = True)

# crate_py but shortened due to Windows file path considerations
cp = use_extension(
    "@rules_rust//crate_universe:extension.bzl",
    "crate",
    isolate = True,
)
cp.from_cargo(
    name = "py_deps",
    cargo_lockfile = "//python/extractor/tsg-python:Cargo.lock",
    manifests = [
        "//python/extractor/tsg-python:Cargo.toml",
        "//python/extractor/tsg-python/tsp:Cargo.toml",
    ],
)
use_repo(cp, "py_deps")

# deps for ruby+rust, but shortened due to windows file paths
r = use_extension(
    "@rules_rust//crate_universe:extension.bzl",
    "crate",
    isolate = True,
)
r.from_cargo(
    name = "r",
    cargo_lockfile = "//:Cargo.lock",
    manifests = [
        "//:Cargo.toml",
        "//ruby/extractor:Cargo.toml",
        "//rust/extractor:Cargo.toml",
        "//rust/extractor/macros:Cargo.toml",
        "//rust/ast-generator:Cargo.toml",
        "//shared/tree-sitter-extractor:Cargo.toml",
    ],
)
use_repo(r, tree_sitter_extractors_deps = "r")

dotnet = use_extension("@rules_dotnet//dotnet:extensions.bzl", "dotnet")
dotnet.toolchain(dotnet_version = "8.0.101")
use_repo(dotnet, "dotnet_toolchains")

register_toolchains("@dotnet_toolchains//:all")

csharp_main_extension = use_extension("//csharp:paket.main_extension.bzl", "main_extension")
use_repo(csharp_main_extension, "paket.main")

pip = use_extension("@rules_python//python/extensions:pip.bzl", "pip")
pip.parse(
    hub_name = "codegen_deps",
    python_version = "3.11",
    requirements_lock = "//misc/codegen:requirements_lock.txt",
)
use_repo(pip, "codegen_deps")

swift_deps = use_extension("//swift/third_party:load.bzl", "swift_deps")

# following list can be kept in sync with `bazel mod tidy`
use_repo(
    swift_deps,
    "binlog",
    "picosha2",
    "swift-prebuilt-linux",
    "swift-prebuilt-macos",
    "swift-resource-dir-linux",
    "swift-resource-dir-macos",
)

node = use_extension("@rules_nodejs//nodejs:extensions.bzl", "node")
node.toolchain(
    name = "nodejs",
    node_urls = [
        "https://nodejs.org/dist/v{version}/{filename}",
        "https://mirrors.dotsrc.org/nodejs/release/v{version}/{filename}",
    ],
    node_version = "18.15.0",
)
use_repo(node, "nodejs", "nodejs_toolchains")

kotlin_extractor_deps = use_extension("//java/kotlin-extractor:deps.bzl", "kotlin_extractor_deps")

# following list can be kept in sync by running `bazel mod tidy` in `codeql`
use_repo(
    kotlin_extractor_deps,
    "codeql_kotlin_defaults",
    "codeql_kotlin_embeddable",
    "kotlin-compiler-1.5.0",
    "kotlin-compiler-1.5.10",
    "kotlin-compiler-1.5.20",
    "kotlin-compiler-1.5.30",
    "kotlin-compiler-1.6.0",
    "kotlin-compiler-1.6.20",
    "kotlin-compiler-1.7.0",
    "kotlin-compiler-1.7.20",
    "kotlin-compiler-1.8.0",
    "kotlin-compiler-1.9.0-Beta",
    "kotlin-compiler-1.9.20-Beta",
    "kotlin-compiler-2.0.0-RC1",
    "kotlin-compiler-2.0.20-Beta2",
    "kotlin-compiler-2.1.0-Beta1",
    "kotlin-compiler-embeddable-1.5.0",
    "kotlin-compiler-embeddable-1.5.10",
    "kotlin-compiler-embeddable-1.5.20",
    "kotlin-compiler-embeddable-1.5.30",
    "kotlin-compiler-embeddable-1.6.0",
    "kotlin-compiler-embeddable-1.6.20",
    "kotlin-compiler-embeddable-1.7.0",
    "kotlin-compiler-embeddable-1.7.20",
    "kotlin-compiler-embeddable-1.8.0",
    "kotlin-compiler-embeddable-1.9.0-Beta",
    "kotlin-compiler-embeddable-1.9.20-Beta",
    "kotlin-compiler-embeddable-2.0.0-RC1",
    "kotlin-compiler-embeddable-2.0.20-Beta2",
    "kotlin-compiler-embeddable-2.1.0-Beta1",
    "kotlin-stdlib-1.5.0",
    "kotlin-stdlib-1.5.10",
    "kotlin-stdlib-1.5.20",
    "kotlin-stdlib-1.5.30",
    "kotlin-stdlib-1.6.0",
    "kotlin-stdlib-1.6.20",
    "kotlin-stdlib-1.7.0",
    "kotlin-stdlib-1.7.20",
    "kotlin-stdlib-1.8.0",
    "kotlin-stdlib-1.9.0-Beta",
    "kotlin-stdlib-1.9.20-Beta",
    "kotlin-stdlib-2.0.0-RC1",
    "kotlin-stdlib-2.0.20-Beta2",
    "kotlin-stdlib-2.1.0-Beta1",
)

go_sdk = use_extension("@rules_go//go:extensions.bzl", "go_sdk")
go_sdk.download(version = "1.23.1")

go_deps = use_extension("@gazelle//:extensions.bzl", "go_deps")
go_deps.from_file(go_mod = "//go/extractor:go.mod")
use_repo(go_deps, "org_golang_x_mod", "org_golang_x_tools")

lfs_files = use_repo_rule("//misc/bazel:lfs.bzl", "lfs_files")

lfs_files(
    name = "ripunzip-linux",
    srcs = ["//misc/ripunzip:ripunzip-linux"],
    executable = True,
)

lfs_files(
    name = "ripunzip-windows",
    srcs = ["//misc/ripunzip:ripunzip-windows.exe"],
    executable = True,
)

lfs_files(
    name = "ripunzip-macos",
    srcs = ["//misc/ripunzip:ripunzip-macos"],
    executable = True,
)

register_toolchains(
    "@nodejs_toolchains//:all",
)<|MERGE_RESOLUTION|>--- conflicted
+++ resolved
@@ -27,12 +27,8 @@
 bazel_dep(name = "gazelle", version = "0.38.0")
 bazel_dep(name = "rules_dotnet", version = "0.16.1")
 bazel_dep(name = "googletest", version = "1.14.0.bcr.1")
-<<<<<<< HEAD
-bazel_dep(name = "rules_rust", version = "0.50.0")
+bazel_dep(name = "rules_rust", version = "0.52.2")
 bazel_dep(name = "zstd", version = "1.5.5.bcr.1")
-=======
-bazel_dep(name = "rules_rust", version = "0.52.2")
->>>>>>> 2b678c97
 
 bazel_dep(name = "buildifier_prebuilt", version = "6.4.0", dev_dependency = True)
 
