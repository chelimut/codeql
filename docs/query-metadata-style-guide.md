# Query file metadata and alert message style guide

## Introduction

This document outlines the structure of CodeQL query files. You should adopt this structure when contributing custom queries to this repository, in order to ensure that new queries are consistent with the standard CodeQL queries.

## Query files (.ql extension)

Query files have the extension `.ql`. Each file has two distinct areas:

* Metadata area–displayed at the top of the file, contains the metadata that defines how results for the query are interpreted and gives a brief description of the purpose of the query.
* Query definition–defined using QL. The query includes a select statement, which defines the content and format of the results. For further information about writing QL, see the following topics:
  * [CodeQL documentation](https://codeql.github.com/docs/)
  * [QL language reference](https://codeql.github.com/docs/ql-language-reference/)
  * [CodeQL style guide](ql-style-guide.md)


For examples of query files for the languages supported by CodeQL, visit the following links:

* [C/C++ queries](https://codeql.github.com/codeql-query-help/cpp/)
* [C# queries](https://codeql.github.com/codeql-query-help/csharp/)
* [Go queries](https://codeql.github.com/codeql-query-help/go/)
* [Java queries](https://codeql.github.com/codeql-query-help/java/)
* [JavaScript queries](https://codeql.github.com/codeql-query-help/javascript/)
* [Python queries](https://codeql.github.com/codeql-query-help/python/)

## Metadata area

Query file metadata contains important information that defines the identifier and purpose of the query. The metadata is included as the content of a valid [QLDoc](https://codeql.github.com/docs/ql-language-reference/ql-language-specification/#qldoc) comment, on lines with leading whitespace followed by `*`, between an initial `/**` and a trailing `*/`. For example:

```ql
/**
 * @name Useless assignment to local variable
 * @description An assignment to a local variable that is not used later on, or whose value is always
 *              overwritten, has no effect.
 * @kind problem
 * @problem.severity warning
 * @id cs/useless-assignment-to-local
 * @tags maintainability
 *       external/cwe/cwe-563
 * @precision very-high
 * @security-severity 6.1
 */
 ```

To help others use your query, you should include all of the required information outlined below in the metadata, and as much of the optional information as possible. For further information on query metadata see [Metadata for CodeQL queries](https://codeql.github.com/docs/writing-codeql-queries/metadata-for-codeql-queries/) on codeql.github.com.

### Query name `@name`

You must specify an `@name` property for your query. This property defines the display name for the query. Query names should use sentence capitalization, but not include a full stop. For example:

* `@name Access to variable in enclosing class`
* `@name Array argument size mismatch`
* `@name Reference equality test on strings`
* `@name Return statement outside function`


### Query descriptions `@description`

You must define an `@description` property for your query. This property defines a short help message. Query descriptions should be written as a sentence or short-paragraph of plain prose, with sentence capitalization and full stop. The preferred pattern for alert queries is  "Syntax X causes behavior Y." Any code elements included in the description should be enclosed in single quotes. For example:


* `@description Using a format string with an incorrect format causes a 'System.FormatException'.`
* `@description Commented-out code makes the remaining code more difficult to read.`

### Query ID `@id`

You must specify an `@id` property for your query. It must be unique and should follow the standard CodeQL convention. That is, it should begin with the 'language code' for the language that the query analyzes followed by a forward slash. The following language codes are supported:

* C and C++: `cpp`
* C#: `cs`
* Go: `go`
* Java and Kotlin: `java`
* JavaScript and TypeScript: `js`
* Python: `py`

The `@id` should consist of a short noun phrase that identifies the issue that the query highlights. For example:



* `@id cs/command-line-injection`
* `@id java/string-concatenation-in-loop`

Further terms can be added to the `@id` to group queries that, for example, highlight similar issues or are of particular relevance to a certain framework. For example:

* `@id js/angular-js/missing-explicit-injection`
* `@id js/angular-js/duplicate-dependency`

Note, `@id` properties should be consistent for queries that highlight the same issue for different languages. For example, the following queries identify format strings that contain unsanitized input in Java and C++ code respectively:



* `@id java/tainted-format-string`
* `@id cpp/tainted-format-string`


### Query type `@kind`

`@kind` is a required property that defines the type of query. The main query types are:



* alerts (`@kind problem`)
* alerts containing path information (`@kind path-problem`)
* metrics (`@kind metric`)

Alert queries (`@kind problem` or `path-problem`) support two further properties. These are added by GitHub staff after the query has been tested. The following information is for reference:



* `@precision`–broadly indicates the proportion of query results that are true positives, while also considering their context and relevance:
  * `low`
  * `medium`
  * `high`
  * `very-high`
<<<<<<< HEAD
* `@problem.severity`–defines the level of severity of non-security alerts:
=======
* `@problem.severity`–defines the likelihood that an alert, either security-related or not, causes an actual problem such as incorrect program behavior: 
>>>>>>> 42f6dbe0
  * `error`–an issue that is likely to cause incorrect program behavior, for example a crash or vulnerability.
  * `warning`–an issue that indicates a potential problem in the code, or makes the code fragile if another (unrelated) part of code is changed.
  * `recommendation`–an issue where the code behaves correctly, but it could be improved.
* `@security-severity`-defines the level of severity, between 0.0 and 10.0, for queries with `@tags security`. For more information about how this value is calculated and then used in code scanning analysis, see [About alert severity and security severity levels](https://docs.github.com/code-security/code-scanning/managing-code-scanning-alerts/about-code-scanning-alerts#about-alert-severity-and-security-severity-levels) in the GitHub user documentation.

## Query tags `@tags`

The `@tags` property is used to define categories that the query relates to. Each alert query should belong to one (or more, if necessary) of the following four top-level categories:

* `@tags correctness`–for queries that detect incorrect program behavior.
* `@tags maintainability`–for queries that detect patterns that make it harder for developers to make changes to the code.
* `@tags readability`–for queries that detect confusing patterns that make it harder for developers to read the code.
* `@tags security`–for queries that detect security weaknesses. See below for further information.

There are also more specific `@tags` that can be added. See, the following pages for examples of the low-level tags:

* [C/C++ queries](https://codeql.github.com/codeql-query-help/cpp/)
* [C# queries](https://codeql.github.com/codeql-query-help/csharp/)
* [Go queries](https://codeql.github.com/codeql-query-help/go/)
* [Java queries](https://codeql.github.com/codeql-query-help/java/)
* [JavaScript queries](https://codeql.github.com/codeql-query-help/javascript/)
* [Python queries](https://codeql.github.com/codeql-query-help/python/)

Metric queries (`@kind metric`) may have the `summary` tag. If SARIF output is used, the results of these queries can be found at `run[].properties.metricResults`.

If necessary, you can also define your own low-level tags to categorize the queries specific to your project or organization. When creating your own tags, you should:

* Use all lower-case letters, including for acronyms and proper nouns, with no spaces. All characters apart from * and @ are accepted.
* Use a forward slash / to indicate a hierarchical relationship between tags if necessary. For example, a query with tag `foo/bar` is also interpreted as also having tag `foo`, but not `bar`.
* Use a single-word `@tags` name. Multiple words, separated with hyphens, can be used for clarity if necessary.

#### Security query `@tags`

If your query is a security query, use one or more `@tags` to associate it with the relevant CWEs. Add `@tags` for the most specific Base Weakness or Class Weakness in [View 1000](https://cwe.mitre.org/data/definitions/1000.html), using the parent/child relationship. For example:

| `@tags security` | `external/cwe/cwe-022`|
|-|-|
||`external/cwe/cwe-023` |
||`external/cwe/cwe-036` |
||`external/cwe/cwe-073` |

When you tag a query like this, the associated CWE pages from [MITRE.org](https://cwe.mitre.org/index.html) will automatically appear in the references section of its associated qhelp file.

> [!NOTE]
> The automatic addition of CWE reference links works only if the qhelp file already contains a `<references>` section.

#### Metric/summary `@tags`

Code Scanning may use tags to identify queries with specific meanings across languages. Currently, there is only one such tag: `lines-of-code`. The sum of the results for queries with this tag that return a single number column ([example for JavaScript](https://github.com/github/codeql/blob/c47d680d65f09a851e41d4edad58ffa7486b5431/java/ql/src/Metrics/Summaries/LinesOfCode.ql)) is interpreted by Code Scanning as the lines of code under the source root present in the database. Each language should have exactly one query of this form.


Maintainers are expected to add a `@security-severity` tag to security relevant queries that will be run on Code Scanning.  There is a documented internal process for generating these `@security-severity` values.

## QL area

### Alert messages

The select clause of each alert query defines the alert message that is displayed for each result found by the query. Alert messages are strings that concisely describe the problem that the alert is highlighting and, if possible, also provide some context. For consistency, alert messages should adhere to the following guidelines:

* Each message should be a complete, standalone sentence. That is, it should be capitalized and have proper punctuation, including a full stop.
* The message should factually describe the problem that is being highlighted–it should not contain recommendations about how to fix the problem or value judgements.
* Program element references should be in 'single quotes' to distinguish them from ordinary words. Quotes are not needed around substitutions (`$@`).
* Avoid constant alert message strings and include some context, if possible. For example, `The class 'Foo' is duplicated as 'Bar'.` is preferable to `This class is duplicated here.`
* If a reference to the current location can't be avoided use "this location" instead of "here". For example, `Bad thing at this location.` is preferable to `Bad thing here.`. This avoids the "click here" anti-pattern.
* For path queries, if possible, try to follow the template: `This path depends on a [user-provided value].`, or alternatively (if the first option doesn't work) `[User-provided value] flows to this location and is used in a path.`.
* Taint tracking queries generally have a sink that "depends on" the source, and dataflow queries generally have a source that "flows to" the sink.

### Links in alert messages

* Where you reference another program element, link to it if possible using a substitution (`$@`). Links should be used inline in the sentence, rather than as parenthesised lists or appositions.
* Avoid using link texts that don't describe what they link to. For example, rewrite `This sensitive data is written to a logfile unescaped [here]` to `This sensitive data is [written to a logfile unescaped]`.
* Make link text as concise and precise as possible. For example, avoid starting a link text with an indefinite article (a, an). `Path construction depends on a [user-provided value]` is preferable to `Path construction depends on [a user-provided value]`. (Where the square brackets indicate a link.) See [the W3C guide on link texts](https://www.w3.org/WAI/WCAG22/Understanding/link-purpose-in-context.html) for further information.
* When a message contains multiple links, construct a sentence that has the most variable link (that is, the link with most targets) last. For further information, see [Defining the results of a query](https://codeql.github.com/docs/writing-codeql-queries/defining-the-results-of-a-query/).

For examples of select clauses and alert messages, see the query source files at the following pages:

* [C/C++ queries](https://codeql.github.com/codeql-query-help/cpp/)
* [C# queries](https://codeql.github.com/codeql-query-help/csharp/)
* [Go queries](https://codeql.github.com/codeql-query-help/go/)
* [Java queries](https://codeql.github.com/codeql-query-help/java/)
* [JavaScript queries](https://codeql.github.com/codeql-query-help/javascript/)
* [Python queries](https://codeql.github.com/codeql-query-help/python/)

For further information on query writing, see [CodeQL queries](https://codeql.github.com/docs/writing-codeql-queries/codeql-queries/). For more information on learning CodeQL, see [CodeQL documentation](https://codeql.github.com/docs/).

## Metric results

The `select` clause of a summary metric query must have one of the following result patterns:
- Just a `number`
  - This indicates a metric without a specific location in the codebase, for example the total lines of code in a codebase.
- A code `entity` followed by a `number`
  - This indicates a metric with a specific location in the codebase, for example the lines of code within a file. The `entity` here must have a valid location in the source code.<|MERGE_RESOLUTION|>--- conflicted
+++ resolved
@@ -113,11 +113,7 @@
   * `medium`
   * `high`
   * `very-high`
-<<<<<<< HEAD
-* `@problem.severity`–defines the level of severity of non-security alerts:
-=======
 * `@problem.severity`–defines the likelihood that an alert, either security-related or not, causes an actual problem such as incorrect program behavior: 
->>>>>>> 42f6dbe0
   * `error`–an issue that is likely to cause incorrect program behavior, for example a crash or vulnerability.
   * `warning`–an issue that indicates a potential problem in the code, or makes the code fragile if another (unrelated) part of code is changed.
   * `recommendation`–an issue where the code behaves correctly, but it could be improved.
