<<<<<<< HEAD
/*
 * Copyright (C) 2006 The Android Open Source Project
 *
 * Licensed under the Apache License, Version 2.0 (the "License"); you may not use this file except
 * in compliance with the License. You may obtain a copy of the License at
 *
 * http://www.apache.org/licenses/LICENSE-2.0
 *
 * Unless required by applicable law or agreed to in writing, software distributed under the License
 * is distributed on an "AS IS" BASIS, WITHOUT WARRANTIES OR CONDITIONS OF ANY KIND, either express
 * or implied. See the License for the specific language governing permissions and limitations under
 * the License.
 */

package android.content;

import android.annotation.NonNull;
import android.annotation.Nullable;
import android.os.Parcel;
import android.os.Parcelable;
import java.io.PrintWriter;

public final class ComponentName implements Parcelable, Cloneable, Comparable<ComponentName> {
  public static @NonNull ComponentName createRelative(@NonNull String pkg, @NonNull String cls) {
    return null;
  }

  public static @NonNull ComponentName createRelative(@NonNull Context pkg, @NonNull String cls) {
    return null;
  }

  public ComponentName(@NonNull String pkg, @NonNull String cls) {}

  public ComponentName(@NonNull Context pkg, @NonNull String cls) {}

  public ComponentName(@NonNull Context pkg, @NonNull Class<?> cls) {}

  public ComponentName clone() {
    return null;
  }

  public @NonNull String getPackageName() {
    return null;
  }

  public @NonNull String getClassName() {
    return null;
  }

  public String getShortClassName() {
    return null;
  }

  public static String flattenToShortString(@Nullable ComponentName componentName) {
    return null;
  }

  public @NonNull String flattenToString() {
    return null;
  }

  public @NonNull String flattenToShortString() {
    return null;
  }

  public void appendShortString(StringBuilder sb) {}

  public static void appendShortString(StringBuilder sb, String packageName, String className) {}

  public static void printShortString(PrintWriter pw, String packageName, String className) {}

  public static @Nullable ComponentName unflattenFromString(@NonNull String str) {
    return null;
  }

  public String toShortString() {
    return null;
  }

  @Override
  public String toString() {
    return null;
  }

  @Override
  public boolean equals(Object obj) {
    return false;
  }

  @Override
  public int hashCode() {
    return 0;
  }

  public int compareTo(ComponentName that) {
    return 0;
  }

  public int describeContents() {
    return 0;
  }

  public void writeToParcel(Parcel out, int flags) {}

  public static void writeToParcel(ComponentName c, Parcel out) {}

  public static ComponentName readFromParcel(Parcel in) {
    return null;
  }

  public ComponentName(Parcel in) {}

  public interface WithComponentName {
    ComponentName getComponentName();

  }
=======
// Generated automatically from android.content.ComponentName for testing purposes

package android.content;

import android.content.Context;
import android.os.Parcel;
import android.os.Parcelable;

public class ComponentName implements Cloneable, Comparable<ComponentName>, Parcelable
{
    protected ComponentName() {}
    public ComponentName clone(){ return null; }
    public ComponentName(Context p0, Class<? extends Object> p1){}
    public ComponentName(Context p0, String p1){}
    public ComponentName(Parcel p0){}
    public ComponentName(String p0, String p1){}
    public String flattenToShortString(){ return null; }
    public String flattenToString(){ return null; }
    public String getClassName(){ return null; }
    public String getPackageName(){ return null; }
    public String getShortClassName(){ return null; }
    public String toShortString(){ return null; }
    public String toString(){ return null; }
    public boolean equals(Object p0){ return false; }
    public int compareTo(ComponentName p0){ return 0; }
    public int describeContents(){ return 0; }
    public int hashCode(){ return 0; }
    public static ComponentName createRelative(Context p0, String p1){ return null; }
    public static ComponentName createRelative(String p0, String p1){ return null; }
    public static ComponentName readFromParcel(Parcel p0){ return null; }
    public static ComponentName unflattenFromString(String p0){ return null; }
    public static Parcelable.Creator<ComponentName> CREATOR = null;
    public static void writeToParcel(ComponentName p0, Parcel p1){}
    public void writeToParcel(Parcel p0, int p1){}
>>>>>>> af6a21f5
}<|MERGE_RESOLUTION|>--- conflicted
+++ resolved
@@ -1,121 +1,3 @@
-<<<<<<< HEAD
-/*
- * Copyright (C) 2006 The Android Open Source Project
- *
- * Licensed under the Apache License, Version 2.0 (the "License"); you may not use this file except
- * in compliance with the License. You may obtain a copy of the License at
- *
- * http://www.apache.org/licenses/LICENSE-2.0
- *
- * Unless required by applicable law or agreed to in writing, software distributed under the License
- * is distributed on an "AS IS" BASIS, WITHOUT WARRANTIES OR CONDITIONS OF ANY KIND, either express
- * or implied. See the License for the specific language governing permissions and limitations under
- * the License.
- */
-
-package android.content;
-
-import android.annotation.NonNull;
-import android.annotation.Nullable;
-import android.os.Parcel;
-import android.os.Parcelable;
-import java.io.PrintWriter;
-
-public final class ComponentName implements Parcelable, Cloneable, Comparable<ComponentName> {
-  public static @NonNull ComponentName createRelative(@NonNull String pkg, @NonNull String cls) {
-    return null;
-  }
-
-  public static @NonNull ComponentName createRelative(@NonNull Context pkg, @NonNull String cls) {
-    return null;
-  }
-
-  public ComponentName(@NonNull String pkg, @NonNull String cls) {}
-
-  public ComponentName(@NonNull Context pkg, @NonNull String cls) {}
-
-  public ComponentName(@NonNull Context pkg, @NonNull Class<?> cls) {}
-
-  public ComponentName clone() {
-    return null;
-  }
-
-  public @NonNull String getPackageName() {
-    return null;
-  }
-
-  public @NonNull String getClassName() {
-    return null;
-  }
-
-  public String getShortClassName() {
-    return null;
-  }
-
-  public static String flattenToShortString(@Nullable ComponentName componentName) {
-    return null;
-  }
-
-  public @NonNull String flattenToString() {
-    return null;
-  }
-
-  public @NonNull String flattenToShortString() {
-    return null;
-  }
-
-  public void appendShortString(StringBuilder sb) {}
-
-  public static void appendShortString(StringBuilder sb, String packageName, String className) {}
-
-  public static void printShortString(PrintWriter pw, String packageName, String className) {}
-
-  public static @Nullable ComponentName unflattenFromString(@NonNull String str) {
-    return null;
-  }
-
-  public String toShortString() {
-    return null;
-  }
-
-  @Override
-  public String toString() {
-    return null;
-  }
-
-  @Override
-  public boolean equals(Object obj) {
-    return false;
-  }
-
-  @Override
-  public int hashCode() {
-    return 0;
-  }
-
-  public int compareTo(ComponentName that) {
-    return 0;
-  }
-
-  public int describeContents() {
-    return 0;
-  }
-
-  public void writeToParcel(Parcel out, int flags) {}
-
-  public static void writeToParcel(ComponentName c, Parcel out) {}
-
-  public static ComponentName readFromParcel(Parcel in) {
-    return null;
-  }
-
-  public ComponentName(Parcel in) {}
-
-  public interface WithComponentName {
-    ComponentName getComponentName();
-
-  }
-=======
 // Generated automatically from android.content.ComponentName for testing purposes
 
 package android.content;
@@ -143,12 +25,17 @@
     public int compareTo(ComponentName p0){ return 0; }
     public int describeContents(){ return 0; }
     public int hashCode(){ return 0; }
+    public static void appendShortString(StringBuilder sb, String packageName, String className) {}
     public static ComponentName createRelative(Context p0, String p1){ return null; }
     public static ComponentName createRelative(String p0, String p1){ return null; }
+    public static String flattenToShortString(@Nullable ComponentName componentName) { return null; }
+    public static void printShortString(PrintWriter pw, String packageName, String className) {}
     public static ComponentName readFromParcel(Parcel p0){ return null; }
     public static ComponentName unflattenFromString(String p0){ return null; }
     public static Parcelable.Creator<ComponentName> CREATOR = null;
     public static void writeToParcel(ComponentName p0, Parcel p1){}
     public void writeToParcel(Parcel p0, int p1){}
->>>>>>> af6a21f5
+    public interface WithComponentName {
+      ComponentName getComponentName();
+    }
 }