/**
 * @name Usage of supported APIs coming from external libraries
 * @description A list of supported 3rd party APIs used in the codebase. Excludes test and generated code.
 * @kind metric
 * @tags summary telemetry
 * @id java/telemetry/supported-external-api
 */

import java
import semmle.code.java.dataflow.internal.FlowSummaryImpl as FlowSummaryImpl
import ExternalApi

private predicate relevant(ExternalApi api) {
<<<<<<< HEAD
  api.isSupported() or
  api = any(FlowSummaryImpl::Public::NegativeSummarizedCallable nsc).asCallable()
=======
  not api.isUninteresting() and
  (
    api.isSupported() or
    api = any(FlowSummaryImpl::Public::NeutralCallable nsc).asCallable()
  )
>>>>>>> 636d5e34
}

from string apiName, int usages
where Results<relevant/1>::restrict(apiName, usages)
select apiName, usages order by usages desc<|MERGE_RESOLUTION|>--- conflicted
+++ resolved
@@ -11,16 +11,8 @@
 import ExternalApi
 
 private predicate relevant(ExternalApi api) {
-<<<<<<< HEAD
-  api.isSupported() or
-  api = any(FlowSummaryImpl::Public::NegativeSummarizedCallable nsc).asCallable()
-=======
-  not api.isUninteresting() and
-  (
     api.isSupported() or
     api = any(FlowSummaryImpl::Public::NeutralCallable nsc).asCallable()
-  )
->>>>>>> 636d5e34
 }
 
 from string apiName, int usages
