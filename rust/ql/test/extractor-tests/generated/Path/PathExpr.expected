<<<<<<< HEAD
| gen_path.rs:6:5:6:12 | ...::bar | hasResolvedPath: | no | hasResolvedCrateOrigin: | no | hasPath: | yes | getNumberOfAttrs: | 0 |
| gen_path_expr.rs:5:13:5:20 | variable | hasResolvedPath: | no | hasResolvedCrateOrigin: | no | hasPath: | yes | getNumberOfAttrs: | 0 |
| gen_path_expr.rs:6:13:6:20 | ...::bar | hasResolvedPath: | no | hasResolvedCrateOrigin: | no | hasPath: | yes | getNumberOfAttrs: | 0 |
| gen_path_expr.rs:7:13:7:20 | ...::foo | hasResolvedPath: | no | hasResolvedCrateOrigin: | no | hasPath: | yes | getNumberOfAttrs: | 0 |
| gen_path_expr.rs:8:13:8:35 | ...::foo | hasResolvedPath: | no | hasResolvedCrateOrigin: | no | hasPath: | yes | getNumberOfAttrs: | 0 |
| gen_path_pat.rs:5:11:5:11 | x | hasResolvedPath: | no | hasResolvedCrateOrigin: | no | hasPath: | yes | getNumberOfAttrs: | 0 |
=======
| gen_path.rs:6:5:6:12 | ...::bar | getNumberOfAttrs: | 0 | hasPath: | yes |
| gen_path_expr.rs:5:13:5:20 | variable | getNumberOfAttrs: | 0 | hasPath: | yes |
| gen_path_expr.rs:6:13:6:20 | ...::bar | getNumberOfAttrs: | 0 | hasPath: | yes |
| gen_path_expr.rs:7:13:7:20 | ...::foo | getNumberOfAttrs: | 0 | hasPath: | yes |
| gen_path_expr.rs:8:13:8:36 | ...::foo | getNumberOfAttrs: | 0 | hasPath: | yes |
| gen_path_pat.rs:5:11:5:11 | x | getNumberOfAttrs: | 0 | hasPath: | yes |
>>>>>>> 7463c510
<|MERGE_RESOLUTION|>--- conflicted
+++ resolved
@@ -1,15 +1,6 @@
-<<<<<<< HEAD
 | gen_path.rs:6:5:6:12 | ...::bar | hasResolvedPath: | no | hasResolvedCrateOrigin: | no | hasPath: | yes | getNumberOfAttrs: | 0 |
 | gen_path_expr.rs:5:13:5:20 | variable | hasResolvedPath: | no | hasResolvedCrateOrigin: | no | hasPath: | yes | getNumberOfAttrs: | 0 |
 | gen_path_expr.rs:6:13:6:20 | ...::bar | hasResolvedPath: | no | hasResolvedCrateOrigin: | no | hasPath: | yes | getNumberOfAttrs: | 0 |
 | gen_path_expr.rs:7:13:7:20 | ...::foo | hasResolvedPath: | no | hasResolvedCrateOrigin: | no | hasPath: | yes | getNumberOfAttrs: | 0 |
-| gen_path_expr.rs:8:13:8:35 | ...::foo | hasResolvedPath: | no | hasResolvedCrateOrigin: | no | hasPath: | yes | getNumberOfAttrs: | 0 |
-| gen_path_pat.rs:5:11:5:11 | x | hasResolvedPath: | no | hasResolvedCrateOrigin: | no | hasPath: | yes | getNumberOfAttrs: | 0 |
-=======
-| gen_path.rs:6:5:6:12 | ...::bar | getNumberOfAttrs: | 0 | hasPath: | yes |
-| gen_path_expr.rs:5:13:5:20 | variable | getNumberOfAttrs: | 0 | hasPath: | yes |
-| gen_path_expr.rs:6:13:6:20 | ...::bar | getNumberOfAttrs: | 0 | hasPath: | yes |
-| gen_path_expr.rs:7:13:7:20 | ...::foo | getNumberOfAttrs: | 0 | hasPath: | yes |
-| gen_path_expr.rs:8:13:8:36 | ...::foo | getNumberOfAttrs: | 0 | hasPath: | yes |
-| gen_path_pat.rs:5:11:5:11 | x | getNumberOfAttrs: | 0 | hasPath: | yes |
->>>>>>> 7463c510
+| gen_path_expr.rs:8:13:8:36 | ...::foo | hasResolvedPath: | no | hasResolvedCrateOrigin: | no | hasPath: | yes | getNumberOfAttrs: | 0 |
+| gen_path_pat.rs:5:11:5:11 | x | hasResolvedPath: | no | hasResolvedCrateOrigin: | no | hasPath: | yes | getNumberOfAttrs: | 0 |