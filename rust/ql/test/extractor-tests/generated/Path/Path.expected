--- conflicted
+++ resolved
@@ -1,4 +1,3 @@
-<<<<<<< HEAD
 | gen_path.rs:5:9:5:18 | some_crate | hasQualifier: | no | hasPart: | yes |
 | gen_path.rs:5:9:5:31 | ...::some_module | hasQualifier: | yes | hasPart: | yes |
 | gen_path.rs:5:9:5:42 | ...::some_item | hasQualifier: | yes | hasPart: | yes |
@@ -11,45 +10,17 @@
 | gen_path_expr.rs:7:13:7:20 | ...::foo | hasQualifier: | yes | hasPart: | yes |
 | gen_path_expr.rs:7:14:7:14 | T | hasQualifier: | no | hasPart: | yes |
 | gen_path_expr.rs:7:14:7:14 | T | hasQualifier: | no | hasPart: | yes |
-| gen_path_expr.rs:8:13:8:30 | <...> | hasQualifier: | no | hasPart: | yes |
-| gen_path_expr.rs:8:13:8:35 | ...::foo | hasQualifier: | yes | hasPart: | yes |
-| gen_path_expr.rs:8:14:8:20 | TypeRef | hasQualifier: | no | hasPart: | yes |
-| gen_path_expr.rs:8:14:8:20 | TypeRef | hasQualifier: | no | hasPart: | yes |
+| gen_path_expr.rs:8:13:8:31 | <...> | hasQualifier: | no | hasPart: | yes |
+| gen_path_expr.rs:8:13:8:36 | ...::foo | hasQualifier: | yes | hasPart: | yes |
+| gen_path_expr.rs:8:14:8:21 | TypeRepr | hasQualifier: | no | hasPart: | yes |
+| gen_path_expr.rs:8:14:8:21 | TypeRepr | hasQualifier: | no | hasPart: | yes |
 | gen_path_pat.rs:5:11:5:11 | x | hasQualifier: | no | hasPart: | yes |
 | gen_path_pat.rs:6:9:6:11 | Foo | hasQualifier: | no | hasPart: | yes |
 | gen_path_pat.rs:6:9:6:16 | ...::Bar | hasQualifier: | yes | hasPart: | yes |
-| gen_path_type.rs:5:14:5:16 | std | hasQualifier: | no | hasPart: | yes |
-| gen_path_type.rs:5:14:5:29 | ...::collections | hasQualifier: | yes | hasPart: | yes |
-| gen_path_type.rs:5:14:5:48 | ...::HashMap::<...> | hasQualifier: | yes | hasPart: | yes |
-| gen_path_type.rs:5:40:5:42 | i32 | hasQualifier: | no | hasPart: | yes |
-| gen_path_type.rs:5:45:5:47 | i32 | hasQualifier: | no | hasPart: | yes |
-| gen_path_type.rs:6:14:6:14 | X | hasQualifier: | no | hasPart: | yes |
-| gen_path_type.rs:6:14:6:20 | ...::Item | hasQualifier: | yes | hasPart: | yes |
-=======
-| gen_path.rs:5:9:5:18 | some_crate | hasResolvedPath: | no | hasResolvedCrateOrigin: | no | hasQualifier: | no | hasPart: | yes |
-| gen_path.rs:5:9:5:31 | ...::some_module | hasResolvedPath: | no | hasResolvedCrateOrigin: | no | hasQualifier: | yes | hasPart: | yes |
-| gen_path.rs:5:9:5:42 | ...::some_item | hasResolvedPath: | no | hasResolvedCrateOrigin: | no | hasQualifier: | yes | hasPart: | yes |
-| gen_path.rs:6:5:6:7 | foo | hasResolvedPath: | no | hasResolvedCrateOrigin: | no | hasQualifier: | no | hasPart: | yes |
-| gen_path.rs:6:5:6:12 | ...::bar | hasResolvedPath: | no | hasResolvedCrateOrigin: | no | hasQualifier: | yes | hasPart: | yes |
-| gen_path_expr.rs:5:13:5:20 | variable | hasResolvedPath: | no | hasResolvedCrateOrigin: | no | hasQualifier: | no | hasPart: | yes |
-| gen_path_expr.rs:6:13:6:15 | foo | hasResolvedPath: | no | hasResolvedCrateOrigin: | no | hasQualifier: | no | hasPart: | yes |
-| gen_path_expr.rs:6:13:6:20 | ...::bar | hasResolvedPath: | no | hasResolvedCrateOrigin: | no | hasQualifier: | yes | hasPart: | yes |
-| gen_path_expr.rs:7:13:7:15 | <...> | hasResolvedPath: | no | hasResolvedCrateOrigin: | no | hasQualifier: | no | hasPart: | yes |
-| gen_path_expr.rs:7:13:7:20 | ...::foo | hasResolvedPath: | no | hasResolvedCrateOrigin: | no | hasQualifier: | yes | hasPart: | yes |
-| gen_path_expr.rs:7:14:7:14 | T | hasResolvedPath: | no | hasResolvedCrateOrigin: | no | hasQualifier: | no | hasPart: | yes |
-| gen_path_expr.rs:7:14:7:14 | T | hasResolvedPath: | no | hasResolvedCrateOrigin: | no | hasQualifier: | no | hasPart: | yes |
-| gen_path_expr.rs:8:13:8:31 | <...> | hasResolvedPath: | no | hasResolvedCrateOrigin: | no | hasQualifier: | no | hasPart: | yes |
-| gen_path_expr.rs:8:13:8:36 | ...::foo | hasResolvedPath: | no | hasResolvedCrateOrigin: | no | hasQualifier: | yes | hasPart: | yes |
-| gen_path_expr.rs:8:14:8:21 | TypeRepr | hasResolvedPath: | no | hasResolvedCrateOrigin: | no | hasQualifier: | no | hasPart: | yes |
-| gen_path_expr.rs:8:14:8:21 | TypeRepr | hasResolvedPath: | no | hasResolvedCrateOrigin: | no | hasQualifier: | no | hasPart: | yes |
-| gen_path_pat.rs:5:11:5:11 | x | hasResolvedPath: | no | hasResolvedCrateOrigin: | no | hasQualifier: | no | hasPart: | yes |
-| gen_path_pat.rs:6:9:6:11 | Foo | hasResolvedPath: | no | hasResolvedCrateOrigin: | no | hasQualifier: | no | hasPart: | yes |
-| gen_path_pat.rs:6:9:6:16 | ...::Bar | hasResolvedPath: | no | hasResolvedCrateOrigin: | no | hasQualifier: | yes | hasPart: | yes |
-| gen_path_type_repr.rs:5:14:5:16 | std | hasResolvedPath: | no | hasResolvedCrateOrigin: | no | hasQualifier: | no | hasPart: | yes |
-| gen_path_type_repr.rs:5:14:5:29 | ...::collections | hasResolvedPath: | yes | hasResolvedCrateOrigin: | yes | hasQualifier: | yes | hasPart: | yes |
-| gen_path_type_repr.rs:5:14:5:48 | ...::HashMap::<...> | hasResolvedPath: | yes | hasResolvedCrateOrigin: | yes | hasQualifier: | yes | hasPart: | yes |
-| gen_path_type_repr.rs:5:40:5:42 | i32 | hasResolvedPath: | no | hasResolvedCrateOrigin: | no | hasQualifier: | no | hasPart: | yes |
-| gen_path_type_repr.rs:5:45:5:47 | i32 | hasResolvedPath: | no | hasResolvedCrateOrigin: | no | hasQualifier: | no | hasPart: | yes |
-| gen_path_type_repr.rs:6:14:6:14 | X | hasResolvedPath: | no | hasResolvedCrateOrigin: | no | hasQualifier: | no | hasPart: | yes |
-| gen_path_type_repr.rs:6:14:6:20 | ...::Item | hasResolvedPath: | no | hasResolvedCrateOrigin: | no | hasQualifier: | yes | hasPart: | yes |
->>>>>>> 7463c510
+| gen_path_type_repr.rs:5:14:5:16 | std | hasQualifier: | no | hasPart: | yes |
+| gen_path_type_repr.rs:5:14:5:29 | ...::collections | hasQualifier: | yes | hasPart: | yes |
+| gen_path_type_repr.rs:5:14:5:48 | ...::HashMap::<...> | hasQualifier: | yes | hasPart: | yes |
+| gen_path_type_repr.rs:5:40:5:42 | i32 | hasQualifier: | no | hasPart: | yes |
+| gen_path_type_repr.rs:5:45:5:47 | i32 | hasQualifier: | no | hasPart: | yes |
+| gen_path_type_repr.rs:6:14:6:14 | X | hasQualifier: | no | hasPart: | yes |
+| gen_path_type_repr.rs:6:14:6:20 | ...::Item | hasQualifier: | yes | hasPart: | yes |