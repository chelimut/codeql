--- conflicted
+++ resolved
@@ -204,202 +204,6 @@
 | main.rs:224:9:224:10 | [SSA] s1 | main.rs:225:10:225:11 | s1 |
 | main.rs:224:9:224:10 | s1 | main.rs:224:9:224:10 | [SSA] s1 |
 | main.rs:224:14:224:29 | Some(...) | main.rs:224:9:224:10 | s1 |
-<<<<<<< HEAD
-| main.rs:234:9:234:10 | [SSA] s1 | main.rs:236:11:236:12 | s1 |
-| main.rs:234:9:234:10 | s1 | main.rs:234:9:234:10 | [SSA] s1 |
-| main.rs:234:14:234:39 | ...::A(...) | main.rs:234:9:234:10 | s1 |
-| main.rs:235:9:235:10 | [SSA] s2 | main.rs:243:11:243:12 | s2 |
-| main.rs:235:9:235:10 | s2 | main.rs:235:9:235:10 | [SSA] s2 |
-| main.rs:235:14:235:30 | ...::B(...) | main.rs:235:9:235:10 | s2 |
-| main.rs:236:11:236:12 | s1 | main.rs:237:9:237:25 | TupleStructPat |
-| main.rs:236:11:236:12 | s1 | main.rs:238:9:238:25 | TupleStructPat |
-| main.rs:236:11:236:12 | s1 | main.rs:240:11:240:12 | s1 |
-| main.rs:237:24:237:24 | [SSA] n | main.rs:237:35:237:35 | n |
-| main.rs:237:24:237:24 | n | main.rs:237:24:237:24 | [SSA] n |
-| main.rs:237:30:237:36 | sink(...) | main.rs:236:5:239:5 | match s1 { ... } |
-| main.rs:238:24:238:24 | [SSA] n | main.rs:238:35:238:35 | n |
-| main.rs:238:24:238:24 | n | main.rs:238:24:238:24 | [SSA] n |
-| main.rs:238:30:238:36 | sink(...) | main.rs:236:5:239:5 | match s1 { ... } |
-| main.rs:240:11:240:12 | s1 | main.rs:241:9:241:45 | ... \| ... |
-| main.rs:241:9:241:45 | ... \| ... | main.rs:241:9:241:25 | TupleStructPat |
-| main.rs:241:9:241:45 | ... \| ... | main.rs:241:29:241:45 | TupleStructPat |
-| main.rs:241:9:241:45 | [SSA] [match(true)] phi | main.rs:241:55:241:55 | n |
-| main.rs:241:24:241:24 | [SSA] [input] [match(true)] phi | main.rs:241:9:241:45 | [SSA] [match(true)] phi |
-| main.rs:241:24:241:24 | [SSA] n | main.rs:241:24:241:24 | [SSA] [input] [match(true)] phi |
-| main.rs:241:24:241:24 | n | main.rs:241:24:241:24 | [SSA] n |
-| main.rs:241:44:241:44 | [SSA] [input] [match(true)] phi | main.rs:241:9:241:45 | [SSA] [match(true)] phi |
-| main.rs:241:44:241:44 | [SSA] n | main.rs:241:44:241:44 | [SSA] [input] [match(true)] phi |
-| main.rs:241:44:241:44 | n | main.rs:241:44:241:44 | [SSA] n |
-| main.rs:241:50:241:56 | sink(...) | main.rs:240:5:242:5 | match s1 { ... } |
-| main.rs:243:5:246:5 | match s2 { ... } | main.rs:233:48:247:1 | { ... } |
-| main.rs:243:11:243:12 | s2 | main.rs:244:9:244:25 | TupleStructPat |
-| main.rs:243:11:243:12 | s2 | main.rs:245:9:245:25 | TupleStructPat |
-| main.rs:244:24:244:24 | [SSA] n | main.rs:244:35:244:35 | n |
-| main.rs:244:24:244:24 | n | main.rs:244:24:244:24 | [SSA] n |
-| main.rs:244:30:244:36 | sink(...) | main.rs:243:5:246:5 | match s2 { ... } |
-| main.rs:245:24:245:24 | [SSA] n | main.rs:245:35:245:35 | n |
-| main.rs:245:24:245:24 | n | main.rs:245:24:245:24 | [SSA] n |
-| main.rs:245:30:245:36 | sink(...) | main.rs:243:5:246:5 | match s2 { ... } |
-| main.rs:252:9:252:10 | [SSA] s1 | main.rs:254:11:254:12 | s1 |
-| main.rs:252:9:252:10 | s1 | main.rs:252:9:252:10 | [SSA] s1 |
-| main.rs:252:14:252:26 | A(...) | main.rs:252:9:252:10 | s1 |
-| main.rs:253:9:253:10 | [SSA] s2 | main.rs:261:11:261:12 | s2 |
-| main.rs:253:9:253:10 | s2 | main.rs:253:9:253:10 | [SSA] s2 |
-| main.rs:253:14:253:17 | B(...) | main.rs:253:9:253:10 | s2 |
-| main.rs:254:11:254:12 | s1 | main.rs:255:9:255:12 | TupleStructPat |
-| main.rs:254:11:254:12 | s1 | main.rs:256:9:256:12 | TupleStructPat |
-| main.rs:254:11:254:12 | s1 | main.rs:258:11:258:12 | s1 |
-| main.rs:255:11:255:11 | [SSA] n | main.rs:255:22:255:22 | n |
-| main.rs:255:11:255:11 | n | main.rs:255:11:255:11 | [SSA] n |
-| main.rs:255:17:255:23 | sink(...) | main.rs:254:5:257:5 | match s1 { ... } |
-| main.rs:256:11:256:11 | [SSA] n | main.rs:256:22:256:22 | n |
-| main.rs:256:11:256:11 | n | main.rs:256:11:256:11 | [SSA] n |
-| main.rs:256:17:256:23 | sink(...) | main.rs:254:5:257:5 | match s1 { ... } |
-| main.rs:258:11:258:12 | s1 | main.rs:259:9:259:19 | ... \| ... |
-| main.rs:259:9:259:19 | ... \| ... | main.rs:259:9:259:12 | TupleStructPat |
-| main.rs:259:9:259:19 | ... \| ... | main.rs:259:16:259:19 | TupleStructPat |
-| main.rs:259:9:259:19 | [SSA] [match(true)] phi | main.rs:259:29:259:29 | n |
-| main.rs:259:11:259:11 | [SSA] [input] [match(true)] phi | main.rs:259:9:259:19 | [SSA] [match(true)] phi |
-| main.rs:259:11:259:11 | [SSA] n | main.rs:259:11:259:11 | [SSA] [input] [match(true)] phi |
-| main.rs:259:11:259:11 | n | main.rs:259:11:259:11 | [SSA] n |
-| main.rs:259:18:259:18 | [SSA] [input] [match(true)] phi | main.rs:259:9:259:19 | [SSA] [match(true)] phi |
-| main.rs:259:18:259:18 | [SSA] n | main.rs:259:18:259:18 | [SSA] [input] [match(true)] phi |
-| main.rs:259:18:259:18 | n | main.rs:259:18:259:18 | [SSA] n |
-| main.rs:259:24:259:30 | sink(...) | main.rs:258:5:260:5 | match s1 { ... } |
-| main.rs:261:5:264:5 | match s2 { ... } | main.rs:251:50:265:1 | { ... } |
-| main.rs:261:11:261:12 | s2 | main.rs:262:9:262:12 | TupleStructPat |
-| main.rs:261:11:261:12 | s2 | main.rs:263:9:263:12 | TupleStructPat |
-| main.rs:262:11:262:11 | [SSA] n | main.rs:262:22:262:22 | n |
-| main.rs:262:11:262:11 | n | main.rs:262:11:262:11 | [SSA] n |
-| main.rs:262:17:262:23 | sink(...) | main.rs:261:5:264:5 | match s2 { ... } |
-| main.rs:263:11:263:11 | [SSA] n | main.rs:263:22:263:22 | n |
-| main.rs:263:11:263:11 | n | main.rs:263:11:263:11 | [SSA] n |
-| main.rs:263:17:263:23 | sink(...) | main.rs:261:5:264:5 | match s2 { ... } |
-| main.rs:273:9:273:10 | [SSA] s1 | main.rs:277:11:277:12 | s1 |
-| main.rs:273:9:273:10 | s1 | main.rs:273:9:273:10 | [SSA] s1 |
-| main.rs:273:14:275:5 | ...::C {...} | main.rs:273:9:273:10 | s1 |
-| main.rs:276:9:276:10 | [SSA] s2 | main.rs:284:11:284:12 | s2 |
-| main.rs:276:9:276:10 | s2 | main.rs:276:9:276:10 | [SSA] s2 |
-| main.rs:276:14:276:43 | ...::D {...} | main.rs:276:9:276:10 | s2 |
-| main.rs:277:11:277:12 | s1 | main.rs:278:9:278:38 | ...::C {...} |
-| main.rs:277:11:277:12 | s1 | main.rs:279:9:279:38 | ...::D {...} |
-| main.rs:277:11:277:12 | s1 | main.rs:281:11:281:12 | s1 |
-| main.rs:278:36:278:36 | [SSA] n | main.rs:278:48:278:48 | n |
-| main.rs:278:36:278:36 | n | main.rs:278:36:278:36 | [SSA] n |
-| main.rs:278:43:278:49 | sink(...) | main.rs:277:5:280:5 | match s1 { ... } |
-| main.rs:279:36:279:36 | [SSA] n | main.rs:279:48:279:48 | n |
-| main.rs:279:36:279:36 | n | main.rs:279:36:279:36 | [SSA] n |
-| main.rs:279:43:279:49 | sink(...) | main.rs:277:5:280:5 | match s1 { ... } |
-| main.rs:281:11:281:12 | s1 | main.rs:282:9:282:71 | ... \| ... |
-| main.rs:282:9:282:71 | ... \| ... | main.rs:282:9:282:38 | ...::C {...} |
-| main.rs:282:9:282:71 | ... \| ... | main.rs:282:42:282:71 | ...::D {...} |
-| main.rs:282:9:282:71 | [SSA] [match(true)] phi | main.rs:282:81:282:81 | n |
-| main.rs:282:36:282:36 | [SSA] [input] [match(true)] phi | main.rs:282:9:282:71 | [SSA] [match(true)] phi |
-| main.rs:282:36:282:36 | [SSA] n | main.rs:282:36:282:36 | [SSA] [input] [match(true)] phi |
-| main.rs:282:36:282:36 | n | main.rs:282:36:282:36 | [SSA] n |
-| main.rs:282:69:282:69 | [SSA] [input] [match(true)] phi | main.rs:282:9:282:71 | [SSA] [match(true)] phi |
-| main.rs:282:69:282:69 | [SSA] n | main.rs:282:69:282:69 | [SSA] [input] [match(true)] phi |
-| main.rs:282:69:282:69 | n | main.rs:282:69:282:69 | [SSA] n |
-| main.rs:282:76:282:82 | sink(...) | main.rs:281:5:283:5 | match s1 { ... } |
-| main.rs:284:5:287:5 | match s2 { ... } | main.rs:272:49:288:1 | { ... } |
-| main.rs:284:11:284:12 | s2 | main.rs:285:9:285:38 | ...::C {...} |
-| main.rs:284:11:284:12 | s2 | main.rs:286:9:286:38 | ...::D {...} |
-| main.rs:285:36:285:36 | [SSA] n | main.rs:285:48:285:48 | n |
-| main.rs:285:36:285:36 | n | main.rs:285:36:285:36 | [SSA] n |
-| main.rs:285:43:285:49 | sink(...) | main.rs:284:5:287:5 | match s2 { ... } |
-| main.rs:286:36:286:36 | [SSA] n | main.rs:286:48:286:48 | n |
-| main.rs:286:36:286:36 | n | main.rs:286:36:286:36 | [SSA] n |
-| main.rs:286:43:286:49 | sink(...) | main.rs:284:5:287:5 | match s2 { ... } |
-| main.rs:293:9:293:10 | [SSA] s1 | main.rs:297:11:297:12 | s1 |
-| main.rs:293:9:293:10 | s1 | main.rs:293:9:293:10 | [SSA] s1 |
-| main.rs:293:14:295:5 | C {...} | main.rs:293:9:293:10 | s1 |
-| main.rs:296:9:296:10 | [SSA] s2 | main.rs:304:11:304:12 | s2 |
-| main.rs:296:9:296:10 | s2 | main.rs:296:9:296:10 | [SSA] s2 |
-| main.rs:296:14:296:29 | D {...} | main.rs:296:9:296:10 | s2 |
-| main.rs:297:11:297:12 | s1 | main.rs:298:9:298:24 | C {...} |
-| main.rs:297:11:297:12 | s1 | main.rs:299:9:299:24 | D {...} |
-| main.rs:297:11:297:12 | s1 | main.rs:301:11:301:12 | s1 |
-| main.rs:298:22:298:22 | [SSA] n | main.rs:298:34:298:34 | n |
-| main.rs:298:22:298:22 | n | main.rs:298:22:298:22 | [SSA] n |
-| main.rs:298:29:298:35 | sink(...) | main.rs:297:5:300:5 | match s1 { ... } |
-| main.rs:299:22:299:22 | [SSA] n | main.rs:299:34:299:34 | n |
-| main.rs:299:22:299:22 | n | main.rs:299:22:299:22 | [SSA] n |
-| main.rs:299:29:299:35 | sink(...) | main.rs:297:5:300:5 | match s1 { ... } |
-| main.rs:301:11:301:12 | s1 | main.rs:302:9:302:43 | ... \| ... |
-| main.rs:302:9:302:43 | ... \| ... | main.rs:302:9:302:24 | C {...} |
-| main.rs:302:9:302:43 | ... \| ... | main.rs:302:28:302:43 | D {...} |
-| main.rs:302:9:302:43 | [SSA] [match(true)] phi | main.rs:302:53:302:53 | n |
-| main.rs:302:22:302:22 | [SSA] [input] [match(true)] phi | main.rs:302:9:302:43 | [SSA] [match(true)] phi |
-| main.rs:302:22:302:22 | [SSA] n | main.rs:302:22:302:22 | [SSA] [input] [match(true)] phi |
-| main.rs:302:22:302:22 | n | main.rs:302:22:302:22 | [SSA] n |
-| main.rs:302:41:302:41 | [SSA] [input] [match(true)] phi | main.rs:302:9:302:43 | [SSA] [match(true)] phi |
-| main.rs:302:41:302:41 | [SSA] n | main.rs:302:41:302:41 | [SSA] [input] [match(true)] phi |
-| main.rs:302:41:302:41 | n | main.rs:302:41:302:41 | [SSA] n |
-| main.rs:302:48:302:54 | sink(...) | main.rs:301:5:303:5 | match s1 { ... } |
-| main.rs:304:5:307:5 | match s2 { ... } | main.rs:292:51:308:1 | { ... } |
-| main.rs:304:11:304:12 | s2 | main.rs:305:9:305:24 | C {...} |
-| main.rs:304:11:304:12 | s2 | main.rs:306:9:306:24 | D {...} |
-| main.rs:305:22:305:22 | [SSA] n | main.rs:305:34:305:34 | n |
-| main.rs:305:22:305:22 | n | main.rs:305:22:305:22 | [SSA] n |
-| main.rs:305:29:305:35 | sink(...) | main.rs:304:5:307:5 | match s2 { ... } |
-| main.rs:306:22:306:22 | [SSA] n | main.rs:306:34:306:34 | n |
-| main.rs:306:22:306:22 | n | main.rs:306:22:306:22 | [SSA] n |
-| main.rs:306:29:306:35 | sink(...) | main.rs:304:5:307:5 | match s2 { ... } |
-| main.rs:314:9:314:12 | [SSA] arr1 | main.rs:315:14:315:17 | arr1 |
-| main.rs:314:9:314:12 | arr1 | main.rs:314:9:314:12 | [SSA] arr1 |
-| main.rs:314:16:314:33 | [...] | main.rs:314:9:314:12 | arr1 |
-| main.rs:315:9:315:10 | [SSA] n1 | main.rs:316:10:316:11 | n1 |
-| main.rs:315:9:315:10 | n1 | main.rs:315:9:315:10 | [SSA] n1 |
-| main.rs:315:14:315:20 | arr1[2] | main.rs:315:9:315:10 | n1 |
-| main.rs:318:9:318:12 | [SSA] arr2 | main.rs:319:14:319:17 | arr2 |
-| main.rs:318:9:318:12 | arr2 | main.rs:318:9:318:12 | [SSA] arr2 |
-| main.rs:318:16:318:31 | [...] | main.rs:318:9:318:12 | arr2 |
-| main.rs:319:9:319:10 | [SSA] n2 | main.rs:320:10:320:11 | n2 |
-| main.rs:319:9:319:10 | n2 | main.rs:319:9:319:10 | [SSA] n2 |
-| main.rs:319:14:319:20 | arr2[4] | main.rs:319:9:319:10 | n2 |
-| main.rs:322:9:322:12 | [SSA] arr3 | main.rs:323:14:323:17 | arr3 |
-| main.rs:322:9:322:12 | arr3 | main.rs:322:9:322:12 | [SSA] arr3 |
-| main.rs:322:16:322:24 | [...] | main.rs:322:9:322:12 | arr3 |
-| main.rs:323:9:323:10 | [SSA] n3 | main.rs:324:10:324:11 | n3 |
-| main.rs:323:9:323:10 | n3 | main.rs:323:9:323:10 | [SSA] n3 |
-| main.rs:323:14:323:20 | arr3[2] | main.rs:323:9:323:10 | n3 |
-| main.rs:328:9:328:12 | [SSA] arr1 | main.rs:329:15:329:18 | arr1 |
-| main.rs:328:9:328:12 | arr1 | main.rs:328:9:328:12 | [SSA] arr1 |
-| main.rs:328:16:328:33 | [...] | main.rs:328:9:328:12 | arr1 |
-| main.rs:329:9:329:10 | [SSA] n1 | main.rs:330:14:330:15 | n1 |
-| main.rs:329:9:329:10 | n1 | main.rs:329:9:329:10 | [SSA] n1 |
-| main.rs:333:9:333:12 | [SSA] arr2 | main.rs:334:15:334:18 | arr2 |
-| main.rs:333:9:333:12 | arr2 | main.rs:333:9:333:12 | [SSA] arr2 |
-| main.rs:333:16:333:24 | [...] | main.rs:333:9:333:12 | arr2 |
-| main.rs:334:5:336:5 | for ... in ... { ... } | main.rs:327:21:337:1 | { ... } |
-| main.rs:334:9:334:10 | [SSA] n2 | main.rs:335:14:335:15 | n2 |
-| main.rs:334:9:334:10 | n2 | main.rs:334:9:334:10 | [SSA] n2 |
-| main.rs:340:9:340:12 | [SSA] arr1 | main.rs:341:11:341:14 | arr1 |
-| main.rs:340:9:340:12 | arr1 | main.rs:340:9:340:12 | [SSA] arr1 |
-| main.rs:340:16:340:33 | [...] | main.rs:340:9:340:12 | arr1 |
-| main.rs:341:5:347:5 | match arr1 { ... } | main.rs:339:26:348:1 | { ... } |
-| main.rs:341:11:341:14 | arr1 | main.rs:342:9:342:17 | SlicePat |
-| main.rs:342:10:342:10 | [SSA] a | main.rs:343:18:343:18 | a |
-| main.rs:342:10:342:10 | a | main.rs:342:10:342:10 | [SSA] a |
-| main.rs:342:13:342:13 | [SSA] b | main.rs:344:18:344:18 | b |
-| main.rs:342:13:342:13 | b | main.rs:342:13:342:13 | [SSA] b |
-| main.rs:342:16:342:16 | [SSA] c | main.rs:345:18:345:18 | c |
-| main.rs:342:16:342:16 | c | main.rs:342:16:342:16 | [SSA] c |
-| main.rs:342:22:346:9 | { ... } | main.rs:341:5:347:5 | match arr1 { ... } |
-| main.rs:351:9:351:19 | [SSA] mut_arr | main.rs:352:10:352:16 | mut_arr |
-| main.rs:351:9:351:19 | mut_arr | main.rs:351:9:351:19 | [SSA] mut_arr |
-| main.rs:351:23:351:31 | [...] | main.rs:351:9:351:19 | mut_arr |
-| main.rs:352:10:352:16 | [post] mut_arr | main.rs:354:5:354:11 | mut_arr |
-| main.rs:352:10:352:16 | mut_arr | main.rs:354:5:354:11 | mut_arr |
-| main.rs:354:5:354:11 | [post] mut_arr | main.rs:355:13:355:19 | mut_arr |
-| main.rs:354:5:354:11 | mut_arr | main.rs:355:13:355:19 | mut_arr |
-| main.rs:354:18:354:27 | source(...) | main.rs:354:5:354:14 | mut_arr[1] |
-| main.rs:355:9:355:9 | [SSA] d | main.rs:356:10:356:10 | d |
-| main.rs:355:9:355:9 | d | main.rs:355:9:355:9 | [SSA] d |
-| main.rs:355:13:355:19 | [post] mut_arr | main.rs:357:10:357:16 | mut_arr |
-| main.rs:355:13:355:19 | mut_arr | main.rs:357:10:357:16 | mut_arr |
-| main.rs:355:13:355:22 | mut_arr[1] | main.rs:355:9:355:9 | d |
-=======
 | main.rs:229:9:229:10 | [SSA] s1 | main.rs:231:14:231:15 | s1 |
 | main.rs:229:9:229:10 | s1 | main.rs:229:9:229:10 | [SSA] s1 |
 | main.rs:229:14:229:29 | Some(...) | main.rs:229:9:229:10 | s1 |
@@ -569,52 +373,105 @@
 | main.rs:328:22:328:22 | [SSA] n | main.rs:328:34:328:34 | n |
 | main.rs:328:22:328:22 | n | main.rs:328:22:328:22 | [SSA] n |
 | main.rs:328:29:328:35 | sink(...) | main.rs:326:5:329:5 | match s2 { ... } |
-| main.rs:336:9:336:9 | [SSA] f | main.rs:337:10:337:10 | f |
-| main.rs:336:9:336:9 | f | main.rs:336:9:336:9 | [SSA] f |
-| main.rs:336:13:336:52 | \|...\| ... | main.rs:336:9:336:9 | f |
-| main.rs:336:14:336:17 | ... | main.rs:336:14:336:17 | cond |
-| main.rs:336:14:336:17 | [SSA] cond | main.rs:336:23:336:26 | cond |
-| main.rs:336:14:336:17 | cond | main.rs:336:14:336:17 | [SSA] cond |
-| main.rs:336:28:336:41 | { ... } | main.rs:336:20:336:52 | if cond {...} else {...} |
-| main.rs:336:30:336:39 | source(...) | main.rs:336:28:336:41 | { ... } |
-| main.rs:336:48:336:52 | { ... } | main.rs:336:20:336:52 | if cond {...} else {...} |
-| main.rs:336:50:336:50 | 0 | main.rs:336:48:336:52 | { ... } |
-| main.rs:341:9:341:9 | [SSA] f | main.rs:348:5:348:5 | f |
-| main.rs:341:9:341:9 | f | main.rs:341:9:341:9 | [SSA] f |
-| main.rs:341:13:346:9 | \|...\| ... | main.rs:341:9:341:9 | f |
-| main.rs:341:14:341:17 | ... | main.rs:341:14:341:17 | cond |
-| main.rs:341:14:341:17 | [SSA] cond | main.rs:342:12:342:15 | cond |
-| main.rs:341:14:341:17 | cond | main.rs:341:14:341:17 | [SSA] cond |
-| main.rs:341:20:341:23 | ... | main.rs:341:20:341:23 | data |
-| main.rs:341:20:341:23 | [SSA] data | main.rs:343:18:343:21 | data |
-| main.rs:341:20:341:23 | data | main.rs:341:20:341:23 | [SSA] data |
-| main.rs:342:17:344:9 | { ... } | main.rs:342:9:346:9 | if cond {...} else {...} |
-| main.rs:344:16:346:9 | { ... } | main.rs:342:9:346:9 | if cond {...} else {...} |
-| main.rs:345:13:345:19 | sink(...) | main.rs:344:16:346:9 | { ... } |
-| main.rs:347:9:347:9 | [SSA] a | main.rs:348:13:348:13 | a |
-| main.rs:347:9:347:9 | a | main.rs:347:9:347:9 | [SSA] a |
-| main.rs:347:13:347:22 | source(...) | main.rs:347:9:347:9 | a |
-| main.rs:352:9:352:9 | [SSA] f | main.rs:359:13:359:13 | f |
-| main.rs:352:9:352:9 | f | main.rs:352:9:352:9 | [SSA] f |
-| main.rs:352:13:357:9 | \|...\| ... | main.rs:352:9:352:9 | f |
-| main.rs:352:14:352:17 | ... | main.rs:352:14:352:17 | cond |
-| main.rs:352:14:352:17 | [SSA] cond | main.rs:353:12:353:15 | cond |
-| main.rs:352:14:352:17 | cond | main.rs:352:14:352:17 | [SSA] cond |
-| main.rs:352:20:352:23 | ... | main.rs:352:20:352:23 | data |
-| main.rs:352:20:352:23 | [SSA] data | main.rs:354:13:354:16 | data |
-| main.rs:352:20:352:23 | data | main.rs:352:20:352:23 | [SSA] data |
-| main.rs:353:17:355:9 | { ... } | main.rs:353:9:357:9 | if cond {...} else {...} |
-| main.rs:354:13:354:16 | data | main.rs:353:17:355:9 | { ... } |
-| main.rs:355:16:357:9 | { ... } | main.rs:353:9:357:9 | if cond {...} else {...} |
-| main.rs:356:13:356:13 | 0 | main.rs:355:16:357:9 | { ... } |
-| main.rs:358:9:358:9 | [SSA] a | main.rs:359:21:359:21 | a |
-| main.rs:358:9:358:9 | a | main.rs:358:9:358:9 | [SSA] a |
-| main.rs:358:13:358:22 | source(...) | main.rs:358:9:358:9 | a |
-| main.rs:359:9:359:9 | [SSA] b | main.rs:360:10:360:10 | b |
-| main.rs:359:9:359:9 | b | main.rs:359:9:359:9 | [SSA] b |
-| main.rs:359:13:359:22 | f(...) | main.rs:359:9:359:9 | b |
-| main.rs:384:13:384:33 | result_questionmark(...) | main.rs:384:9:384:9 | _ |
->>>>>>> f2d457d0
+| main.rs:336:9:336:12 | [SSA] arr1 | main.rs:337:14:337:17 | arr1 |
+| main.rs:336:9:336:12 | arr1 | main.rs:336:9:336:12 | [SSA] arr1 |
+| main.rs:336:16:336:33 | [...] | main.rs:336:9:336:12 | arr1 |
+| main.rs:337:9:337:10 | [SSA] n1 | main.rs:338:10:338:11 | n1 |
+| main.rs:337:9:337:10 | n1 | main.rs:337:9:337:10 | [SSA] n1 |
+| main.rs:337:14:337:20 | arr1[2] | main.rs:337:9:337:10 | n1 |
+| main.rs:340:9:340:12 | [SSA] arr2 | main.rs:341:14:341:17 | arr2 |
+| main.rs:340:9:340:12 | arr2 | main.rs:340:9:340:12 | [SSA] arr2 |
+| main.rs:340:16:340:31 | [...; 10] | main.rs:340:9:340:12 | arr2 |
+| main.rs:341:9:341:10 | [SSA] n2 | main.rs:342:10:342:11 | n2 |
+| main.rs:341:9:341:10 | n2 | main.rs:341:9:341:10 | [SSA] n2 |
+| main.rs:341:14:341:20 | arr2[4] | main.rs:341:9:341:10 | n2 |
+| main.rs:344:9:344:12 | [SSA] arr3 | main.rs:345:14:345:17 | arr3 |
+| main.rs:344:9:344:12 | arr3 | main.rs:344:9:344:12 | [SSA] arr3 |
+| main.rs:344:16:344:24 | [...] | main.rs:344:9:344:12 | arr3 |
+| main.rs:345:9:345:10 | [SSA] n3 | main.rs:346:10:346:11 | n3 |
+| main.rs:345:9:345:10 | n3 | main.rs:345:9:345:10 | [SSA] n3 |
+| main.rs:345:14:345:20 | arr3[2] | main.rs:345:9:345:10 | n3 |
+| main.rs:350:9:350:12 | [SSA] arr1 | main.rs:351:15:351:18 | arr1 |
+| main.rs:350:9:350:12 | arr1 | main.rs:350:9:350:12 | [SSA] arr1 |
+| main.rs:350:16:350:33 | [...] | main.rs:350:9:350:12 | arr1 |
+| main.rs:351:9:351:10 | [SSA] n1 | main.rs:352:14:352:15 | n1 |
+| main.rs:351:9:351:10 | n1 | main.rs:351:9:351:10 | [SSA] n1 |
+| main.rs:355:9:355:12 | [SSA] arr2 | main.rs:356:15:356:18 | arr2 |
+| main.rs:355:9:355:12 | arr2 | main.rs:355:9:355:12 | [SSA] arr2 |
+| main.rs:355:16:355:24 | [...] | main.rs:355:9:355:12 | arr2 |
+| main.rs:356:5:358:5 | for ... in ... { ... } | main.rs:349:21:359:1 | { ... } |
+| main.rs:356:9:356:10 | [SSA] n2 | main.rs:357:14:357:15 | n2 |
+| main.rs:356:9:356:10 | n2 | main.rs:356:9:356:10 | [SSA] n2 |
+| main.rs:362:9:362:12 | [SSA] arr1 | main.rs:363:11:363:14 | arr1 |
+| main.rs:362:9:362:12 | arr1 | main.rs:362:9:362:12 | [SSA] arr1 |
+| main.rs:362:16:362:33 | [...] | main.rs:362:9:362:12 | arr1 |
+| main.rs:363:5:369:5 | match arr1 { ... } | main.rs:361:26:370:1 | { ... } |
+| main.rs:363:11:363:14 | arr1 | main.rs:364:9:364:17 | SlicePat |
+| main.rs:364:10:364:10 | [SSA] a | main.rs:365:18:365:18 | a |
+| main.rs:364:10:364:10 | a | main.rs:364:10:364:10 | [SSA] a |
+| main.rs:364:13:364:13 | [SSA] b | main.rs:366:18:366:18 | b |
+| main.rs:364:13:364:13 | b | main.rs:364:13:364:13 | [SSA] b |
+| main.rs:364:16:364:16 | [SSA] c | main.rs:367:18:367:18 | c |
+| main.rs:364:16:364:16 | c | main.rs:364:16:364:16 | [SSA] c |
+| main.rs:364:22:368:9 | { ... } | main.rs:363:5:369:5 | match arr1 { ... } |
+| main.rs:373:9:373:19 | [SSA] mut_arr | main.rs:374:10:374:16 | mut_arr |
+| main.rs:373:9:373:19 | mut_arr | main.rs:373:9:373:19 | [SSA] mut_arr |
+| main.rs:373:23:373:31 | [...] | main.rs:373:9:373:19 | mut_arr |
+| main.rs:374:10:374:16 | [post] mut_arr | main.rs:376:5:376:11 | mut_arr |
+| main.rs:374:10:374:16 | mut_arr | main.rs:376:5:376:11 | mut_arr |
+| main.rs:376:5:376:11 | [post] mut_arr | main.rs:377:13:377:19 | mut_arr |
+| main.rs:376:5:376:11 | mut_arr | main.rs:377:13:377:19 | mut_arr |
+| main.rs:376:18:376:27 | source(...) | main.rs:376:5:376:14 | mut_arr[1] |
+| main.rs:377:9:377:9 | [SSA] d | main.rs:378:10:378:10 | d |
+| main.rs:377:9:377:9 | d | main.rs:377:9:377:9 | [SSA] d |
+| main.rs:377:13:377:19 | [post] mut_arr | main.rs:379:10:379:16 | mut_arr |
+| main.rs:377:13:377:19 | mut_arr | main.rs:379:10:379:16 | mut_arr |
+| main.rs:377:13:377:22 | mut_arr[1] | main.rs:377:9:377:9 | d |
+| main.rs:383:9:383:9 | [SSA] f | main.rs:384:10:384:10 | f |
+| main.rs:383:9:383:9 | f | main.rs:383:9:383:9 | [SSA] f |
+| main.rs:383:13:383:52 | \|...\| ... | main.rs:383:9:383:9 | f |
+| main.rs:383:14:383:17 | ... | main.rs:383:14:383:17 | cond |
+| main.rs:383:14:383:17 | [SSA] cond | main.rs:383:23:383:26 | cond |
+| main.rs:383:14:383:17 | cond | main.rs:383:14:383:17 | [SSA] cond |
+| main.rs:383:28:383:41 | { ... } | main.rs:383:20:383:52 | if cond {...} else {...} |
+| main.rs:383:30:383:39 | source(...) | main.rs:383:28:383:41 | { ... } |
+| main.rs:383:48:383:52 | { ... } | main.rs:383:20:383:52 | if cond {...} else {...} |
+| main.rs:383:50:383:50 | 0 | main.rs:383:48:383:52 | { ... } |
+| main.rs:388:9:388:9 | [SSA] f | main.rs:395:5:395:5 | f |
+| main.rs:388:9:388:9 | f | main.rs:388:9:388:9 | [SSA] f |
+| main.rs:388:13:393:9 | \|...\| ... | main.rs:388:9:388:9 | f |
+| main.rs:388:14:388:17 | ... | main.rs:388:14:388:17 | cond |
+| main.rs:388:14:388:17 | [SSA] cond | main.rs:389:12:389:15 | cond |
+| main.rs:388:14:388:17 | cond | main.rs:388:14:388:17 | [SSA] cond |
+| main.rs:388:20:388:23 | ... | main.rs:388:20:388:23 | data |
+| main.rs:388:20:388:23 | [SSA] data | main.rs:390:18:390:21 | data |
+| main.rs:388:20:388:23 | data | main.rs:388:20:388:23 | [SSA] data |
+| main.rs:389:17:391:9 | { ... } | main.rs:389:9:393:9 | if cond {...} else {...} |
+| main.rs:391:16:393:9 | { ... } | main.rs:389:9:393:9 | if cond {...} else {...} |
+| main.rs:392:13:392:19 | sink(...) | main.rs:391:16:393:9 | { ... } |
+| main.rs:394:9:394:9 | [SSA] a | main.rs:395:13:395:13 | a |
+| main.rs:394:9:394:9 | a | main.rs:394:9:394:9 | [SSA] a |
+| main.rs:394:13:394:22 | source(...) | main.rs:394:9:394:9 | a |
+| main.rs:399:9:399:9 | [SSA] f | main.rs:406:13:406:13 | f |
+| main.rs:399:9:399:9 | f | main.rs:399:9:399:9 | [SSA] f |
+| main.rs:399:13:404:9 | \|...\| ... | main.rs:399:9:399:9 | f |
+| main.rs:399:14:399:17 | ... | main.rs:399:14:399:17 | cond |
+| main.rs:399:14:399:17 | [SSA] cond | main.rs:400:12:400:15 | cond |
+| main.rs:399:14:399:17 | cond | main.rs:399:14:399:17 | [SSA] cond |
+| main.rs:399:20:399:23 | ... | main.rs:399:20:399:23 | data |
+| main.rs:399:20:399:23 | [SSA] data | main.rs:401:13:401:16 | data |
+| main.rs:399:20:399:23 | data | main.rs:399:20:399:23 | [SSA] data |
+| main.rs:400:17:402:9 | { ... } | main.rs:400:9:404:9 | if cond {...} else {...} |
+| main.rs:401:13:401:16 | data | main.rs:400:17:402:9 | { ... } |
+| main.rs:402:16:404:9 | { ... } | main.rs:400:9:404:9 | if cond {...} else {...} |
+| main.rs:403:13:403:13 | 0 | main.rs:402:16:404:9 | { ... } |
+| main.rs:405:9:405:9 | [SSA] a | main.rs:406:21:406:21 | a |
+| main.rs:405:9:405:9 | a | main.rs:405:9:405:9 | [SSA] a |
+| main.rs:405:13:405:22 | source(...) | main.rs:405:9:405:9 | a |
+| main.rs:406:9:406:9 | [SSA] b | main.rs:407:10:407:10 | b |
+| main.rs:406:9:406:9 | b | main.rs:406:9:406:9 | [SSA] b |
+| main.rs:406:13:406:22 | f(...) | main.rs:406:9:406:9 | b |
+| main.rs:431:13:431:33 | result_questionmark(...) | main.rs:431:9:431:9 | _ |
 storeStep
 | main.rs:94:14:94:22 | source(...) | tuple.0 | main.rs:94:13:94:26 | TupleExpr |
 | main.rs:94:25:94:25 | 2 | tuple.1 | main.rs:94:13:94:26 | TupleExpr |
@@ -648,38 +505,6 @@
 | main.rs:211:19:211:28 | source(...) | Some | main.rs:211:14:211:29 | Some(...) |
 | main.rs:212:19:212:19 | 2 | Some | main.rs:212:14:212:20 | Some(...) |
 | main.rs:224:19:224:28 | source(...) | Some | main.rs:224:14:224:29 | Some(...) |
-<<<<<<< HEAD
-| main.rs:234:29:234:38 | source(...) | A | main.rs:234:14:234:39 | ...::A(...) |
-| main.rs:235:29:235:29 | 2 | B | main.rs:235:14:235:30 | ...::B(...) |
-| main.rs:252:16:252:25 | source(...) | A | main.rs:252:14:252:26 | A(...) |
-| main.rs:253:16:253:16 | 2 | B | main.rs:253:14:253:17 | B(...) |
-| main.rs:274:18:274:27 | source(...) | C | main.rs:273:14:275:5 | ...::C {...} |
-| main.rs:276:41:276:41 | 2 | D | main.rs:276:14:276:43 | ...::D {...} |
-| main.rs:294:18:294:27 | source(...) | C | main.rs:293:14:295:5 | C {...} |
-| main.rs:296:27:296:27 | 2 | D | main.rs:296:14:296:29 | D {...} |
-| main.rs:314:17:314:17 | 1 | array[] | main.rs:314:16:314:33 | [...] |
-| main.rs:314:20:314:20 | 2 | array[] | main.rs:314:16:314:33 | [...] |
-| main.rs:314:23:314:32 | source(...) | array[] | main.rs:314:16:314:33 | [...] |
-| main.rs:318:17:318:26 | source(...) | array[] | main.rs:318:16:318:31 | [...] |
-| main.rs:318:29:318:30 | 10 | array[] | main.rs:318:16:318:31 | [...] |
-| main.rs:322:17:322:17 | 1 | array[] | main.rs:322:16:322:24 | [...] |
-| main.rs:322:20:322:20 | 2 | array[] | main.rs:322:16:322:24 | [...] |
-| main.rs:322:23:322:23 | 3 | array[] | main.rs:322:16:322:24 | [...] |
-| main.rs:328:17:328:17 | 1 | array[] | main.rs:328:16:328:33 | [...] |
-| main.rs:328:20:328:20 | 2 | array[] | main.rs:328:16:328:33 | [...] |
-| main.rs:328:23:328:32 | source(...) | array[] | main.rs:328:16:328:33 | [...] |
-| main.rs:333:17:333:17 | 1 | array[] | main.rs:333:16:333:24 | [...] |
-| main.rs:333:20:333:20 | 2 | array[] | main.rs:333:16:333:24 | [...] |
-| main.rs:333:23:333:23 | 3 | array[] | main.rs:333:16:333:24 | [...] |
-| main.rs:340:17:340:17 | 1 | array[] | main.rs:340:16:340:33 | [...] |
-| main.rs:340:20:340:20 | 2 | array[] | main.rs:340:16:340:33 | [...] |
-| main.rs:340:23:340:32 | source(...) | array[] | main.rs:340:16:340:33 | [...] |
-| main.rs:351:24:351:24 | 1 | array[] | main.rs:351:23:351:31 | [...] |
-| main.rs:351:27:351:27 | 2 | array[] | main.rs:351:23:351:31 | [...] |
-| main.rs:351:30:351:30 | 3 | array[] | main.rs:351:23:351:31 | [...] |
-| main.rs:354:18:354:27 | source(...) | array[] | main.rs:354:5:354:11 | [post] mut_arr |
-| main.rs:364:27:364:27 | 0 | Some | main.rs:364:22:364:28 | Some(...) |
-=======
 | main.rs:229:19:229:28 | source(...) | Some | main.rs:229:14:229:29 | Some(...) |
 | main.rs:230:19:230:19 | 2 | Some | main.rs:230:14:230:20 | Some(...) |
 | main.rs:234:10:234:10 | 0 | Some | main.rs:234:5:234:11 | Some(...) |
@@ -695,8 +520,28 @@
 | main.rs:298:41:298:41 | 2 | D | main.rs:298:14:298:43 | ...::D {...} |
 | main.rs:316:18:316:27 | source(...) | C | main.rs:315:14:317:5 | C {...} |
 | main.rs:318:27:318:27 | 2 | D | main.rs:318:14:318:29 | D {...} |
-| main.rs:367:27:367:27 | 0 | Some | main.rs:367:22:367:28 | Some(...) |
->>>>>>> f2d457d0
+| main.rs:336:17:336:17 | 1 | array[] | main.rs:336:16:336:33 | [...] |
+| main.rs:336:20:336:20 | 2 | array[] | main.rs:336:16:336:33 | [...] |
+| main.rs:336:23:336:32 | source(...) | array[] | main.rs:336:16:336:33 | [...] |
+| main.rs:340:17:340:26 | source(...) | array[] | main.rs:340:16:340:31 | [...; 10] |
+| main.rs:340:29:340:30 | 10 | array[] | main.rs:340:16:340:31 | [...; 10] |
+| main.rs:344:17:344:17 | 1 | array[] | main.rs:344:16:344:24 | [...] |
+| main.rs:344:20:344:20 | 2 | array[] | main.rs:344:16:344:24 | [...] |
+| main.rs:344:23:344:23 | 3 | array[] | main.rs:344:16:344:24 | [...] |
+| main.rs:350:17:350:17 | 1 | array[] | main.rs:350:16:350:33 | [...] |
+| main.rs:350:20:350:20 | 2 | array[] | main.rs:350:16:350:33 | [...] |
+| main.rs:350:23:350:32 | source(...) | array[] | main.rs:350:16:350:33 | [...] |
+| main.rs:355:17:355:17 | 1 | array[] | main.rs:355:16:355:24 | [...] |
+| main.rs:355:20:355:20 | 2 | array[] | main.rs:355:16:355:24 | [...] |
+| main.rs:355:23:355:23 | 3 | array[] | main.rs:355:16:355:24 | [...] |
+| main.rs:362:17:362:17 | 1 | array[] | main.rs:362:16:362:33 | [...] |
+| main.rs:362:20:362:20 | 2 | array[] | main.rs:362:16:362:33 | [...] |
+| main.rs:362:23:362:32 | source(...) | array[] | main.rs:362:16:362:33 | [...] |
+| main.rs:373:24:373:24 | 1 | array[] | main.rs:373:23:373:31 | [...] |
+| main.rs:373:27:373:27 | 2 | array[] | main.rs:373:23:373:31 | [...] |
+| main.rs:373:30:373:30 | 3 | array[] | main.rs:373:23:373:31 | [...] |
+| main.rs:376:18:376:27 | source(...) | array[] | main.rs:376:5:376:11 | [post] mut_arr |
+| main.rs:414:27:414:27 | 0 | Some | main.rs:414:22:414:28 | Some(...) |
 readStep
 | file://:0:0:0:0 | [summary param] self in lang:core::_::<crate::option::Option>::unwrap | Some | file://:0:0:0:0 | [summary] read: Argument[self].Variant[crate::option::Option::Some(0)] in lang:core::_::<crate::option::Option>::unwrap |
 | main.rs:33:9:33:15 | Some(...) | Some | main.rs:33:14:33:14 | _ |
@@ -716,48 +561,6 @@
 | main.rs:151:9:151:28 | Point {...} | Point.x | main.rs:151:20:151:20 | a |
 | main.rs:151:9:151:28 | Point {...} | Point.y | main.rs:151:26:151:26 | b |
 | main.rs:183:9:186:9 | Point3D {...} | Point3D.plane | main.rs:184:20:184:33 | Point {...} |
-<<<<<<< HEAD
-| main.rs:201:9:201:23 | TupleStructPat | Some | main.rs:201:22:201:22 | n |
-| main.rs:205:9:205:23 | TupleStructPat | Some | main.rs:205:22:205:22 | n |
-| main.rs:214:9:214:15 | TupleStructPat | Some | main.rs:214:14:214:14 | n |
-| main.rs:218:9:218:15 | TupleStructPat | Some | main.rs:218:14:218:14 | n |
-| main.rs:237:9:237:25 | TupleStructPat | A | main.rs:237:24:237:24 | n |
-| main.rs:238:9:238:25 | TupleStructPat | B | main.rs:238:24:238:24 | n |
-| main.rs:241:9:241:25 | TupleStructPat | A | main.rs:241:24:241:24 | n |
-| main.rs:241:29:241:45 | TupleStructPat | B | main.rs:241:44:241:44 | n |
-| main.rs:244:9:244:25 | TupleStructPat | A | main.rs:244:24:244:24 | n |
-| main.rs:245:9:245:25 | TupleStructPat | B | main.rs:245:24:245:24 | n |
-| main.rs:255:9:255:12 | TupleStructPat | A | main.rs:255:11:255:11 | n |
-| main.rs:256:9:256:12 | TupleStructPat | B | main.rs:256:11:256:11 | n |
-| main.rs:259:9:259:12 | TupleStructPat | A | main.rs:259:11:259:11 | n |
-| main.rs:259:16:259:19 | TupleStructPat | B | main.rs:259:18:259:18 | n |
-| main.rs:262:9:262:12 | TupleStructPat | A | main.rs:262:11:262:11 | n |
-| main.rs:263:9:263:12 | TupleStructPat | B | main.rs:263:11:263:11 | n |
-| main.rs:278:9:278:38 | ...::C {...} | C | main.rs:278:36:278:36 | n |
-| main.rs:279:9:279:38 | ...::D {...} | D | main.rs:279:36:279:36 | n |
-| main.rs:282:9:282:38 | ...::C {...} | C | main.rs:282:36:282:36 | n |
-| main.rs:282:42:282:71 | ...::D {...} | D | main.rs:282:69:282:69 | n |
-| main.rs:285:9:285:38 | ...::C {...} | C | main.rs:285:36:285:36 | n |
-| main.rs:286:9:286:38 | ...::D {...} | D | main.rs:286:36:286:36 | n |
-| main.rs:298:9:298:24 | C {...} | C | main.rs:298:22:298:22 | n |
-| main.rs:299:9:299:24 | D {...} | D | main.rs:299:22:299:22 | n |
-| main.rs:302:9:302:24 | C {...} | C | main.rs:302:22:302:22 | n |
-| main.rs:302:28:302:43 | D {...} | D | main.rs:302:41:302:41 | n |
-| main.rs:305:9:305:24 | C {...} | C | main.rs:305:22:305:22 | n |
-| main.rs:306:9:306:24 | D {...} | D | main.rs:306:22:306:22 | n |
-| main.rs:315:14:315:17 | arr1 | array[] | main.rs:315:14:315:20 | arr1[2] |
-| main.rs:319:14:319:17 | arr2 | array[] | main.rs:319:14:319:20 | arr2[4] |
-| main.rs:323:14:323:17 | arr3 | array[] | main.rs:323:14:323:20 | arr3[2] |
-| main.rs:329:15:329:18 | arr1 | array[] | main.rs:329:9:329:10 | n1 |
-| main.rs:334:15:334:18 | arr2 | array[] | main.rs:334:9:334:10 | n2 |
-| main.rs:342:9:342:17 | SlicePat | array[] | main.rs:342:10:342:10 | a |
-| main.rs:342:9:342:17 | SlicePat | array[] | main.rs:342:13:342:13 | b |
-| main.rs:342:9:342:17 | SlicePat | array[] | main.rs:342:16:342:16 | c |
-| main.rs:352:10:352:16 | mut_arr | array[] | main.rs:352:10:352:19 | mut_arr[1] |
-| main.rs:354:5:354:11 | mut_arr | array[] | main.rs:354:5:354:14 | mut_arr[1] |
-| main.rs:355:13:355:19 | mut_arr | array[] | main.rs:355:13:355:22 | mut_arr[1] |
-| main.rs:357:10:357:16 | mut_arr | array[] | main.rs:357:10:357:19 | mut_arr[0] |
-=======
 | main.rs:201:9:201:23 | ...::Some(...) | Some | main.rs:201:22:201:22 | n |
 | main.rs:205:9:205:23 | ...::Some(...) | Some | main.rs:205:22:205:22 | n |
 | main.rs:214:9:214:15 | Some(...) | Some | main.rs:214:14:214:14 | n |
@@ -796,4 +599,15 @@
 | main.rs:324:28:324:43 | D {...} | D | main.rs:324:41:324:41 | n |
 | main.rs:327:9:327:24 | C {...} | C | main.rs:327:22:327:22 | n |
 | main.rs:328:9:328:24 | D {...} | D | main.rs:328:22:328:22 | n |
->>>>>>> f2d457d0
+| main.rs:337:14:337:17 | arr1 | array[] | main.rs:337:14:337:20 | arr1[2] |
+| main.rs:341:14:341:17 | arr2 | array[] | main.rs:341:14:341:20 | arr2[4] |
+| main.rs:345:14:345:17 | arr3 | array[] | main.rs:345:14:345:20 | arr3[2] |
+| main.rs:351:15:351:18 | arr1 | array[] | main.rs:351:9:351:10 | n1 |
+| main.rs:356:15:356:18 | arr2 | array[] | main.rs:356:9:356:10 | n2 |
+| main.rs:364:9:364:17 | SlicePat | array[] | main.rs:364:10:364:10 | a |
+| main.rs:364:9:364:17 | SlicePat | array[] | main.rs:364:13:364:13 | b |
+| main.rs:364:9:364:17 | SlicePat | array[] | main.rs:364:16:364:16 | c |
+| main.rs:374:10:374:16 | mut_arr | array[] | main.rs:374:10:374:19 | mut_arr[1] |
+| main.rs:376:5:376:11 | mut_arr | array[] | main.rs:376:5:376:14 | mut_arr[1] |
+| main.rs:377:13:377:19 | mut_arr | array[] | main.rs:377:13:377:22 | mut_arr[1] |
+| main.rs:379:10:379:16 | mut_arr | array[] | main.rs:379:10:379:19 | mut_arr[0] |