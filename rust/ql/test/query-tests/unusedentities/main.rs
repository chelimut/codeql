--- conflicted
+++ resolved
@@ -449,21 +449,14 @@
     func_ptrs();
     folds_and_closures();
 
-<<<<<<< HEAD
-	unreachable_if_1();
-	unreachable_panic();
-	unreachable_match();
-	unreachable_loop();
-	unreachable_paren();
-	unreachable_let_1();
-	unreachable_let_2();
-	unreachable_if_2();
-	unreachable_if_3();
-=======
-    unreachable_if();
+    unreachable_if_1();
     unreachable_panic();
     unreachable_match();
     unreachable_loop();
     unreachable_paren();
->>>>>>> 41e81177
+    unreachable_let_1();
+    unreachable_let_2();
+    unreachable_if_2();
+    unreachable_if_3();
+
 }