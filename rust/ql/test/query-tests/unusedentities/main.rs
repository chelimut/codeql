//fn cond() -> bool;

// --- locals ---

fn locals_1() {
    let a = 1; // BAD: unused value [NOT DETECTED]
    let b = 1;
    let c = 1;
    let d = String::from("a"); // BAD: unused value [NOT DETECTED]
    let e = String::from("b");
    let f = 1;
    let _ = 1; // (deliberately unused)

    println!("use {}", b);

    if cond() {
        println!("use {}", c);
    }

    println!("use {}", e);
    assert!(f == 1);
}

fn locals_2() {
    let a: i32; // BAD: unused variable
    let b: i32;
    let mut c: i32;
    let mut d: i32;
    let mut e: i32;
    let mut f: i32;
    let g: i32;
    let h: i32;
    let i: i32;

    b = 1; // BAD: unused value [NOT DETECTED]

    c = 1; // BAD: unused value [NOT DETECTED]
    c = 2;
    println!("use {}", c);
    c = 3; // BAD: unused value [NOT DETECTED]

    d = 1;
    if cond() {
        d = 2; // BAD: unused value [NOT DETECTED]
        d = 3;
    } else {
    }
    println!("use {}", d);

    e = 1; // BAD: unused value [NOT DETECTED]
    if cond() {
        e = 2;
    } else {
        e = 3;
    }
    println!("use {}", e);

    f = 1;
    f += 1;
    println!("use {}", f);
    f += 1; // BAD: unused value [NOT DETECTED]
    f = 1;
    f += 1; // BAD: unused value [NOT DETECTED]

    g = if cond() { 1 } else { 2 }; // BAD: unused value (x2) [NOT DETECTED]
    h = if cond() { 3 } else { 4 };
    i = if cond() { h } else { 5 };
    println!("use {}", i);

    _ = 1; // (deliberately unused) [NOT DETECTED]
}

// --- structs ---

#[derive(Debug)]
struct MyStruct {
    val: i64,
}

impl MyStruct {
    fn my_get(&mut self) -> i64 {
        return self.val;
    }
}

fn structs() {
    let a = MyStruct { val: 1 }; // BAD: unused value [NOT DETECTED]
    let b = MyStruct { val: 2 };
    let c = MyStruct { val: 3 };
    let mut d: MyStruct; // BAD: unused variable
    let mut e: MyStruct;
    let mut f: MyStruct;

    println!("lets use {:?} and {}", b, c.val);

    e = MyStruct { val: 4 };
    println!("lets use {}", e.my_get());
    e.val = 5;
    println!("lets use {}", e.my_get());

    f = MyStruct { val: 6 }; // BAD: unused value [NOT DETECTED]
    f.val = 7; // BAD: unused value [NOT DETECTED]
}

// --- arrays ---

fn arrays() {
    let is = [1, 2, 3]; // BAD: unused values (x3) [NOT DETECTED]
    let js = [1, 2, 3];
    let ks = [1, 2, 3];

    println!("lets use {:?}", js);

<<<<<<< HEAD
	for k in ks {
		println!("lets use {}", k); // [unreachable FALSE POSITIVE]
	}
=======
    for k // SPURIOUS: unused variable [macros not yet supported]
	in ks
	{
        println!("lets use {}", k);
    }
>>>>>>> 5a4cd1c5
}

// --- constants and statics ---

const CON1: i32 = 1;
const CON2: i32 = 2; // BAD: unused value [NOT DETECTED]
static mut STAT1: i32 = 1;
static mut STAT2: i32 = 2; // BAD: unused value [NOT DETECTED]

fn statics() {
    static mut STAT3: i32 = 0;
    static mut STAT4: i32 = 0; // BAD: unused value [NOT DETECTED]

    unsafe {
        let total = CON1 + STAT1 + STAT3;
    }
}

// --- parameters ---

fn parameters(
    x: i32,
    y: i32,  // BAD: unused variable
    _z: i32, // (`_` is asking the compiler, and by extension us, to not warn that this is unused)
) -> i32 {
    return x;
}

// --- loops ---

fn loops() {
    let mut a: i64 = 10;
    let b: i64 = 20;
    let c: i64 = 30;
    let d: i64 = 40;
    let mut e: i64 = 50;

    while a < b {
        a += 1;
    }

    for x in c..d {
        e += x;
    }

    for x in 1..10 { // BAD: unused variable
    }

    for _ in 1..10 {}

    for x // SPURIOUS: unused variable [macros not yet supported]
    in 1..10 {    
        println!("x is {}", x);
    }

    for x // SPURIOUS: unused variable [macros not yet supported]
    in 1..10 {   
        assert!(x != 11);
    }
}

// --- lets ---

enum MyOption<T> {
    None,
    Some(T),
}

enum YesOrNo {
    Yes,
    No,
}

fn if_lets() {
    let mut total: i64 = 0;

    if let Some(a) = Some(10) { // BAD: unused variable
    }

    if let Some(b) = Some(20) {
        total += b;
    }

    let mut next = Some(30);
    while let Some(val) = next // BAD: unused variable
    {
        next = None;
    }

    let mut next2 = Some(40);
    while let Some(val) = next2 {
        total += val;
        next2 = None;
    }

    let c = Some(60);
    match c {
        Some(val) => { // BAD: unused variable
        }
        None => { // SPURIOUS: unused variable 'None'
        }
    }

    let d = Some(70);
    match d {
        Some(val) => {
            total += val;
        }
        None => { // SPURIOUS: unused variable 'None'
        }
    }

    let e = MyOption::Some(80);
    match e {
        MyOption::Some(val) => { // BAD: unused variable
        }
        MyOption::None => {}
    }

    let f = YesOrNo::Yes;
    match f {
        YesOrNo::Yes => {}
        YesOrNo::No => {}
    }
}

// --- main ---

fn main() {
<<<<<<< HEAD
	locals_1();
	locals_2();
	structs();
	arrays();
	statics();
	println!("lets use result {}", parameters(1, 2, 3));
	unreachable_if();
	unreachable_panic();
	unreachable_match();
	unreachable_loop();
=======
    locals_1();
    locals_2();
    structs();
    arrays();
    statics();
    loops();
    if_lets();

    println!("lets use result {}", parameters(1, 2, 3));
>>>>>>> 5a4cd1c5
}<|MERGE_RESOLUTION|>--- conflicted
+++ resolved
@@ -111,17 +111,11 @@
 
     println!("lets use {:?}", js);
 
-<<<<<<< HEAD
-	for k in ks {
-		println!("lets use {}", k); // [unreachable FALSE POSITIVE]
-	}
-=======
     for k // SPURIOUS: unused variable [macros not yet supported]
 	in ks
 	{
-        println!("lets use {}", k);
-    }
->>>>>>> 5a4cd1c5
+        println!("lets use {}", k); // [unreachable FALSE POSITIVE]
+    }
 }
 
 // --- constants and statics ---
@@ -173,12 +167,12 @@
     for _ in 1..10 {}
 
     for x // SPURIOUS: unused variable [macros not yet supported]
-    in 1..10 {    
+    in 1..10 {
         println!("x is {}", x);
     }
 
     for x // SPURIOUS: unused variable [macros not yet supported]
-    in 1..10 {   
+    in 1..10 {
         assert!(x != 11);
     }
 }
@@ -251,26 +245,18 @@
 // --- main ---
 
 fn main() {
-<<<<<<< HEAD
 	locals_1();
 	locals_2();
 	structs();
 	arrays();
 	statics();
 	println!("lets use result {}", parameters(1, 2, 3));
+    loops();
+    if_lets();
 	unreachable_if();
 	unreachable_panic();
 	unreachable_match();
 	unreachable_loop();
-=======
-    locals_1();
-    locals_2();
-    structs();
-    arrays();
-    statics();
-    loops();
-    if_lets();
 
     println!("lets use result {}", parameters(1, 2, 3));
->>>>>>> 5a4cd1c5
 }