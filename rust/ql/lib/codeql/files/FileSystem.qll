--- conflicted
+++ resolved
@@ -45,10 +45,7 @@
     result =
       count(int line |
         exists(AstNode node, Location loc |
-<<<<<<< HEAD
-=======
           not node instanceof Comment and
->>>>>>> 01c95097
           not node instanceof SourceFile and
           loc = node.getLocation()
         |
