--- conflicted
+++ resolved
@@ -6,11 +6,7 @@
 
 private import codeql.rust.generated.Synth
 private import codeql.rust.generated.Raw
-<<<<<<< HEAD
-import codeql.rust.elements.Unextracted
-=======
-import codeql.rust.elements.ElementImpl::Impl as ElementImpl
->>>>>>> 30be6803
+import codeql.rust.elements.UnextractedImpl::Impl as UnextractedImpl
 
 /**
  * INTERNAL: This module contains the fully generated definition of `Unimplemented` and should not
@@ -22,9 +18,5 @@
    * INTERNAL: Do not reference the `Generated::Unimplemented` class directly.
    * Use the subclass `Unimplemented`, where the following predicates are available.
    */
-<<<<<<< HEAD
-  class Unimplemented extends Synth::TUnimplemented, Unextracted { }
-=======
-  class Unimplemented extends Synth::TUnimplemented, ElementImpl::Element { }
->>>>>>> 30be6803
+  class Unimplemented extends Synth::TUnimplemented, UnextractedImpl::Unextracted { }
 }