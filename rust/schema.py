--- conflicted
+++ resolved
@@ -98,7 +98,6 @@
 
 
 class Function(Declaration):
-<<<<<<< HEAD
     """
     A function declaration. For example
     ```
@@ -112,8 +111,6 @@
     ```
     """
     name: string
-=======
-    name: string
     body: Expr
 
 
@@ -589,5 +586,4 @@
 
 
 class ConstBlockPat(Pat):
-    expr: Expr
->>>>>>> ef34d24e
+    expr: Expr