--- conflicted
+++ resolved
@@ -500,10 +500,7 @@
 
   deprecated class FalseNegativeExpectation = LegacyTest::FalseNegativeTestExpectation;
 
-<<<<<<< HEAD
   deprecated class InvalidExpectation = LegacyTest::InvalidTestExpectation;
-=======
-  class InvalidExpectation = LegacyTest::InvalidTestExpectation;
 
   /**
    * Holds if the expectation `tag=value` is found in one or more expectation comments.
@@ -517,7 +514,6 @@
       tag = tags.splitAt(",")
     )
   }
->>>>>>> 93ad204a
 }
 
 /**
