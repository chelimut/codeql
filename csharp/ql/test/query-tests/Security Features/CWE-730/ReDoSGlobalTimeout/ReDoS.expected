edges
| ExponentialRegex.cs:13:28:13:50 | access to property QueryString : NameValueCollection | ExponentialRegex.cs:16:40:16:48 | access to local variable userInput |
nodes
| ExponentialRegex.cs:13:28:13:50 | access to property QueryString : NameValueCollection | semmle.label | access to property QueryString : NameValueCollection |
| ExponentialRegex.cs:16:40:16:48 | access to local variable userInput | semmle.label | access to local variable userInput |
<<<<<<< HEAD
=======
subpaths
>>>>>>> c9b50f3c
#select<|MERGE_RESOLUTION|>--- conflicted
+++ resolved
@@ -3,8 +3,5 @@
 nodes
 | ExponentialRegex.cs:13:28:13:50 | access to property QueryString : NameValueCollection | semmle.label | access to property QueryString : NameValueCollection |
 | ExponentialRegex.cs:16:40:16:48 | access to local variable userInput | semmle.label | access to local variable userInput |
-<<<<<<< HEAD
-=======
 subpaths
->>>>>>> c9b50f3c
 #select