--- conflicted
+++ resolved
@@ -5,10 +5,7 @@
 | ResourceInjection.cs:8:27:8:49 | access to property QueryString : NameValueCollection | semmle.label | access to property QueryString : NameValueCollection |
 | ResourceInjection.cs:11:57:11:72 | access to local variable connectionString | semmle.label | access to local variable connectionString |
 | ResourceInjection.cs:13:42:13:57 | access to local variable connectionString | semmle.label | access to local variable connectionString |
-<<<<<<< HEAD
-=======
 subpaths
->>>>>>> c9b50f3c
 #select
 | ResourceInjection.cs:11:57:11:72 | access to local variable connectionString | ResourceInjection.cs:8:27:8:49 | access to property QueryString : NameValueCollection | ResourceInjection.cs:11:57:11:72 | access to local variable connectionString | $@ flows to here and is used in a resource descriptor. | ResourceInjection.cs:8:27:8:49 | access to property QueryString | User-provided value |
 | ResourceInjection.cs:13:42:13:57 | access to local variable connectionString | ResourceInjection.cs:8:27:8:49 | access to property QueryString : NameValueCollection | ResourceInjection.cs:13:42:13:57 | access to local variable connectionString | $@ flows to here and is used in a resource descriptor. | ResourceInjection.cs:8:27:8:49 | access to property QueryString | User-provided value |