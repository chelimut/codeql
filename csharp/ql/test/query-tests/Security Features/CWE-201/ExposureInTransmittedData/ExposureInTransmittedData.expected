--- conflicted
+++ resolved
@@ -16,10 +16,7 @@
 | ExposureInTransmittedData.cs:31:56:31:56 | access to local variable p | semmle.label | access to local variable p |
 | ExposureInTransmittedData.cs:32:24:32:52 | ... + ... | semmle.label | ... + ... |
 | ExposureInTransmittedData.cs:33:27:33:27 | access to local variable p | semmle.label | access to local variable p |
-<<<<<<< HEAD
-=======
 subpaths
->>>>>>> c9b50f3c
 #select
 | ExposureInTransmittedData.cs:14:32:14:39 | access to local variable password | ExposureInTransmittedData.cs:14:32:14:39 | access to local variable password | ExposureInTransmittedData.cs:14:32:14:39 | access to local variable password | Sensitive information from $@ flows to here, and is transmitted to the user. | ExposureInTransmittedData.cs:14:32:14:39 | access to local variable password | access to local variable password |
 | ExposureInTransmittedData.cs:18:32:18:44 | call to method ToString | ExposureInTransmittedData.cs:18:32:18:44 | call to method ToString | ExposureInTransmittedData.cs:18:32:18:44 | call to method ToString | Sensitive information from $@ flows to here, and is transmitted to the user. | ExposureInTransmittedData.cs:18:32:18:44 | call to method ToString | call to method ToString |
