getMethod
| calls.rb:21:1:34:3 | M | instance_m | calls.rb:22:5:24:7 | instance_m |
| calls.rb:43:1:58:3 | C | baz | calls.rb:51:5:57:7 | baz |
| calls.rb:65:1:69:3 | D | baz | calls.rb:66:5:68:7 | baz |
| calls.rb:91:1:94:3 | Integer | abs | calls.rb:93:5:93:16 | abs |
| calls.rb:91:1:94:3 | Integer | bit_length | calls.rb:92:5:92:23 | bit_length |
| calls.rb:96:1:98:3 | String | capitalize | calls.rb:97:5:97:23 | capitalize |
| calls.rb:100:1:103:3 | Kernel | puts | calls.rb:102:5:102:30 | puts |
| calls.rb:105:1:113:3 | Module | include | calls.rb:108:5:110:7 | include |
| calls.rb:105:1:113:3 | Module | module_eval | calls.rb:107:5:107:24 | module_eval |
| calls.rb:105:1:113:3 | Module | prepend | calls.rb:111:5:111:20 | prepend |
| calls.rb:105:1:113:3 | Module | private | calls.rb:112:5:112:20 | private |
| calls.rb:115:1:118:3 | Object | add_singleton | calls.rb:367:1:371:3 | add_singleton |
| calls.rb:115:1:118:3 | Object | call_block | calls.rb:81:1:83:3 | call_block |
| calls.rb:115:1:118:3 | Object | call_instance_m | calls.rb:39:1:41:3 | call_instance_m |
| calls.rb:115:1:118:3 | Object | create | calls.rb:278:1:286:3 | create |
| calls.rb:115:1:118:3 | Object | foo | calls.rb:1:1:3:3 | foo |
| calls.rb:115:1:118:3 | Object | foo | calls.rb:85:1:89:3 | foo |
| calls.rb:115:1:118:3 | Object | funny | calls.rb:140:1:142:3 | funny |
| calls.rb:115:1:118:3 | Object | indirect | calls.rb:158:1:160:3 | indirect |
| calls.rb:115:1:118:3 | Object | new | calls.rb:117:5:117:16 | new |
| calls.rb:115:1:118:3 | Object | optional_arg | calls.rb:76:1:79:3 | optional_arg |
| calls.rb:115:1:118:3 | Object | pattern_dispatch | calls.rb:343:1:359:3 | pattern_dispatch |
| calls.rb:115:1:118:3 | Object | private_on_main | calls.rb:185:1:186:3 | private_on_main |
| calls.rb:115:1:118:3 | Object | private_on_main | private.rb:51:1:52:3 | private_on_main |
| calls.rb:120:1:123:3 | Hash | [] | calls.rb:122:5:122:31 | [] |
| calls.rb:125:1:138:3 | Array | [] | calls.rb:127:3:127:29 | [] |
| calls.rb:125:1:138:3 | Array | foreach | calls.rb:131:3:137:5 | foreach |
| calls.rb:125:1:138:3 | Array | length | calls.rb:129:3:129:17 | length |
| calls.rb:165:1:169:3 | S | s_method | calls.rb:166:5:168:7 | s_method |
| calls.rb:171:1:174:3 | A | to_s | calls.rb:172:5:173:7 | to_s |
| calls.rb:176:1:179:3 | B | to_s | calls.rb:177:5:178:7 | to_s |
| calls.rb:190:1:226:3 | Singletons | call_singleton_g | calls.rb:223:5:225:7 | call_singleton_g |
| calls.rb:190:1:226:3 | Singletons | instance | calls.rb:210:5:215:7 | instance |
| calls.rb:310:1:321:3 | SelfNew | instance | calls.rb:311:5:314:7 | instance |
| calls.rb:325:1:329:3 | C1 | instance | calls.rb:326:5:328:7 | instance |
| calls.rb:331:1:335:3 | C2 | instance | calls.rb:332:5:334:7 | instance |
| calls.rb:337:1:341:3 | C3 | instance | calls.rb:338:5:340:7 | instance |
| calls.rb:377:1:405:3 | SingletonOverride1 | instance1 | calls.rb:402:5:404:7 | instance1 |
| calls.rb:412:1:426:3 | SingletonOverride2 | instance1 | calls.rb:423:5:425:7 | instance1 |
| calls.rb:433:1:461:3 | ConditionalInstanceMethods | m1 | calls.rb:435:9:437:11 | m1 |
| calls.rb:433:1:461:3 | ConditionalInstanceMethods | m2 | calls.rb:440:5:452:7 | m2 |
| calls.rb:496:1:502:3 | ExtendSingletonMethod | singleton | calls.rb:497:5:499:7 | singleton |
| calls.rb:525:1:529:3 | ProtectedMethodInModule | foo | calls.rb:526:15:528:7 | foo |
| calls.rb:531:1:544:3 | ProtectedMethods | bar | calls.rb:534:15:536:7 | bar |
| calls.rb:531:1:544:3 | ProtectedMethods | baz | calls.rb:538:5:543:7 | baz |
| calls.rb:550:1:555:3 | ProtectedMethodsSub | baz | calls.rb:551:5:554:7 | baz |
| calls.rb:618:1:624:3 | Included | bar | calls.rb:622:5:623:7 | bar |
| calls.rb:618:1:624:3 | Included | foo | calls.rb:619:5:621:7 | foo |
| calls.rb:626:1:631:3 | IncludesIncluded | bar | calls.rb:628:5:630:7 | bar |
| calls.rb:641:1:649:3 | CustomNew2 | instance | calls.rb:646:5:648:7 | instance |
| hello.rb:1:1:8:3 | EnglishWords | hello | hello.rb:2:5:4:7 | hello |
| hello.rb:1:1:8:3 | EnglishWords | world | hello.rb:5:5:7:7 | world |
| hello.rb:11:1:16:3 | Greeting | message | hello.rb:13:5:15:7 | message |
| hello.rb:18:1:22:3 | HelloWorld | message | hello.rb:19:5:21:7 | message |
| instance_fields.rb:11:1:14:3 | A_target | target | instance_fields.rb:12:5:13:7 | target |
| instance_fields.rb:26:1:29:3 | B_target | target | instance_fields.rb:27:5:28:7 | target |
| modules.rb:4:1:24:3 | Foo | method_in_another_definition_of_foo | modules.rb:27:3:28:5 | method_in_another_definition_of_foo |
| modules.rb:4:1:24:3 | Foo | method_in_foo | modules.rb:16:3:17:5 | method_in_foo |
| modules.rb:5:3:14:5 | Foo::Bar | method_in_another_definition_of_foo_bar | modules.rb:52:3:53:5 | method_in_another_definition_of_foo_bar |
| modules.rb:5:3:14:5 | Foo::Bar | method_in_foo_bar | modules.rb:9:5:10:7 | method_in_foo_bar |
| modules.rb:37:1:46:3 | Bar | method_a | modules.rb:38:3:39:5 | method_a |
| modules.rb:37:1:46:3 | Bar | method_b | modules.rb:41:3:42:5 | method_b |
| private.rb:1:1:49:3 | E | private1 | private.rb:2:11:3:5 | private1 |
| private.rb:1:1:49:3 | E | private2 | private.rb:8:3:9:5 | private2 |
| private.rb:1:1:49:3 | E | private3 | private.rb:14:3:15:5 | private3 |
| private.rb:1:1:49:3 | E | private4 | private.rb:17:3:18:5 | private4 |
| private.rb:1:1:49:3 | E | private7 | private.rb:41:3:42:5 | private7 |
| private.rb:1:1:49:3 | E | private8 | private.rb:47:3:48:5 | private8 |
| private.rb:1:1:49:3 | E | protected1 | private.rb:32:3:33:5 | protected1 |
| private.rb:1:1:49:3 | E | protected2 | private.rb:35:3:36:5 | protected2 |
| private.rb:1:1:49:3 | E | public | private.rb:5:3:6:5 | public |
| private.rb:62:1:80:3 | F | private1 | private.rb:63:11:64:5 | private1 |
| private.rb:62:1:80:3 | F | private2 | private.rb:69:3:70:5 | private2 |
| private.rb:62:1:80:3 | F | private3 | private.rb:75:3:76:5 | private3 |
| private.rb:62:1:80:3 | F | private4 | private.rb:78:3:79:5 | private4 |
| private.rb:62:1:80:3 | F | public | private.rb:66:3:67:5 | public |
| private.rb:82:1:94:3 | PrivateOverride1 | call_m1 | private.rb:91:3:93:5 | call_m1 |
| private.rb:82:1:94:3 | PrivateOverride1 | m1 | private.rb:83:11:85:5 | m1 |
| private.rb:82:1:94:3 | PrivateOverride1 | m2 | private.rb:87:11:89:5 | m2 |
| private.rb:96:1:102:3 | PrivateOverride2 | m1 | private.rb:97:11:101:5 | m1 |
lookupMethod
| calls.rb:21:1:34:3 | M | instance_m | calls.rb:22:5:24:7 | instance_m |
| calls.rb:43:1:58:3 | C | add_singleton | calls.rb:367:1:371:3 | add_singleton |
| calls.rb:43:1:58:3 | C | baz | calls.rb:51:5:57:7 | baz |
| calls.rb:43:1:58:3 | C | call_block | calls.rb:81:1:83:3 | call_block |
| calls.rb:43:1:58:3 | C | call_instance_m | calls.rb:39:1:41:3 | call_instance_m |
| calls.rb:43:1:58:3 | C | create | calls.rb:278:1:286:3 | create |
| calls.rb:43:1:58:3 | C | foo | calls.rb:1:1:3:3 | foo |
| calls.rb:43:1:58:3 | C | foo | calls.rb:85:1:89:3 | foo |
| calls.rb:43:1:58:3 | C | funny | calls.rb:140:1:142:3 | funny |
| calls.rb:43:1:58:3 | C | indirect | calls.rb:158:1:160:3 | indirect |
| calls.rb:43:1:58:3 | C | instance_m | calls.rb:22:5:24:7 | instance_m |
| calls.rb:43:1:58:3 | C | new | calls.rb:117:5:117:16 | new |
| calls.rb:43:1:58:3 | C | optional_arg | calls.rb:76:1:79:3 | optional_arg |
| calls.rb:43:1:58:3 | C | pattern_dispatch | calls.rb:343:1:359:3 | pattern_dispatch |
| calls.rb:43:1:58:3 | C | private_on_main | calls.rb:185:1:186:3 | private_on_main |
| calls.rb:43:1:58:3 | C | puts | calls.rb:102:5:102:30 | puts |
| calls.rb:43:1:58:3 | C | to_s | calls.rb:172:5:173:7 | to_s |
| calls.rb:65:1:69:3 | D | add_singleton | calls.rb:367:1:371:3 | add_singleton |
| calls.rb:65:1:69:3 | D | baz | calls.rb:66:5:68:7 | baz |
| calls.rb:65:1:69:3 | D | call_block | calls.rb:81:1:83:3 | call_block |
| calls.rb:65:1:69:3 | D | call_instance_m | calls.rb:39:1:41:3 | call_instance_m |
| calls.rb:65:1:69:3 | D | create | calls.rb:278:1:286:3 | create |
| calls.rb:65:1:69:3 | D | foo | calls.rb:1:1:3:3 | foo |
| calls.rb:65:1:69:3 | D | foo | calls.rb:85:1:89:3 | foo |
| calls.rb:65:1:69:3 | D | funny | calls.rb:140:1:142:3 | funny |
| calls.rb:65:1:69:3 | D | indirect | calls.rb:158:1:160:3 | indirect |
| calls.rb:65:1:69:3 | D | instance_m | calls.rb:22:5:24:7 | instance_m |
| calls.rb:65:1:69:3 | D | new | calls.rb:117:5:117:16 | new |
| calls.rb:65:1:69:3 | D | optional_arg | calls.rb:76:1:79:3 | optional_arg |
| calls.rb:65:1:69:3 | D | pattern_dispatch | calls.rb:343:1:359:3 | pattern_dispatch |
| calls.rb:65:1:69:3 | D | private_on_main | calls.rb:185:1:186:3 | private_on_main |
| calls.rb:65:1:69:3 | D | puts | calls.rb:102:5:102:30 | puts |
| calls.rb:65:1:69:3 | D | to_s | calls.rb:172:5:173:7 | to_s |
| calls.rb:91:1:94:3 | Integer | abs | calls.rb:93:5:93:16 | abs |
| calls.rb:91:1:94:3 | Integer | bit_length | calls.rb:92:5:92:23 | bit_length |
| calls.rb:91:1:94:3 | Integer | new | calls.rb:117:5:117:16 | new |
| calls.rb:91:1:94:3 | Integer | puts | calls.rb:102:5:102:30 | puts |
| calls.rb:91:1:94:3 | Integer | to_s | calls.rb:172:5:173:7 | to_s |
| calls.rb:96:1:98:3 | String | add_singleton | calls.rb:367:1:371:3 | add_singleton |
| calls.rb:96:1:98:3 | String | call_block | calls.rb:81:1:83:3 | call_block |
| calls.rb:96:1:98:3 | String | call_instance_m | calls.rb:39:1:41:3 | call_instance_m |
| calls.rb:96:1:98:3 | String | capitalize | calls.rb:97:5:97:23 | capitalize |
| calls.rb:96:1:98:3 | String | create | calls.rb:278:1:286:3 | create |
| calls.rb:96:1:98:3 | String | foo | calls.rb:1:1:3:3 | foo |
| calls.rb:96:1:98:3 | String | foo | calls.rb:85:1:89:3 | foo |
| calls.rb:96:1:98:3 | String | funny | calls.rb:140:1:142:3 | funny |
| calls.rb:96:1:98:3 | String | indirect | calls.rb:158:1:160:3 | indirect |
| calls.rb:96:1:98:3 | String | new | calls.rb:117:5:117:16 | new |
| calls.rb:96:1:98:3 | String | optional_arg | calls.rb:76:1:79:3 | optional_arg |
| calls.rb:96:1:98:3 | String | pattern_dispatch | calls.rb:343:1:359:3 | pattern_dispatch |
| calls.rb:96:1:98:3 | String | private_on_main | calls.rb:185:1:186:3 | private_on_main |
| calls.rb:96:1:98:3 | String | puts | calls.rb:102:5:102:30 | puts |
| calls.rb:96:1:98:3 | String | to_s | calls.rb:172:5:173:7 | to_s |
| calls.rb:100:1:103:3 | Kernel | puts | calls.rb:102:5:102:30 | puts |
| calls.rb:105:1:113:3 | Module | add_singleton | calls.rb:367:1:371:3 | add_singleton |
| calls.rb:105:1:113:3 | Module | call_block | calls.rb:81:1:83:3 | call_block |
| calls.rb:105:1:113:3 | Module | call_instance_m | calls.rb:39:1:41:3 | call_instance_m |
| calls.rb:105:1:113:3 | Module | create | calls.rb:278:1:286:3 | create |
| calls.rb:105:1:113:3 | Module | foo | calls.rb:1:1:3:3 | foo |
| calls.rb:105:1:113:3 | Module | foo | calls.rb:85:1:89:3 | foo |
| calls.rb:105:1:113:3 | Module | funny | calls.rb:140:1:142:3 | funny |
| calls.rb:105:1:113:3 | Module | include | calls.rb:108:5:110:7 | include |
| calls.rb:105:1:113:3 | Module | indirect | calls.rb:158:1:160:3 | indirect |
| calls.rb:105:1:113:3 | Module | module_eval | calls.rb:107:5:107:24 | module_eval |
| calls.rb:105:1:113:3 | Module | new | calls.rb:117:5:117:16 | new |
| calls.rb:105:1:113:3 | Module | optional_arg | calls.rb:76:1:79:3 | optional_arg |
| calls.rb:105:1:113:3 | Module | pattern_dispatch | calls.rb:343:1:359:3 | pattern_dispatch |
| calls.rb:105:1:113:3 | Module | prepend | calls.rb:111:5:111:20 | prepend |
| calls.rb:105:1:113:3 | Module | private | calls.rb:112:5:112:20 | private |
| calls.rb:105:1:113:3 | Module | private_on_main | calls.rb:185:1:186:3 | private_on_main |
| calls.rb:105:1:113:3 | Module | puts | calls.rb:102:5:102:30 | puts |
| calls.rb:105:1:113:3 | Module | to_s | calls.rb:172:5:173:7 | to_s |
| calls.rb:115:1:118:3 | Object | add_singleton | calls.rb:367:1:371:3 | add_singleton |
| calls.rb:115:1:118:3 | Object | call_block | calls.rb:81:1:83:3 | call_block |
| calls.rb:115:1:118:3 | Object | call_instance_m | calls.rb:39:1:41:3 | call_instance_m |
| calls.rb:115:1:118:3 | Object | create | calls.rb:278:1:286:3 | create |
| calls.rb:115:1:118:3 | Object | foo | calls.rb:1:1:3:3 | foo |
| calls.rb:115:1:118:3 | Object | foo | calls.rb:85:1:89:3 | foo |
| calls.rb:115:1:118:3 | Object | funny | calls.rb:140:1:142:3 | funny |
| calls.rb:115:1:118:3 | Object | indirect | calls.rb:158:1:160:3 | indirect |
| calls.rb:115:1:118:3 | Object | new | calls.rb:117:5:117:16 | new |
| calls.rb:115:1:118:3 | Object | optional_arg | calls.rb:76:1:79:3 | optional_arg |
| calls.rb:115:1:118:3 | Object | pattern_dispatch | calls.rb:343:1:359:3 | pattern_dispatch |
| calls.rb:115:1:118:3 | Object | private_on_main | calls.rb:185:1:186:3 | private_on_main |
| calls.rb:115:1:118:3 | Object | private_on_main | private.rb:51:1:52:3 | private_on_main |
| calls.rb:115:1:118:3 | Object | puts | calls.rb:102:5:102:30 | puts |
| calls.rb:115:1:118:3 | Object | to_s | calls.rb:172:5:173:7 | to_s |
| calls.rb:120:1:123:3 | Hash | [] | calls.rb:122:5:122:31 | [] |
| calls.rb:120:1:123:3 | Hash | add_singleton | calls.rb:367:1:371:3 | add_singleton |
| calls.rb:120:1:123:3 | Hash | call_block | calls.rb:81:1:83:3 | call_block |
| calls.rb:120:1:123:3 | Hash | call_instance_m | calls.rb:39:1:41:3 | call_instance_m |
| calls.rb:120:1:123:3 | Hash | create | calls.rb:278:1:286:3 | create |
| calls.rb:120:1:123:3 | Hash | foo | calls.rb:1:1:3:3 | foo |
| calls.rb:120:1:123:3 | Hash | foo | calls.rb:85:1:89:3 | foo |
| calls.rb:120:1:123:3 | Hash | funny | calls.rb:140:1:142:3 | funny |
| calls.rb:120:1:123:3 | Hash | indirect | calls.rb:158:1:160:3 | indirect |
| calls.rb:120:1:123:3 | Hash | new | calls.rb:117:5:117:16 | new |
| calls.rb:120:1:123:3 | Hash | optional_arg | calls.rb:76:1:79:3 | optional_arg |
| calls.rb:120:1:123:3 | Hash | pattern_dispatch | calls.rb:343:1:359:3 | pattern_dispatch |
| calls.rb:120:1:123:3 | Hash | private_on_main | calls.rb:185:1:186:3 | private_on_main |
| calls.rb:120:1:123:3 | Hash | puts | calls.rb:102:5:102:30 | puts |
| calls.rb:120:1:123:3 | Hash | to_s | calls.rb:172:5:173:7 | to_s |
| calls.rb:125:1:138:3 | Array | [] | calls.rb:127:3:127:29 | [] |
| calls.rb:125:1:138:3 | Array | add_singleton | calls.rb:367:1:371:3 | add_singleton |
| calls.rb:125:1:138:3 | Array | call_block | calls.rb:81:1:83:3 | call_block |
| calls.rb:125:1:138:3 | Array | call_instance_m | calls.rb:39:1:41:3 | call_instance_m |
| calls.rb:125:1:138:3 | Array | create | calls.rb:278:1:286:3 | create |
| calls.rb:125:1:138:3 | Array | foo | calls.rb:1:1:3:3 | foo |
| calls.rb:125:1:138:3 | Array | foo | calls.rb:85:1:89:3 | foo |
| calls.rb:125:1:138:3 | Array | foreach | calls.rb:131:3:137:5 | foreach |
| calls.rb:125:1:138:3 | Array | funny | calls.rb:140:1:142:3 | funny |
| calls.rb:125:1:138:3 | Array | indirect | calls.rb:158:1:160:3 | indirect |
| calls.rb:125:1:138:3 | Array | length | calls.rb:129:3:129:17 | length |
| calls.rb:125:1:138:3 | Array | new | calls.rb:117:5:117:16 | new |
| calls.rb:125:1:138:3 | Array | optional_arg | calls.rb:76:1:79:3 | optional_arg |
| calls.rb:125:1:138:3 | Array | pattern_dispatch | calls.rb:343:1:359:3 | pattern_dispatch |
| calls.rb:125:1:138:3 | Array | private_on_main | calls.rb:185:1:186:3 | private_on_main |
| calls.rb:125:1:138:3 | Array | puts | calls.rb:102:5:102:30 | puts |
| calls.rb:125:1:138:3 | Array | to_s | calls.rb:172:5:173:7 | to_s |
| calls.rb:165:1:169:3 | S | add_singleton | calls.rb:367:1:371:3 | add_singleton |
| calls.rb:165:1:169:3 | S | call_block | calls.rb:81:1:83:3 | call_block |
| calls.rb:165:1:169:3 | S | call_instance_m | calls.rb:39:1:41:3 | call_instance_m |
| calls.rb:165:1:169:3 | S | create | calls.rb:278:1:286:3 | create |
| calls.rb:165:1:169:3 | S | foo | calls.rb:1:1:3:3 | foo |
| calls.rb:165:1:169:3 | S | foo | calls.rb:85:1:89:3 | foo |
| calls.rb:165:1:169:3 | S | funny | calls.rb:140:1:142:3 | funny |
| calls.rb:165:1:169:3 | S | indirect | calls.rb:158:1:160:3 | indirect |
| calls.rb:165:1:169:3 | S | new | calls.rb:117:5:117:16 | new |
| calls.rb:165:1:169:3 | S | optional_arg | calls.rb:76:1:79:3 | optional_arg |
| calls.rb:165:1:169:3 | S | pattern_dispatch | calls.rb:343:1:359:3 | pattern_dispatch |
| calls.rb:165:1:169:3 | S | private_on_main | calls.rb:185:1:186:3 | private_on_main |
| calls.rb:165:1:169:3 | S | puts | calls.rb:102:5:102:30 | puts |
| calls.rb:165:1:169:3 | S | s_method | calls.rb:166:5:168:7 | s_method |
| calls.rb:165:1:169:3 | S | to_s | calls.rb:172:5:173:7 | to_s |
| calls.rb:171:1:174:3 | A | add_singleton | calls.rb:367:1:371:3 | add_singleton |
| calls.rb:171:1:174:3 | A | call_block | calls.rb:81:1:83:3 | call_block |
| calls.rb:171:1:174:3 | A | call_instance_m | calls.rb:39:1:41:3 | call_instance_m |
| calls.rb:171:1:174:3 | A | create | calls.rb:278:1:286:3 | create |
| calls.rb:171:1:174:3 | A | foo | calls.rb:1:1:3:3 | foo |
| calls.rb:171:1:174:3 | A | foo | calls.rb:85:1:89:3 | foo |
| calls.rb:171:1:174:3 | A | funny | calls.rb:140:1:142:3 | funny |
| calls.rb:171:1:174:3 | A | indirect | calls.rb:158:1:160:3 | indirect |
| calls.rb:171:1:174:3 | A | new | calls.rb:117:5:117:16 | new |
| calls.rb:171:1:174:3 | A | optional_arg | calls.rb:76:1:79:3 | optional_arg |
| calls.rb:171:1:174:3 | A | pattern_dispatch | calls.rb:343:1:359:3 | pattern_dispatch |
| calls.rb:171:1:174:3 | A | private_on_main | calls.rb:185:1:186:3 | private_on_main |
| calls.rb:171:1:174:3 | A | puts | calls.rb:102:5:102:30 | puts |
| calls.rb:171:1:174:3 | A | s_method | calls.rb:166:5:168:7 | s_method |
| calls.rb:171:1:174:3 | A | to_s | calls.rb:172:5:173:7 | to_s |
| calls.rb:176:1:179:3 | B | add_singleton | calls.rb:367:1:371:3 | add_singleton |
| calls.rb:176:1:179:3 | B | call_block | calls.rb:81:1:83:3 | call_block |
| calls.rb:176:1:179:3 | B | call_instance_m | calls.rb:39:1:41:3 | call_instance_m |
| calls.rb:176:1:179:3 | B | create | calls.rb:278:1:286:3 | create |
| calls.rb:176:1:179:3 | B | foo | calls.rb:1:1:3:3 | foo |
| calls.rb:176:1:179:3 | B | foo | calls.rb:85:1:89:3 | foo |
| calls.rb:176:1:179:3 | B | funny | calls.rb:140:1:142:3 | funny |
| calls.rb:176:1:179:3 | B | indirect | calls.rb:158:1:160:3 | indirect |
| calls.rb:176:1:179:3 | B | new | calls.rb:117:5:117:16 | new |
| calls.rb:176:1:179:3 | B | optional_arg | calls.rb:76:1:79:3 | optional_arg |
| calls.rb:176:1:179:3 | B | pattern_dispatch | calls.rb:343:1:359:3 | pattern_dispatch |
| calls.rb:176:1:179:3 | B | private_on_main | calls.rb:185:1:186:3 | private_on_main |
| calls.rb:176:1:179:3 | B | puts | calls.rb:102:5:102:30 | puts |
| calls.rb:176:1:179:3 | B | s_method | calls.rb:166:5:168:7 | s_method |
| calls.rb:176:1:179:3 | B | to_s | calls.rb:177:5:178:7 | to_s |
| calls.rb:190:1:226:3 | Singletons | add_singleton | calls.rb:367:1:371:3 | add_singleton |
| calls.rb:190:1:226:3 | Singletons | call_block | calls.rb:81:1:83:3 | call_block |
| calls.rb:190:1:226:3 | Singletons | call_instance_m | calls.rb:39:1:41:3 | call_instance_m |
| calls.rb:190:1:226:3 | Singletons | call_singleton_g | calls.rb:223:5:225:7 | call_singleton_g |
| calls.rb:190:1:226:3 | Singletons | create | calls.rb:278:1:286:3 | create |
| calls.rb:190:1:226:3 | Singletons | foo | calls.rb:1:1:3:3 | foo |
| calls.rb:190:1:226:3 | Singletons | foo | calls.rb:85:1:89:3 | foo |
| calls.rb:190:1:226:3 | Singletons | funny | calls.rb:140:1:142:3 | funny |
| calls.rb:190:1:226:3 | Singletons | indirect | calls.rb:158:1:160:3 | indirect |
| calls.rb:190:1:226:3 | Singletons | instance | calls.rb:210:5:215:7 | instance |
| calls.rb:190:1:226:3 | Singletons | new | calls.rb:117:5:117:16 | new |
| calls.rb:190:1:226:3 | Singletons | optional_arg | calls.rb:76:1:79:3 | optional_arg |
| calls.rb:190:1:226:3 | Singletons | pattern_dispatch | calls.rb:343:1:359:3 | pattern_dispatch |
| calls.rb:190:1:226:3 | Singletons | private_on_main | calls.rb:185:1:186:3 | private_on_main |
| calls.rb:190:1:226:3 | Singletons | puts | calls.rb:102:5:102:30 | puts |
| calls.rb:190:1:226:3 | Singletons | to_s | calls.rb:172:5:173:7 | to_s |
| calls.rb:310:1:321:3 | SelfNew | add_singleton | calls.rb:367:1:371:3 | add_singleton |
| calls.rb:310:1:321:3 | SelfNew | call_block | calls.rb:81:1:83:3 | call_block |
| calls.rb:310:1:321:3 | SelfNew | call_instance_m | calls.rb:39:1:41:3 | call_instance_m |
| calls.rb:310:1:321:3 | SelfNew | create | calls.rb:278:1:286:3 | create |
| calls.rb:310:1:321:3 | SelfNew | foo | calls.rb:1:1:3:3 | foo |
| calls.rb:310:1:321:3 | SelfNew | foo | calls.rb:85:1:89:3 | foo |
| calls.rb:310:1:321:3 | SelfNew | funny | calls.rb:140:1:142:3 | funny |
| calls.rb:310:1:321:3 | SelfNew | indirect | calls.rb:158:1:160:3 | indirect |
| calls.rb:310:1:321:3 | SelfNew | instance | calls.rb:311:5:314:7 | instance |
| calls.rb:310:1:321:3 | SelfNew | new | calls.rb:117:5:117:16 | new |
| calls.rb:310:1:321:3 | SelfNew | optional_arg | calls.rb:76:1:79:3 | optional_arg |
| calls.rb:310:1:321:3 | SelfNew | pattern_dispatch | calls.rb:343:1:359:3 | pattern_dispatch |
| calls.rb:310:1:321:3 | SelfNew | private_on_main | calls.rb:185:1:186:3 | private_on_main |
| calls.rb:310:1:321:3 | SelfNew | puts | calls.rb:102:5:102:30 | puts |
| calls.rb:310:1:321:3 | SelfNew | to_s | calls.rb:172:5:173:7 | to_s |
| calls.rb:325:1:329:3 | C1 | add_singleton | calls.rb:367:1:371:3 | add_singleton |
| calls.rb:325:1:329:3 | C1 | call_block | calls.rb:81:1:83:3 | call_block |
| calls.rb:325:1:329:3 | C1 | call_instance_m | calls.rb:39:1:41:3 | call_instance_m |
| calls.rb:325:1:329:3 | C1 | create | calls.rb:278:1:286:3 | create |
| calls.rb:325:1:329:3 | C1 | foo | calls.rb:1:1:3:3 | foo |
| calls.rb:325:1:329:3 | C1 | foo | calls.rb:85:1:89:3 | foo |
| calls.rb:325:1:329:3 | C1 | funny | calls.rb:140:1:142:3 | funny |
| calls.rb:325:1:329:3 | C1 | indirect | calls.rb:158:1:160:3 | indirect |
| calls.rb:325:1:329:3 | C1 | instance | calls.rb:326:5:328:7 | instance |
| calls.rb:325:1:329:3 | C1 | new | calls.rb:117:5:117:16 | new |
| calls.rb:325:1:329:3 | C1 | optional_arg | calls.rb:76:1:79:3 | optional_arg |
| calls.rb:325:1:329:3 | C1 | pattern_dispatch | calls.rb:343:1:359:3 | pattern_dispatch |
| calls.rb:325:1:329:3 | C1 | private_on_main | calls.rb:185:1:186:3 | private_on_main |
| calls.rb:325:1:329:3 | C1 | puts | calls.rb:102:5:102:30 | puts |
| calls.rb:325:1:329:3 | C1 | to_s | calls.rb:172:5:173:7 | to_s |
| calls.rb:331:1:335:3 | C2 | add_singleton | calls.rb:367:1:371:3 | add_singleton |
| calls.rb:331:1:335:3 | C2 | call_block | calls.rb:81:1:83:3 | call_block |
| calls.rb:331:1:335:3 | C2 | call_instance_m | calls.rb:39:1:41:3 | call_instance_m |
| calls.rb:331:1:335:3 | C2 | create | calls.rb:278:1:286:3 | create |
| calls.rb:331:1:335:3 | C2 | foo | calls.rb:1:1:3:3 | foo |
| calls.rb:331:1:335:3 | C2 | foo | calls.rb:85:1:89:3 | foo |
| calls.rb:331:1:335:3 | C2 | funny | calls.rb:140:1:142:3 | funny |
| calls.rb:331:1:335:3 | C2 | indirect | calls.rb:158:1:160:3 | indirect |
| calls.rb:331:1:335:3 | C2 | instance | calls.rb:332:5:334:7 | instance |
| calls.rb:331:1:335:3 | C2 | new | calls.rb:117:5:117:16 | new |
| calls.rb:331:1:335:3 | C2 | optional_arg | calls.rb:76:1:79:3 | optional_arg |
| calls.rb:331:1:335:3 | C2 | pattern_dispatch | calls.rb:343:1:359:3 | pattern_dispatch |
| calls.rb:331:1:335:3 | C2 | private_on_main | calls.rb:185:1:186:3 | private_on_main |
| calls.rb:331:1:335:3 | C2 | puts | calls.rb:102:5:102:30 | puts |
| calls.rb:331:1:335:3 | C2 | to_s | calls.rb:172:5:173:7 | to_s |
| calls.rb:337:1:341:3 | C3 | add_singleton | calls.rb:367:1:371:3 | add_singleton |
| calls.rb:337:1:341:3 | C3 | call_block | calls.rb:81:1:83:3 | call_block |
| calls.rb:337:1:341:3 | C3 | call_instance_m | calls.rb:39:1:41:3 | call_instance_m |
| calls.rb:337:1:341:3 | C3 | create | calls.rb:278:1:286:3 | create |
| calls.rb:337:1:341:3 | C3 | foo | calls.rb:1:1:3:3 | foo |
| calls.rb:337:1:341:3 | C3 | foo | calls.rb:85:1:89:3 | foo |
| calls.rb:337:1:341:3 | C3 | funny | calls.rb:140:1:142:3 | funny |
| calls.rb:337:1:341:3 | C3 | indirect | calls.rb:158:1:160:3 | indirect |
| calls.rb:337:1:341:3 | C3 | instance | calls.rb:338:5:340:7 | instance |
| calls.rb:337:1:341:3 | C3 | new | calls.rb:117:5:117:16 | new |
| calls.rb:337:1:341:3 | C3 | optional_arg | calls.rb:76:1:79:3 | optional_arg |
| calls.rb:337:1:341:3 | C3 | pattern_dispatch | calls.rb:343:1:359:3 | pattern_dispatch |
| calls.rb:337:1:341:3 | C3 | private_on_main | calls.rb:185:1:186:3 | private_on_main |
| calls.rb:337:1:341:3 | C3 | puts | calls.rb:102:5:102:30 | puts |
| calls.rb:337:1:341:3 | C3 | to_s | calls.rb:172:5:173:7 | to_s |
| calls.rb:377:1:405:3 | SingletonOverride1 | add_singleton | calls.rb:367:1:371:3 | add_singleton |
| calls.rb:377:1:405:3 | SingletonOverride1 | call_block | calls.rb:81:1:83:3 | call_block |
| calls.rb:377:1:405:3 | SingletonOverride1 | call_instance_m | calls.rb:39:1:41:3 | call_instance_m |
| calls.rb:377:1:405:3 | SingletonOverride1 | create | calls.rb:278:1:286:3 | create |
| calls.rb:377:1:405:3 | SingletonOverride1 | foo | calls.rb:1:1:3:3 | foo |
| calls.rb:377:1:405:3 | SingletonOverride1 | foo | calls.rb:85:1:89:3 | foo |
| calls.rb:377:1:405:3 | SingletonOverride1 | funny | calls.rb:140:1:142:3 | funny |
| calls.rb:377:1:405:3 | SingletonOverride1 | indirect | calls.rb:158:1:160:3 | indirect |
| calls.rb:377:1:405:3 | SingletonOverride1 | instance1 | calls.rb:402:5:404:7 | instance1 |
| calls.rb:377:1:405:3 | SingletonOverride1 | new | calls.rb:117:5:117:16 | new |
| calls.rb:377:1:405:3 | SingletonOverride1 | optional_arg | calls.rb:76:1:79:3 | optional_arg |
| calls.rb:377:1:405:3 | SingletonOverride1 | pattern_dispatch | calls.rb:343:1:359:3 | pattern_dispatch |
| calls.rb:377:1:405:3 | SingletonOverride1 | private_on_main | calls.rb:185:1:186:3 | private_on_main |
| calls.rb:377:1:405:3 | SingletonOverride1 | puts | calls.rb:102:5:102:30 | puts |
| calls.rb:377:1:405:3 | SingletonOverride1 | to_s | calls.rb:172:5:173:7 | to_s |
| calls.rb:412:1:426:3 | SingletonOverride2 | add_singleton | calls.rb:367:1:371:3 | add_singleton |
| calls.rb:412:1:426:3 | SingletonOverride2 | call_block | calls.rb:81:1:83:3 | call_block |
| calls.rb:412:1:426:3 | SingletonOverride2 | call_instance_m | calls.rb:39:1:41:3 | call_instance_m |
| calls.rb:412:1:426:3 | SingletonOverride2 | create | calls.rb:278:1:286:3 | create |
| calls.rb:412:1:426:3 | SingletonOverride2 | foo | calls.rb:1:1:3:3 | foo |
| calls.rb:412:1:426:3 | SingletonOverride2 | foo | calls.rb:85:1:89:3 | foo |
| calls.rb:412:1:426:3 | SingletonOverride2 | funny | calls.rb:140:1:142:3 | funny |
| calls.rb:412:1:426:3 | SingletonOverride2 | indirect | calls.rb:158:1:160:3 | indirect |
| calls.rb:412:1:426:3 | SingletonOverride2 | instance1 | calls.rb:423:5:425:7 | instance1 |
| calls.rb:412:1:426:3 | SingletonOverride2 | new | calls.rb:117:5:117:16 | new |
| calls.rb:412:1:426:3 | SingletonOverride2 | optional_arg | calls.rb:76:1:79:3 | optional_arg |
| calls.rb:412:1:426:3 | SingletonOverride2 | pattern_dispatch | calls.rb:343:1:359:3 | pattern_dispatch |
| calls.rb:412:1:426:3 | SingletonOverride2 | private_on_main | calls.rb:185:1:186:3 | private_on_main |
| calls.rb:412:1:426:3 | SingletonOverride2 | puts | calls.rb:102:5:102:30 | puts |
| calls.rb:412:1:426:3 | SingletonOverride2 | to_s | calls.rb:172:5:173:7 | to_s |
| calls.rb:433:1:461:3 | ConditionalInstanceMethods | add_singleton | calls.rb:367:1:371:3 | add_singleton |
| calls.rb:433:1:461:3 | ConditionalInstanceMethods | call_block | calls.rb:81:1:83:3 | call_block |
| calls.rb:433:1:461:3 | ConditionalInstanceMethods | call_instance_m | calls.rb:39:1:41:3 | call_instance_m |
| calls.rb:433:1:461:3 | ConditionalInstanceMethods | create | calls.rb:278:1:286:3 | create |
| calls.rb:433:1:461:3 | ConditionalInstanceMethods | foo | calls.rb:1:1:3:3 | foo |
| calls.rb:433:1:461:3 | ConditionalInstanceMethods | foo | calls.rb:85:1:89:3 | foo |
| calls.rb:433:1:461:3 | ConditionalInstanceMethods | funny | calls.rb:140:1:142:3 | funny |
| calls.rb:433:1:461:3 | ConditionalInstanceMethods | indirect | calls.rb:158:1:160:3 | indirect |
| calls.rb:433:1:461:3 | ConditionalInstanceMethods | m1 | calls.rb:435:9:437:11 | m1 |
| calls.rb:433:1:461:3 | ConditionalInstanceMethods | m2 | calls.rb:440:5:452:7 | m2 |
| calls.rb:433:1:461:3 | ConditionalInstanceMethods | new | calls.rb:117:5:117:16 | new |
| calls.rb:433:1:461:3 | ConditionalInstanceMethods | optional_arg | calls.rb:76:1:79:3 | optional_arg |
| calls.rb:433:1:461:3 | ConditionalInstanceMethods | pattern_dispatch | calls.rb:343:1:359:3 | pattern_dispatch |
| calls.rb:433:1:461:3 | ConditionalInstanceMethods | private_on_main | calls.rb:185:1:186:3 | private_on_main |
| calls.rb:433:1:461:3 | ConditionalInstanceMethods | puts | calls.rb:102:5:102:30 | puts |
| calls.rb:433:1:461:3 | ConditionalInstanceMethods | to_s | calls.rb:172:5:173:7 | to_s |
| calls.rb:496:1:502:3 | ExtendSingletonMethod | singleton | calls.rb:497:5:499:7 | singleton |
| calls.rb:525:1:529:3 | ProtectedMethodInModule | foo | calls.rb:526:15:528:7 | foo |
| calls.rb:531:1:544:3 | ProtectedMethods | add_singleton | calls.rb:367:1:371:3 | add_singleton |
| calls.rb:531:1:544:3 | ProtectedMethods | bar | calls.rb:534:15:536:7 | bar |
| calls.rb:531:1:544:3 | ProtectedMethods | baz | calls.rb:538:5:543:7 | baz |
| calls.rb:531:1:544:3 | ProtectedMethods | call_block | calls.rb:81:1:83:3 | call_block |
| calls.rb:531:1:544:3 | ProtectedMethods | call_instance_m | calls.rb:39:1:41:3 | call_instance_m |
| calls.rb:531:1:544:3 | ProtectedMethods | create | calls.rb:278:1:286:3 | create |
| calls.rb:531:1:544:3 | ProtectedMethods | foo | calls.rb:526:15:528:7 | foo |
| calls.rb:531:1:544:3 | ProtectedMethods | funny | calls.rb:140:1:142:3 | funny |
| calls.rb:531:1:544:3 | ProtectedMethods | indirect | calls.rb:158:1:160:3 | indirect |
| calls.rb:531:1:544:3 | ProtectedMethods | new | calls.rb:117:5:117:16 | new |
| calls.rb:531:1:544:3 | ProtectedMethods | optional_arg | calls.rb:76:1:79:3 | optional_arg |
| calls.rb:531:1:544:3 | ProtectedMethods | pattern_dispatch | calls.rb:343:1:359:3 | pattern_dispatch |
| calls.rb:531:1:544:3 | ProtectedMethods | private_on_main | calls.rb:185:1:186:3 | private_on_main |
| calls.rb:531:1:544:3 | ProtectedMethods | puts | calls.rb:102:5:102:30 | puts |
| calls.rb:531:1:544:3 | ProtectedMethods | to_s | calls.rb:172:5:173:7 | to_s |
| calls.rb:550:1:555:3 | ProtectedMethodsSub | add_singleton | calls.rb:367:1:371:3 | add_singleton |
| calls.rb:550:1:555:3 | ProtectedMethodsSub | bar | calls.rb:534:15:536:7 | bar |
| calls.rb:550:1:555:3 | ProtectedMethodsSub | baz | calls.rb:551:5:554:7 | baz |
| calls.rb:550:1:555:3 | ProtectedMethodsSub | call_block | calls.rb:81:1:83:3 | call_block |
| calls.rb:550:1:555:3 | ProtectedMethodsSub | call_instance_m | calls.rb:39:1:41:3 | call_instance_m |
| calls.rb:550:1:555:3 | ProtectedMethodsSub | create | calls.rb:278:1:286:3 | create |
| calls.rb:550:1:555:3 | ProtectedMethodsSub | foo | calls.rb:526:15:528:7 | foo |
| calls.rb:550:1:555:3 | ProtectedMethodsSub | funny | calls.rb:140:1:142:3 | funny |
| calls.rb:550:1:555:3 | ProtectedMethodsSub | indirect | calls.rb:158:1:160:3 | indirect |
| calls.rb:550:1:555:3 | ProtectedMethodsSub | new | calls.rb:117:5:117:16 | new |
| calls.rb:550:1:555:3 | ProtectedMethodsSub | optional_arg | calls.rb:76:1:79:3 | optional_arg |
| calls.rb:550:1:555:3 | ProtectedMethodsSub | pattern_dispatch | calls.rb:343:1:359:3 | pattern_dispatch |
| calls.rb:550:1:555:3 | ProtectedMethodsSub | private_on_main | calls.rb:185:1:186:3 | private_on_main |
| calls.rb:550:1:555:3 | ProtectedMethodsSub | puts | calls.rb:102:5:102:30 | puts |
| calls.rb:550:1:555:3 | ProtectedMethodsSub | to_s | calls.rb:172:5:173:7 | to_s |
| calls.rb:564:1:567:3 | SingletonUpCall_Base | add_singleton | calls.rb:367:1:371:3 | add_singleton |
| calls.rb:564:1:567:3 | SingletonUpCall_Base | call_block | calls.rb:81:1:83:3 | call_block |
| calls.rb:564:1:567:3 | SingletonUpCall_Base | call_instance_m | calls.rb:39:1:41:3 | call_instance_m |
| calls.rb:564:1:567:3 | SingletonUpCall_Base | create | calls.rb:278:1:286:3 | create |
| calls.rb:564:1:567:3 | SingletonUpCall_Base | foo | calls.rb:1:1:3:3 | foo |
| calls.rb:564:1:567:3 | SingletonUpCall_Base | foo | calls.rb:85:1:89:3 | foo |
| calls.rb:564:1:567:3 | SingletonUpCall_Base | funny | calls.rb:140:1:142:3 | funny |
| calls.rb:564:1:567:3 | SingletonUpCall_Base | indirect | calls.rb:158:1:160:3 | indirect |
| calls.rb:564:1:567:3 | SingletonUpCall_Base | new | calls.rb:117:5:117:16 | new |
| calls.rb:564:1:567:3 | SingletonUpCall_Base | optional_arg | calls.rb:76:1:79:3 | optional_arg |
| calls.rb:564:1:567:3 | SingletonUpCall_Base | pattern_dispatch | calls.rb:343:1:359:3 | pattern_dispatch |
| calls.rb:564:1:567:3 | SingletonUpCall_Base | private_on_main | calls.rb:185:1:186:3 | private_on_main |
| calls.rb:564:1:567:3 | SingletonUpCall_Base | puts | calls.rb:102:5:102:30 | puts |
| calls.rb:564:1:567:3 | SingletonUpCall_Base | to_s | calls.rb:172:5:173:7 | to_s |
| calls.rb:568:1:575:3 | SingletonUpCall_Sub | add_singleton | calls.rb:367:1:371:3 | add_singleton |
| calls.rb:568:1:575:3 | SingletonUpCall_Sub | call_block | calls.rb:81:1:83:3 | call_block |
| calls.rb:568:1:575:3 | SingletonUpCall_Sub | call_instance_m | calls.rb:39:1:41:3 | call_instance_m |
| calls.rb:568:1:575:3 | SingletonUpCall_Sub | create | calls.rb:278:1:286:3 | create |
| calls.rb:568:1:575:3 | SingletonUpCall_Sub | foo | calls.rb:1:1:3:3 | foo |
| calls.rb:568:1:575:3 | SingletonUpCall_Sub | foo | calls.rb:85:1:89:3 | foo |
| calls.rb:568:1:575:3 | SingletonUpCall_Sub | funny | calls.rb:140:1:142:3 | funny |
| calls.rb:568:1:575:3 | SingletonUpCall_Sub | indirect | calls.rb:158:1:160:3 | indirect |
| calls.rb:568:1:575:3 | SingletonUpCall_Sub | new | calls.rb:117:5:117:16 | new |
| calls.rb:568:1:575:3 | SingletonUpCall_Sub | optional_arg | calls.rb:76:1:79:3 | optional_arg |
| calls.rb:568:1:575:3 | SingletonUpCall_Sub | pattern_dispatch | calls.rb:343:1:359:3 | pattern_dispatch |
| calls.rb:568:1:575:3 | SingletonUpCall_Sub | private_on_main | calls.rb:185:1:186:3 | private_on_main |
| calls.rb:568:1:575:3 | SingletonUpCall_Sub | puts | calls.rb:102:5:102:30 | puts |
| calls.rb:568:1:575:3 | SingletonUpCall_Sub | to_s | calls.rb:172:5:173:7 | to_s |
| calls.rb:576:1:581:3 | SingletonUpCall_SubSub | add_singleton | calls.rb:367:1:371:3 | add_singleton |
| calls.rb:576:1:581:3 | SingletonUpCall_SubSub | call_block | calls.rb:81:1:83:3 | call_block |
| calls.rb:576:1:581:3 | SingletonUpCall_SubSub | call_instance_m | calls.rb:39:1:41:3 | call_instance_m |
| calls.rb:576:1:581:3 | SingletonUpCall_SubSub | create | calls.rb:278:1:286:3 | create |
| calls.rb:576:1:581:3 | SingletonUpCall_SubSub | foo | calls.rb:1:1:3:3 | foo |
| calls.rb:576:1:581:3 | SingletonUpCall_SubSub | foo | calls.rb:85:1:89:3 | foo |
| calls.rb:576:1:581:3 | SingletonUpCall_SubSub | funny | calls.rb:140:1:142:3 | funny |
| calls.rb:576:1:581:3 | SingletonUpCall_SubSub | indirect | calls.rb:158:1:160:3 | indirect |
| calls.rb:576:1:581:3 | SingletonUpCall_SubSub | new | calls.rb:117:5:117:16 | new |
| calls.rb:576:1:581:3 | SingletonUpCall_SubSub | optional_arg | calls.rb:76:1:79:3 | optional_arg |
| calls.rb:576:1:581:3 | SingletonUpCall_SubSub | pattern_dispatch | calls.rb:343:1:359:3 | pattern_dispatch |
| calls.rb:576:1:581:3 | SingletonUpCall_SubSub | private_on_main | calls.rb:185:1:186:3 | private_on_main |
| calls.rb:576:1:581:3 | SingletonUpCall_SubSub | puts | calls.rb:102:5:102:30 | puts |
| calls.rb:576:1:581:3 | SingletonUpCall_SubSub | to_s | calls.rb:172:5:173:7 | to_s |
| calls.rb:583:1:594:3 | SingletonA | add_singleton | calls.rb:367:1:371:3 | add_singleton |
| calls.rb:583:1:594:3 | SingletonA | call_block | calls.rb:81:1:83:3 | call_block |
| calls.rb:583:1:594:3 | SingletonA | call_instance_m | calls.rb:39:1:41:3 | call_instance_m |
| calls.rb:583:1:594:3 | SingletonA | create | calls.rb:278:1:286:3 | create |
| calls.rb:583:1:594:3 | SingletonA | foo | calls.rb:1:1:3:3 | foo |
| calls.rb:583:1:594:3 | SingletonA | foo | calls.rb:85:1:89:3 | foo |
| calls.rb:583:1:594:3 | SingletonA | funny | calls.rb:140:1:142:3 | funny |
| calls.rb:583:1:594:3 | SingletonA | indirect | calls.rb:158:1:160:3 | indirect |
| calls.rb:583:1:594:3 | SingletonA | new | calls.rb:117:5:117:16 | new |
| calls.rb:583:1:594:3 | SingletonA | optional_arg | calls.rb:76:1:79:3 | optional_arg |
| calls.rb:583:1:594:3 | SingletonA | pattern_dispatch | calls.rb:343:1:359:3 | pattern_dispatch |
| calls.rb:583:1:594:3 | SingletonA | private_on_main | calls.rb:185:1:186:3 | private_on_main |
| calls.rb:583:1:594:3 | SingletonA | puts | calls.rb:102:5:102:30 | puts |
| calls.rb:583:1:594:3 | SingletonA | to_s | calls.rb:172:5:173:7 | to_s |
| calls.rb:596:1:603:3 | SingletonB | add_singleton | calls.rb:367:1:371:3 | add_singleton |
| calls.rb:596:1:603:3 | SingletonB | call_block | calls.rb:81:1:83:3 | call_block |
| calls.rb:596:1:603:3 | SingletonB | call_instance_m | calls.rb:39:1:41:3 | call_instance_m |
| calls.rb:596:1:603:3 | SingletonB | create | calls.rb:278:1:286:3 | create |
| calls.rb:596:1:603:3 | SingletonB | foo | calls.rb:1:1:3:3 | foo |
| calls.rb:596:1:603:3 | SingletonB | foo | calls.rb:85:1:89:3 | foo |
| calls.rb:596:1:603:3 | SingletonB | funny | calls.rb:140:1:142:3 | funny |
| calls.rb:596:1:603:3 | SingletonB | indirect | calls.rb:158:1:160:3 | indirect |
| calls.rb:596:1:603:3 | SingletonB | new | calls.rb:117:5:117:16 | new |
| calls.rb:596:1:603:3 | SingletonB | optional_arg | calls.rb:76:1:79:3 | optional_arg |
| calls.rb:596:1:603:3 | SingletonB | pattern_dispatch | calls.rb:343:1:359:3 | pattern_dispatch |
| calls.rb:596:1:603:3 | SingletonB | private_on_main | calls.rb:185:1:186:3 | private_on_main |
| calls.rb:596:1:603:3 | SingletonB | puts | calls.rb:102:5:102:30 | puts |
| calls.rb:596:1:603:3 | SingletonB | to_s | calls.rb:172:5:173:7 | to_s |
| calls.rb:605:1:612:3 | SingletonC | add_singleton | calls.rb:367:1:371:3 | add_singleton |
| calls.rb:605:1:612:3 | SingletonC | call_block | calls.rb:81:1:83:3 | call_block |
| calls.rb:605:1:612:3 | SingletonC | call_instance_m | calls.rb:39:1:41:3 | call_instance_m |
| calls.rb:605:1:612:3 | SingletonC | create | calls.rb:278:1:286:3 | create |
| calls.rb:605:1:612:3 | SingletonC | foo | calls.rb:1:1:3:3 | foo |
| calls.rb:605:1:612:3 | SingletonC | foo | calls.rb:85:1:89:3 | foo |
| calls.rb:605:1:612:3 | SingletonC | funny | calls.rb:140:1:142:3 | funny |
| calls.rb:605:1:612:3 | SingletonC | indirect | calls.rb:158:1:160:3 | indirect |
| calls.rb:605:1:612:3 | SingletonC | new | calls.rb:117:5:117:16 | new |
| calls.rb:605:1:612:3 | SingletonC | optional_arg | calls.rb:76:1:79:3 | optional_arg |
| calls.rb:605:1:612:3 | SingletonC | pattern_dispatch | calls.rb:343:1:359:3 | pattern_dispatch |
| calls.rb:605:1:612:3 | SingletonC | private_on_main | calls.rb:185:1:186:3 | private_on_main |
| calls.rb:605:1:612:3 | SingletonC | puts | calls.rb:102:5:102:30 | puts |
| calls.rb:605:1:612:3 | SingletonC | to_s | calls.rb:172:5:173:7 | to_s |
| calls.rb:618:1:624:3 | Included | bar | calls.rb:622:5:623:7 | bar |
| calls.rb:618:1:624:3 | Included | foo | calls.rb:619:5:621:7 | foo |
| calls.rb:626:1:631:3 | IncludesIncluded | add_singleton | calls.rb:367:1:371:3 | add_singleton |
| calls.rb:626:1:631:3 | IncludesIncluded | bar | calls.rb:628:5:630:7 | bar |
| calls.rb:626:1:631:3 | IncludesIncluded | call_block | calls.rb:81:1:83:3 | call_block |
| calls.rb:626:1:631:3 | IncludesIncluded | call_instance_m | calls.rb:39:1:41:3 | call_instance_m |
| calls.rb:626:1:631:3 | IncludesIncluded | create | calls.rb:278:1:286:3 | create |
| calls.rb:626:1:631:3 | IncludesIncluded | foo | calls.rb:619:5:621:7 | foo |
| calls.rb:626:1:631:3 | IncludesIncluded | funny | calls.rb:140:1:142:3 | funny |
| calls.rb:626:1:631:3 | IncludesIncluded | indirect | calls.rb:158:1:160:3 | indirect |
| calls.rb:626:1:631:3 | IncludesIncluded | new | calls.rb:117:5:117:16 | new |
| calls.rb:626:1:631:3 | IncludesIncluded | optional_arg | calls.rb:76:1:79:3 | optional_arg |
| calls.rb:626:1:631:3 | IncludesIncluded | pattern_dispatch | calls.rb:343:1:359:3 | pattern_dispatch |
| calls.rb:626:1:631:3 | IncludesIncluded | private_on_main | calls.rb:185:1:186:3 | private_on_main |
| calls.rb:626:1:631:3 | IncludesIncluded | puts | calls.rb:102:5:102:30 | puts |
| calls.rb:626:1:631:3 | IncludesIncluded | to_s | calls.rb:172:5:173:7 | to_s |
| calls.rb:633:1:637:3 | CustomNew1 | add_singleton | calls.rb:367:1:371:3 | add_singleton |
| calls.rb:633:1:637:3 | CustomNew1 | call_block | calls.rb:81:1:83:3 | call_block |
| calls.rb:633:1:637:3 | CustomNew1 | call_instance_m | calls.rb:39:1:41:3 | call_instance_m |
| calls.rb:633:1:637:3 | CustomNew1 | create | calls.rb:278:1:286:3 | create |
| calls.rb:633:1:637:3 | CustomNew1 | foo | calls.rb:1:1:3:3 | foo |
| calls.rb:633:1:637:3 | CustomNew1 | foo | calls.rb:85:1:89:3 | foo |
| calls.rb:633:1:637:3 | CustomNew1 | funny | calls.rb:140:1:142:3 | funny |
| calls.rb:633:1:637:3 | CustomNew1 | indirect | calls.rb:158:1:160:3 | indirect |
| calls.rb:633:1:637:3 | CustomNew1 | new | calls.rb:117:5:117:16 | new |
| calls.rb:633:1:637:3 | CustomNew1 | optional_arg | calls.rb:76:1:79:3 | optional_arg |
| calls.rb:633:1:637:3 | CustomNew1 | pattern_dispatch | calls.rb:343:1:359:3 | pattern_dispatch |
| calls.rb:633:1:637:3 | CustomNew1 | private_on_main | calls.rb:185:1:186:3 | private_on_main |
| calls.rb:633:1:637:3 | CustomNew1 | puts | calls.rb:102:5:102:30 | puts |
| calls.rb:633:1:637:3 | CustomNew1 | to_s | calls.rb:172:5:173:7 | to_s |
| calls.rb:641:1:649:3 | CustomNew2 | add_singleton | calls.rb:367:1:371:3 | add_singleton |
| calls.rb:641:1:649:3 | CustomNew2 | call_block | calls.rb:81:1:83:3 | call_block |
| calls.rb:641:1:649:3 | CustomNew2 | call_instance_m | calls.rb:39:1:41:3 | call_instance_m |
| calls.rb:641:1:649:3 | CustomNew2 | create | calls.rb:278:1:286:3 | create |
| calls.rb:641:1:649:3 | CustomNew2 | foo | calls.rb:1:1:3:3 | foo |
| calls.rb:641:1:649:3 | CustomNew2 | foo | calls.rb:85:1:89:3 | foo |
| calls.rb:641:1:649:3 | CustomNew2 | funny | calls.rb:140:1:142:3 | funny |
| calls.rb:641:1:649:3 | CustomNew2 | indirect | calls.rb:158:1:160:3 | indirect |
| calls.rb:641:1:649:3 | CustomNew2 | instance | calls.rb:646:5:648:7 | instance |
| calls.rb:641:1:649:3 | CustomNew2 | new | calls.rb:117:5:117:16 | new |
| calls.rb:641:1:649:3 | CustomNew2 | optional_arg | calls.rb:76:1:79:3 | optional_arg |
| calls.rb:641:1:649:3 | CustomNew2 | pattern_dispatch | calls.rb:343:1:359:3 | pattern_dispatch |
| calls.rb:641:1:649:3 | CustomNew2 | private_on_main | calls.rb:185:1:186:3 | private_on_main |
| calls.rb:641:1:649:3 | CustomNew2 | puts | calls.rb:102:5:102:30 | puts |
| calls.rb:641:1:649:3 | CustomNew2 | to_s | calls.rb:172:5:173:7 | to_s |
| file://:0:0:0:0 | Class | include | calls.rb:108:5:110:7 | include |
| file://:0:0:0:0 | Class | module_eval | calls.rb:107:5:107:24 | module_eval |
| file://:0:0:0:0 | Class | new | calls.rb:117:5:117:16 | new |
| file://:0:0:0:0 | Class | prepend | calls.rb:111:5:111:20 | prepend |
| file://:0:0:0:0 | Class | private | calls.rb:112:5:112:20 | private |
| file://:0:0:0:0 | Class | puts | calls.rb:102:5:102:30 | puts |
| file://:0:0:0:0 | Class | to_s | calls.rb:172:5:173:7 | to_s |
| file://:0:0:0:0 | Complex | new | calls.rb:117:5:117:16 | new |
| file://:0:0:0:0 | Complex | puts | calls.rb:102:5:102:30 | puts |
| file://:0:0:0:0 | Complex | to_s | calls.rb:172:5:173:7 | to_s |
| file://:0:0:0:0 | FalseClass | new | calls.rb:117:5:117:16 | new |
| file://:0:0:0:0 | FalseClass | puts | calls.rb:102:5:102:30 | puts |
| file://:0:0:0:0 | FalseClass | to_s | calls.rb:172:5:173:7 | to_s |
| file://:0:0:0:0 | Float | new | calls.rb:117:5:117:16 | new |
| file://:0:0:0:0 | Float | puts | calls.rb:102:5:102:30 | puts |
| file://:0:0:0:0 | Float | to_s | calls.rb:172:5:173:7 | to_s |
| file://:0:0:0:0 | NilClass | new | calls.rb:117:5:117:16 | new |
| file://:0:0:0:0 | NilClass | puts | calls.rb:102:5:102:30 | puts |
| file://:0:0:0:0 | NilClass | to_s | calls.rb:172:5:173:7 | to_s |
| file://:0:0:0:0 | Numeric | new | calls.rb:117:5:117:16 | new |
| file://:0:0:0:0 | Numeric | puts | calls.rb:102:5:102:30 | puts |
| file://:0:0:0:0 | Numeric | to_s | calls.rb:172:5:173:7 | to_s |
| file://:0:0:0:0 | Rational | new | calls.rb:117:5:117:16 | new |
| file://:0:0:0:0 | Rational | puts | calls.rb:102:5:102:30 | puts |
| file://:0:0:0:0 | Rational | to_s | calls.rb:172:5:173:7 | to_s |
| file://:0:0:0:0 | TrueClass | new | calls.rb:117:5:117:16 | new |
| file://:0:0:0:0 | TrueClass | puts | calls.rb:102:5:102:30 | puts |
| file://:0:0:0:0 | TrueClass | to_s | calls.rb:172:5:173:7 | to_s |
| hello.rb:1:1:8:3 | EnglishWords | hello | hello.rb:2:5:4:7 | hello |
| hello.rb:1:1:8:3 | EnglishWords | world | hello.rb:5:5:7:7 | world |
| hello.rb:11:1:16:3 | Greeting | hello | hello.rb:2:5:4:7 | hello |
| hello.rb:11:1:16:3 | Greeting | message | hello.rb:13:5:15:7 | message |
| hello.rb:11:1:16:3 | Greeting | new | calls.rb:117:5:117:16 | new |
| hello.rb:11:1:16:3 | Greeting | puts | calls.rb:102:5:102:30 | puts |
| hello.rb:11:1:16:3 | Greeting | to_s | calls.rb:172:5:173:7 | to_s |
| hello.rb:11:1:16:3 | Greeting | world | hello.rb:5:5:7:7 | world |
| hello.rb:18:1:22:3 | HelloWorld | hello | hello.rb:2:5:4:7 | hello |
| hello.rb:18:1:22:3 | HelloWorld | message | hello.rb:19:5:21:7 | message |
| hello.rb:18:1:22:3 | HelloWorld | new | calls.rb:117:5:117:16 | new |
| hello.rb:18:1:22:3 | HelloWorld | puts | calls.rb:102:5:102:30 | puts |
| hello.rb:18:1:22:3 | HelloWorld | to_s | calls.rb:172:5:173:7 | to_s |
| hello.rb:18:1:22:3 | HelloWorld | world | hello.rb:5:5:7:7 | world |
| instance_fields.rb:11:1:14:3 | A_target | new | calls.rb:117:5:117:16 | new |
| instance_fields.rb:11:1:14:3 | A_target | puts | calls.rb:102:5:102:30 | puts |
| instance_fields.rb:11:1:14:3 | A_target | target | instance_fields.rb:12:5:13:7 | target |
| instance_fields.rb:11:1:14:3 | A_target | to_s | calls.rb:172:5:173:7 | to_s |
| instance_fields.rb:26:1:29:3 | B_target | new | calls.rb:117:5:117:16 | new |
| instance_fields.rb:26:1:29:3 | B_target | puts | calls.rb:102:5:102:30 | puts |
| instance_fields.rb:26:1:29:3 | B_target | target | instance_fields.rb:27:5:28:7 | target |
| instance_fields.rb:26:1:29:3 | B_target | to_s | calls.rb:172:5:173:7 | to_s |
| modules.rb:4:1:24:3 | Foo | method_in_another_definition_of_foo | modules.rb:27:3:28:5 | method_in_another_definition_of_foo |
| modules.rb:4:1:24:3 | Foo | method_in_foo | modules.rb:16:3:17:5 | method_in_foo |
| modules.rb:5:3:14:5 | Foo::Bar | method_in_another_definition_of_foo_bar | modules.rb:52:3:53:5 | method_in_another_definition_of_foo_bar |
| modules.rb:5:3:14:5 | Foo::Bar | method_in_foo_bar | modules.rb:9:5:10:7 | method_in_foo_bar |
| modules.rb:6:5:7:7 | Foo::Bar::ClassInFooBar | new | calls.rb:117:5:117:16 | new |
| modules.rb:6:5:7:7 | Foo::Bar::ClassInFooBar | puts | calls.rb:102:5:102:30 | puts |
| modules.rb:6:5:7:7 | Foo::Bar::ClassInFooBar | to_s | calls.rb:172:5:173:7 | to_s |
| modules.rb:19:3:20:5 | Foo::ClassInFoo | new | calls.rb:117:5:117:16 | new |
| modules.rb:19:3:20:5 | Foo::ClassInFoo | puts | calls.rb:102:5:102:30 | puts |
| modules.rb:19:3:20:5 | Foo::ClassInFoo | to_s | calls.rb:172:5:173:7 | to_s |
| modules.rb:30:3:31:5 | Foo::ClassInAnotherDefinitionOfFoo | new | calls.rb:117:5:117:16 | new |
| modules.rb:30:3:31:5 | Foo::ClassInAnotherDefinitionOfFoo | puts | calls.rb:102:5:102:30 | puts |
| modules.rb:30:3:31:5 | Foo::ClassInAnotherDefinitionOfFoo | to_s | calls.rb:172:5:173:7 | to_s |
| modules.rb:37:1:46:3 | Bar | method_a | modules.rb:38:3:39:5 | method_a |
| modules.rb:37:1:46:3 | Bar | method_b | modules.rb:41:3:42:5 | method_b |
| modules.rb:37:1:46:3 | Bar | new | calls.rb:117:5:117:16 | new |
| modules.rb:37:1:46:3 | Bar | puts | calls.rb:102:5:102:30 | puts |
| modules.rb:37:1:46:3 | Bar | to_s | calls.rb:172:5:173:7 | to_s |
| modules.rb:49:3:50:5 | Foo::Bar::ClassInAnotherDefinitionOfFooBar | new | calls.rb:117:5:117:16 | new |
| modules.rb:49:3:50:5 | Foo::Bar::ClassInAnotherDefinitionOfFooBar | puts | calls.rb:102:5:102:30 | puts |
| modules.rb:49:3:50:5 | Foo::Bar::ClassInAnotherDefinitionOfFooBar | to_s | calls.rb:172:5:173:7 | to_s |
| modules.rb:66:5:67:7 | Test::Foo1::Bar | new | calls.rb:117:5:117:16 | new |
| modules.rb:66:5:67:7 | Test::Foo1::Bar | puts | calls.rb:102:5:102:30 | puts |
| modules.rb:66:5:67:7 | Test::Foo1::Bar | to_s | calls.rb:172:5:173:7 | to_s |
| modules.rb:72:5:73:7 | Test::Foo2::Foo2::Bar | new | calls.rb:117:5:117:16 | new |
| modules.rb:72:5:73:7 | Test::Foo2::Foo2::Bar | puts | calls.rb:102:5:102:30 | puts |
| modules.rb:72:5:73:7 | Test::Foo2::Foo2::Bar | to_s | calls.rb:172:5:173:7 | to_s |
| modules.rb:112:1:113:3 | YY | new | calls.rb:117:5:117:16 | new |
| modules.rb:112:1:113:3 | YY | puts | calls.rb:102:5:102:30 | puts |
| modules.rb:112:1:113:3 | YY | to_s | calls.rb:172:5:173:7 | to_s |
| modules.rb:116:7:117:9 | XX::YY | new | calls.rb:117:5:117:16 | new |
| modules.rb:116:7:117:9 | XX::YY | puts | calls.rb:102:5:102:30 | puts |
| modules.rb:116:7:117:9 | XX::YY | to_s | calls.rb:172:5:173:7 | to_s |
| modules_rec.rb:1:1:2:3 | B::A | new | calls.rb:117:5:117:16 | new |
| modules_rec.rb:1:1:2:3 | B::A | puts | calls.rb:102:5:102:30 | puts |
| modules_rec.rb:1:1:2:3 | B::A | to_s | calls.rb:172:5:173:7 | to_s |
| private.rb:1:1:49:3 | E | new | calls.rb:117:5:117:16 | new |
| private.rb:1:1:49:3 | E | private1 | private.rb:2:11:3:5 | private1 |
| private.rb:1:1:49:3 | E | private2 | private.rb:8:3:9:5 | private2 |
| private.rb:1:1:49:3 | E | private3 | private.rb:14:3:15:5 | private3 |
| private.rb:1:1:49:3 | E | private4 | private.rb:17:3:18:5 | private4 |
| private.rb:1:1:49:3 | E | private7 | private.rb:41:3:42:5 | private7 |
| private.rb:1:1:49:3 | E | private8 | private.rb:47:3:48:5 | private8 |
| private.rb:1:1:49:3 | E | private_on_main | private.rb:51:1:52:3 | private_on_main |
| private.rb:1:1:49:3 | E | protected1 | private.rb:32:3:33:5 | protected1 |
| private.rb:1:1:49:3 | E | protected2 | private.rb:35:3:36:5 | protected2 |
| private.rb:1:1:49:3 | E | public | private.rb:5:3:6:5 | public |
| private.rb:1:1:49:3 | E | puts | calls.rb:102:5:102:30 | puts |
| private.rb:1:1:49:3 | E | to_s | calls.rb:172:5:173:7 | to_s |
| private.rb:62:1:80:3 | F | private1 | private.rb:63:11:64:5 | private1 |
| private.rb:62:1:80:3 | F | private2 | private.rb:69:3:70:5 | private2 |
| private.rb:62:1:80:3 | F | private3 | private.rb:75:3:76:5 | private3 |
| private.rb:62:1:80:3 | F | private4 | private.rb:78:3:79:5 | private4 |
| private.rb:62:1:80:3 | F | public | private.rb:66:3:67:5 | public |
| private.rb:82:1:94:3 | PrivateOverride1 | call_m1 | private.rb:91:3:93:5 | call_m1 |
| private.rb:82:1:94:3 | PrivateOverride1 | m1 | private.rb:83:11:85:5 | m1 |
| private.rb:82:1:94:3 | PrivateOverride1 | m2 | private.rb:87:11:89:5 | m2 |
| private.rb:82:1:94:3 | PrivateOverride1 | new | calls.rb:117:5:117:16 | new |
| private.rb:82:1:94:3 | PrivateOverride1 | private_on_main | private.rb:51:1:52:3 | private_on_main |
| private.rb:82:1:94:3 | PrivateOverride1 | puts | calls.rb:102:5:102:30 | puts |
| private.rb:82:1:94:3 | PrivateOverride1 | to_s | calls.rb:172:5:173:7 | to_s |
| private.rb:96:1:102:3 | PrivateOverride2 | call_m1 | private.rb:91:3:93:5 | call_m1 |
| private.rb:96:1:102:3 | PrivateOverride2 | m1 | private.rb:97:11:101:5 | m1 |
| private.rb:96:1:102:3 | PrivateOverride2 | m2 | private.rb:87:11:89:5 | m2 |
| private.rb:96:1:102:3 | PrivateOverride2 | new | calls.rb:117:5:117:16 | new |
| private.rb:96:1:102:3 | PrivateOverride2 | private_on_main | private.rb:51:1:52:3 | private_on_main |
| private.rb:96:1:102:3 | PrivateOverride2 | puts | calls.rb:102:5:102:30 | puts |
| private.rb:96:1:102:3 | PrivateOverride2 | to_s | calls.rb:172:5:173:7 | to_s |
| toplevel_self_singleton.rb:2:5:5:7 | A::B | new | calls.rb:117:5:117:16 | new |
| toplevel_self_singleton.rb:2:5:5:7 | A::B | puts | calls.rb:102:5:102:30 | puts |
| toplevel_self_singleton.rb:2:5:5:7 | A::B | to_s | calls.rb:172:5:173:7 | to_s |
| unresolved_subclass.rb:1:1:2:3 | ResolvableBaseClass | new | calls.rb:117:5:117:16 | new |
| unresolved_subclass.rb:1:1:2:3 | ResolvableBaseClass | puts | calls.rb:102:5:102:30 | puts |
| unresolved_subclass.rb:1:1:2:3 | ResolvableBaseClass | to_s | calls.rb:172:5:173:7 | to_s |
| unresolved_subclass.rb:4:1:5:3 | UnresolvedNamespace::Subclass1 | new | calls.rb:117:5:117:16 | new |
| unresolved_subclass.rb:4:1:5:3 | UnresolvedNamespace::Subclass1 | puts | calls.rb:102:5:102:30 | puts |
| unresolved_subclass.rb:4:1:5:3 | UnresolvedNamespace::Subclass1 | to_s | calls.rb:172:5:173:7 | to_s |
| unresolved_subclass.rb:7:1:8:3 | UnresolvedNamespace::Subclass2 | new | calls.rb:117:5:117:16 | new |
| unresolved_subclass.rb:7:1:8:3 | UnresolvedNamespace::Subclass2 | puts | calls.rb:102:5:102:30 | puts |
| unresolved_subclass.rb:7:1:8:3 | UnresolvedNamespace::Subclass2 | to_s | calls.rb:172:5:173:7 | to_s |
| unresolved_subclass.rb:11:1:12:3 | UnresolvedNamespace::A | new | calls.rb:117:5:117:16 | new |
| unresolved_subclass.rb:11:1:12:3 | UnresolvedNamespace::A | puts | calls.rb:102:5:102:30 | puts |
| unresolved_subclass.rb:11:1:12:3 | UnresolvedNamespace::A | to_s | calls.rb:172:5:173:7 | to_s |
enclosingMethod
| calls.rb:2:5:2:14 | call to puts | calls.rb:1:1:3:3 | foo |
| calls.rb:2:5:2:14 | self | calls.rb:1:1:3:3 | foo |
| calls.rb:2:10:2:14 | "foo" | calls.rb:1:1:3:3 | foo |
| calls.rb:2:11:2:13 | foo | calls.rb:1:1:3:3 | foo |
| calls.rb:8:5:8:15 | call to puts | calls.rb:7:1:9:3 | bar |
| calls.rb:8:5:8:15 | self | calls.rb:7:1:9:3 | bar |
| calls.rb:8:10:8:15 | "bar1" | calls.rb:7:1:9:3 | bar |
| calls.rb:8:11:8:14 | bar1 | calls.rb:7:1:9:3 | bar |
| calls.rb:14:5:14:15 | call to puts | calls.rb:13:1:15:3 | bar |
| calls.rb:14:5:14:15 | self | calls.rb:13:1:15:3 | bar |
| calls.rb:14:10:14:15 | "bar2" | calls.rb:13:1:15:3 | bar |
| calls.rb:14:11:14:14 | bar2 | calls.rb:13:1:15:3 | bar |
| calls.rb:23:9:23:19 | call to singleton_m | calls.rb:22:5:24:7 | instance_m |
| calls.rb:23:9:23:19 | self | calls.rb:22:5:24:7 | instance_m |
| calls.rb:26:9:26:18 | call to instance_m | calls.rb:25:5:27:7 | singleton_m |
| calls.rb:26:9:26:18 | self | calls.rb:25:5:27:7 | singleton_m |
| calls.rb:40:5:40:14 | call to instance_m | calls.rb:39:1:41:3 | call_instance_m |
| calls.rb:40:5:40:14 | self | calls.rb:39:1:41:3 | call_instance_m |
| calls.rb:52:9:52:18 | call to instance_m | calls.rb:51:5:57:7 | baz |
| calls.rb:52:9:52:18 | self | calls.rb:51:5:57:7 | baz |
| calls.rb:53:9:53:12 | self | calls.rb:51:5:57:7 | baz |
| calls.rb:53:9:53:23 | call to instance_m | calls.rb:51:5:57:7 | baz |
| calls.rb:55:9:55:19 | call to singleton_m | calls.rb:51:5:57:7 | baz |
| calls.rb:55:9:55:19 | self | calls.rb:51:5:57:7 | baz |
| calls.rb:56:9:56:12 | self | calls.rb:51:5:57:7 | baz |
| calls.rb:56:9:56:24 | call to singleton_m | calls.rb:51:5:57:7 | baz |
| calls.rb:67:9:67:13 | super call to baz | calls.rb:66:5:68:7 | baz |
| calls.rb:76:18:76:18 | a | calls.rb:76:1:79:3 | optional_arg |
| calls.rb:76:18:76:18 | a | calls.rb:76:1:79:3 | optional_arg |
| calls.rb:76:22:76:22 | 4 | calls.rb:76:1:79:3 | optional_arg |
| calls.rb:76:25:76:25 | b | calls.rb:76:1:79:3 | optional_arg |
| calls.rb:76:25:76:25 | b | calls.rb:76:1:79:3 | optional_arg |
| calls.rb:76:28:76:28 | 5 | calls.rb:76:1:79:3 | optional_arg |
| calls.rb:77:5:77:5 | a | calls.rb:76:1:79:3 | optional_arg |
| calls.rb:77:5:77:16 | call to bit_length | calls.rb:76:1:79:3 | optional_arg |
| calls.rb:78:5:78:5 | b | calls.rb:76:1:79:3 | optional_arg |
| calls.rb:78:5:78:16 | call to bit_length | calls.rb:76:1:79:3 | optional_arg |
| calls.rb:82:5:82:11 | yield ... | calls.rb:81:1:83:3 | call_block |
| calls.rb:82:11:82:11 | 1 | calls.rb:81:1:83:3 | call_block |
| calls.rb:86:5:86:7 | var | calls.rb:85:1:89:3 | foo |
| calls.rb:86:5:86:18 | ... = ... | calls.rb:85:1:89:3 | foo |
| calls.rb:86:11:86:14 | Hash | calls.rb:85:1:89:3 | foo |
| calls.rb:86:11:86:18 | call to new | calls.rb:85:1:89:3 | foo |
| calls.rb:87:5:87:7 | var | calls.rb:85:1:89:3 | foo |
| calls.rb:87:5:87:10 | ...[...] | calls.rb:85:1:89:3 | foo |
| calls.rb:87:9:87:9 | 1 | calls.rb:85:1:89:3 | foo |
| calls.rb:88:5:88:29 | call to call_block | calls.rb:85:1:89:3 | foo |
| calls.rb:88:5:88:29 | self | calls.rb:85:1:89:3 | foo |
| calls.rb:88:16:88:29 | { ... } | calls.rb:85:1:89:3 | foo |
| calls.rb:88:19:88:19 | x | calls.rb:85:1:89:3 | foo |
| calls.rb:88:19:88:19 | x | calls.rb:85:1:89:3 | foo |
| calls.rb:88:22:88:24 | var | calls.rb:85:1:89:3 | foo |
| calls.rb:88:22:88:27 | ...[...] | calls.rb:85:1:89:3 | foo |
| calls.rb:88:26:88:26 | x | calls.rb:85:1:89:3 | foo |
| calls.rb:102:14:102:14 | x | calls.rb:102:5:102:30 | puts |
| calls.rb:102:14:102:14 | x | calls.rb:102:5:102:30 | puts |
| calls.rb:102:17:102:26 | call to old_puts | calls.rb:102:5:102:30 | puts |
| calls.rb:102:17:102:26 | self | calls.rb:102:5:102:30 | puts |
| calls.rb:102:26:102:26 | x | calls.rb:102:5:102:30 | puts |
| calls.rb:108:17:108:17 | x | calls.rb:108:5:110:7 | include |
| calls.rb:108:17:108:17 | x | calls.rb:108:5:110:7 | include |
| calls.rb:109:9:109:21 | call to old_include | calls.rb:108:5:110:7 | include |
| calls.rb:109:9:109:21 | self | calls.rb:108:5:110:7 | include |
| calls.rb:109:21:109:21 | x | calls.rb:108:5:110:7 | include |
| calls.rb:122:12:122:12 | x | calls.rb:122:5:122:31 | [] |
| calls.rb:122:12:122:12 | x | calls.rb:122:5:122:31 | [] |
| calls.rb:122:15:122:27 | call to old_lookup | calls.rb:122:5:122:31 | [] |
| calls.rb:122:15:122:27 | self | calls.rb:122:5:122:31 | [] |
| calls.rb:122:26:122:26 | x | calls.rb:122:5:122:31 | [] |
| calls.rb:127:10:127:10 | x | calls.rb:127:3:127:29 | [] |
| calls.rb:127:10:127:10 | x | calls.rb:127:3:127:29 | [] |
| calls.rb:127:13:127:25 | call to old_lookup | calls.rb:127:3:127:29 | [] |
| calls.rb:127:13:127:25 | self | calls.rb:127:3:127:29 | [] |
| calls.rb:127:24:127:24 | x | calls.rb:127:3:127:29 | [] |
| calls.rb:131:15:131:19 | &body | calls.rb:131:3:137:5 | foreach |
| calls.rb:131:16:131:19 | body | calls.rb:131:3:137:5 | foreach |
| calls.rb:132:5:132:5 | x | calls.rb:131:3:137:5 | foreach |
| calls.rb:132:5:132:9 | ... = ... | calls.rb:131:3:137:5 | foreach |
| calls.rb:132:9:132:9 | 0 | calls.rb:131:3:137:5 | foreach |
| calls.rb:133:5:136:7 | while ... | calls.rb:131:3:137:5 | foreach |
| calls.rb:133:11:133:11 | x | calls.rb:131:3:137:5 | foreach |
| calls.rb:133:11:133:25 | ... < ... | calls.rb:131:3:137:5 | foreach |
| calls.rb:133:15:133:18 | self | calls.rb:131:3:137:5 | foreach |
| calls.rb:133:15:133:25 | call to length | calls.rb:131:3:137:5 | foreach |
| calls.rb:133:26:136:7 | do ... | calls.rb:131:3:137:5 | foreach |
| calls.rb:134:9:134:24 | yield ... | calls.rb:131:3:137:5 | foreach |
| calls.rb:134:15:134:15 | x | calls.rb:131:3:137:5 | foreach |
| calls.rb:134:18:134:21 | self | calls.rb:131:3:137:5 | foreach |
| calls.rb:134:18:134:24 | ...[...] | calls.rb:131:3:137:5 | foreach |
| calls.rb:134:23:134:23 | x | calls.rb:131:3:137:5 | foreach |
| calls.rb:135:9:135:9 | x | calls.rb:131:3:137:5 | foreach |
| calls.rb:135:9:135:9 | x | calls.rb:131:3:137:5 | foreach |
| calls.rb:135:9:135:14 | ... += ... | calls.rb:131:3:137:5 | foreach |
| calls.rb:135:9:135:14 | ... = ... | calls.rb:131:3:137:5 | foreach |
| calls.rb:135:11:135:12 | ... + ... | calls.rb:131:3:137:5 | foreach |
| calls.rb:135:14:135:14 | 1 | calls.rb:131:3:137:5 | foreach |
| calls.rb:141:5:141:20 | yield ... | calls.rb:140:1:142:3 | funny |
| calls.rb:141:11:141:20 | "prefix: " | calls.rb:140:1:142:3 | funny |
| calls.rb:141:12:141:19 | prefix:  | calls.rb:140:1:142:3 | funny |
| calls.rb:158:14:158:15 | &b | calls.rb:158:1:160:3 | indirect |
| calls.rb:158:15:158:15 | b | calls.rb:158:1:160:3 | indirect |
| calls.rb:159:5:159:17 | call to call_block | calls.rb:158:1:160:3 | indirect |
| calls.rb:159:5:159:17 | self | calls.rb:158:1:160:3 | indirect |
| calls.rb:159:16:159:17 | &... | calls.rb:158:1:160:3 | indirect |
| calls.rb:159:17:159:17 | b | calls.rb:158:1:160:3 | indirect |
| calls.rb:167:9:167:12 | self | calls.rb:166:5:168:7 | s_method |
| calls.rb:167:9:167:17 | call to to_s | calls.rb:166:5:168:7 | s_method |
| calls.rb:192:9:192:26 | call to puts | calls.rb:191:5:194:7 | singleton_a |
| calls.rb:192:9:192:26 | self | calls.rb:191:5:194:7 | singleton_a |
| calls.rb:192:14:192:26 | "singleton_a" | calls.rb:191:5:194:7 | singleton_a |
| calls.rb:192:15:192:25 | singleton_a | calls.rb:191:5:194:7 | singleton_a |
| calls.rb:193:9:193:12 | self | calls.rb:191:5:194:7 | singleton_a |
| calls.rb:193:9:193:24 | call to singleton_b | calls.rb:191:5:194:7 | singleton_a |
| calls.rb:197:9:197:26 | call to puts | calls.rb:196:5:199:7 | singleton_b |
| calls.rb:197:9:197:26 | self | calls.rb:196:5:199:7 | singleton_b |
| calls.rb:197:14:197:26 | "singleton_b" | calls.rb:196:5:199:7 | singleton_b |
| calls.rb:197:15:197:25 | singleton_b | calls.rb:196:5:199:7 | singleton_b |
| calls.rb:198:9:198:12 | self | calls.rb:196:5:199:7 | singleton_b |
| calls.rb:198:9:198:24 | call to singleton_c | calls.rb:196:5:199:7 | singleton_b |
| calls.rb:202:9:202:26 | call to puts | calls.rb:201:5:203:7 | singleton_c |
| calls.rb:202:9:202:26 | self | calls.rb:201:5:203:7 | singleton_c |
| calls.rb:202:14:202:26 | "singleton_c" | calls.rb:201:5:203:7 | singleton_c |
| calls.rb:202:15:202:25 | singleton_c | calls.rb:201:5:203:7 | singleton_c |
| calls.rb:206:9:206:26 | call to puts | calls.rb:205:5:208:7 | singleton_d |
| calls.rb:206:9:206:26 | self | calls.rb:205:5:208:7 | singleton_d |
| calls.rb:206:14:206:26 | "singleton_d" | calls.rb:205:5:208:7 | singleton_d |
| calls.rb:206:15:206:25 | singleton_d | calls.rb:205:5:208:7 | singleton_d |
| calls.rb:207:9:207:12 | self | calls.rb:205:5:208:7 | singleton_d |
| calls.rb:207:9:207:24 | call to singleton_a | calls.rb:205:5:208:7 | singleton_d |
| calls.rb:211:9:213:11 | singleton_e | calls.rb:210:5:215:7 | instance |
| calls.rb:211:13:211:16 | self | calls.rb:210:5:215:7 | instance |
| calls.rb:212:13:212:30 | call to puts | calls.rb:211:9:213:11 | singleton_e |
| calls.rb:212:13:212:30 | self | calls.rb:211:9:213:11 | singleton_e |
| calls.rb:212:18:212:30 | "singleton_e" | calls.rb:211:9:213:11 | singleton_e |
| calls.rb:212:19:212:29 | singleton_e | calls.rb:211:9:213:11 | singleton_e |
| calls.rb:214:9:214:19 | call to singleton_e | calls.rb:210:5:215:7 | instance |
| calls.rb:214:9:214:19 | self | calls.rb:210:5:215:7 | instance |
| calls.rb:219:13:219:30 | call to puts | calls.rb:218:9:220:11 | singleton_f |
| calls.rb:219:13:219:30 | self | calls.rb:218:9:220:11 | singleton_f |
| calls.rb:219:18:219:30 | "singleton_f" | calls.rb:218:9:220:11 | singleton_f |
| calls.rb:219:19:219:29 | singleton_f | calls.rb:218:9:220:11 | singleton_f |
| calls.rb:224:9:224:12 | self | calls.rb:223:5:225:7 | call_singleton_g |
| calls.rb:224:9:224:24 | call to singleton_g | calls.rb:223:5:225:7 | call_singleton_g |
| calls.rb:237:5:237:24 | call to puts | calls.rb:236:1:238:3 | singleton_g |
| calls.rb:237:5:237:24 | self | calls.rb:236:1:238:3 | singleton_g |
| calls.rb:237:10:237:24 | "singleton_g_1" | calls.rb:236:1:238:3 | singleton_g |
| calls.rb:237:11:237:23 | singleton_g_1 | calls.rb:236:1:238:3 | singleton_g |
| calls.rb:244:5:244:24 | call to puts | calls.rb:243:1:245:3 | singleton_g |
| calls.rb:244:5:244:24 | self | calls.rb:243:1:245:3 | singleton_g |
| calls.rb:244:10:244:24 | "singleton_g_2" | calls.rb:243:1:245:3 | singleton_g |
| calls.rb:244:11:244:23 | singleton_g_2 | calls.rb:243:1:245:3 | singleton_g |
| calls.rb:252:9:252:28 | call to puts | calls.rb:251:5:253:7 | singleton_g |
| calls.rb:252:9:252:28 | self | calls.rb:251:5:253:7 | singleton_g |
| calls.rb:252:14:252:28 | "singleton_g_3" | calls.rb:251:5:253:7 | singleton_g |
| calls.rb:252:15:252:27 | singleton_g_3 | calls.rb:251:5:253:7 | singleton_g |
| calls.rb:268:5:268:22 | call to puts | calls.rb:267:1:269:3 | singleton_g |
| calls.rb:268:5:268:22 | self | calls.rb:267:1:269:3 | singleton_g |
| calls.rb:268:10:268:22 | "singleton_g" | calls.rb:267:1:269:3 | singleton_g |
| calls.rb:268:11:268:21 | singleton_g | calls.rb:267:1:269:3 | singleton_g |
| calls.rb:278:12:278:15 | type | calls.rb:278:1:286:3 | create |
| calls.rb:278:12:278:15 | type | calls.rb:278:1:286:3 | create |
| calls.rb:279:5:279:8 | type | calls.rb:278:1:286:3 | create |
| calls.rb:279:5:279:12 | call to new | calls.rb:278:1:286:3 | create |
| calls.rb:279:5:279:21 | call to instance | calls.rb:278:1:286:3 | create |
| calls.rb:281:5:283:7 | singleton_h | calls.rb:278:1:286:3 | create |
| calls.rb:281:9:281:12 | type | calls.rb:278:1:286:3 | create |
| calls.rb:282:9:282:26 | call to puts | calls.rb:281:5:283:7 | singleton_h |
| calls.rb:282:9:282:26 | self | calls.rb:281:5:283:7 | singleton_h |
| calls.rb:282:14:282:26 | "singleton_h" | calls.rb:281:5:283:7 | singleton_h |
| calls.rb:282:15:282:25 | singleton_h | calls.rb:281:5:283:7 | singleton_h |
| calls.rb:285:5:285:8 | type | calls.rb:278:1:286:3 | create |
| calls.rb:285:5:285:20 | call to singleton_h | calls.rb:278:1:286:3 | create |
| calls.rb:295:9:295:26 | call to puts | calls.rb:294:5:296:7 | singleton_i |
| calls.rb:295:9:295:26 | self | calls.rb:294:5:296:7 | singleton_i |
| calls.rb:295:14:295:26 | "singleton_i" | calls.rb:294:5:296:7 | singleton_i |
| calls.rb:295:15:295:25 | singleton_i | calls.rb:294:5:296:7 | singleton_i |
| calls.rb:304:9:304:26 | call to puts | calls.rb:303:5:305:7 | singleton_j |
| calls.rb:304:9:304:26 | self | calls.rb:303:5:305:7 | singleton_j |
| calls.rb:304:14:304:26 | "singleton_j" | calls.rb:303:5:305:7 | singleton_j |
| calls.rb:304:15:304:25 | singleton_j | calls.rb:303:5:305:7 | singleton_j |
| calls.rb:312:9:312:31 | call to puts | calls.rb:311:5:314:7 | instance |
| calls.rb:312:9:312:31 | self | calls.rb:311:5:314:7 | instance |
| calls.rb:312:14:312:31 | "SelfNew#instance" | calls.rb:311:5:314:7 | instance |
| calls.rb:312:15:312:30 | SelfNew#instance | calls.rb:311:5:314:7 | instance |
| calls.rb:313:9:313:11 | call to new | calls.rb:311:5:314:7 | instance |
| calls.rb:313:9:313:11 | self | calls.rb:311:5:314:7 | instance |
| calls.rb:313:9:313:20 | call to instance | calls.rb:311:5:314:7 | instance |
| calls.rb:317:9:317:11 | call to new | calls.rb:316:5:318:7 | singleton |
| calls.rb:317:9:317:11 | self | calls.rb:316:5:318:7 | singleton |
| calls.rb:317:9:317:20 | call to instance | calls.rb:316:5:318:7 | singleton |
| calls.rb:327:9:327:26 | call to puts | calls.rb:326:5:328:7 | instance |
| calls.rb:327:9:327:26 | self | calls.rb:326:5:328:7 | instance |
| calls.rb:327:14:327:26 | "C1#instance" | calls.rb:326:5:328:7 | instance |
| calls.rb:327:15:327:25 | C1#instance | calls.rb:326:5:328:7 | instance |
| calls.rb:333:9:333:26 | call to puts | calls.rb:332:5:334:7 | instance |
| calls.rb:333:9:333:26 | self | calls.rb:332:5:334:7 | instance |
| calls.rb:333:14:333:26 | "C2#instance" | calls.rb:332:5:334:7 | instance |
| calls.rb:333:15:333:25 | C2#instance | calls.rb:332:5:334:7 | instance |
| calls.rb:339:9:339:26 | call to puts | calls.rb:338:5:340:7 | instance |
| calls.rb:339:9:339:26 | self | calls.rb:338:5:340:7 | instance |
| calls.rb:339:14:339:26 | "C3#instance" | calls.rb:338:5:340:7 | instance |
| calls.rb:339:15:339:25 | C3#instance | calls.rb:338:5:340:7 | instance |
| calls.rb:343:22:343:22 | x | calls.rb:343:1:359:3 | pattern_dispatch |
| calls.rb:343:22:343:22 | x | calls.rb:343:1:359:3 | pattern_dispatch |
| calls.rb:344:5:352:7 | case ... | calls.rb:343:1:359:3 | pattern_dispatch |
| calls.rb:344:10:344:10 | x | calls.rb:343:1:359:3 | pattern_dispatch |
| calls.rb:345:5:346:18 | when ... | calls.rb:343:1:359:3 | pattern_dispatch |
| calls.rb:345:10:345:11 | C3 | calls.rb:343:1:359:3 | pattern_dispatch |
| calls.rb:345:12:346:18 | then ... | calls.rb:343:1:359:3 | pattern_dispatch |
| calls.rb:346:9:346:9 | x | calls.rb:343:1:359:3 | pattern_dispatch |
| calls.rb:346:9:346:18 | call to instance | calls.rb:343:1:359:3 | pattern_dispatch |
| calls.rb:347:5:348:18 | when ... | calls.rb:343:1:359:3 | pattern_dispatch |
| calls.rb:347:10:347:11 | C2 | calls.rb:343:1:359:3 | pattern_dispatch |
| calls.rb:347:12:348:18 | then ... | calls.rb:343:1:359:3 | pattern_dispatch |
| calls.rb:348:9:348:9 | x | calls.rb:343:1:359:3 | pattern_dispatch |
| calls.rb:348:9:348:18 | call to instance | calls.rb:343:1:359:3 | pattern_dispatch |
| calls.rb:349:5:350:18 | when ... | calls.rb:343:1:359:3 | pattern_dispatch |
| calls.rb:349:10:349:11 | C1 | calls.rb:343:1:359:3 | pattern_dispatch |
| calls.rb:349:12:350:18 | then ... | calls.rb:343:1:359:3 | pattern_dispatch |
| calls.rb:350:9:350:9 | x | calls.rb:343:1:359:3 | pattern_dispatch |
| calls.rb:350:9:350:18 | call to instance | calls.rb:343:1:359:3 | pattern_dispatch |
| calls.rb:351:5:351:8 | else ... | calls.rb:343:1:359:3 | pattern_dispatch |
| calls.rb:354:5:358:7 | case ... | calls.rb:343:1:359:3 | pattern_dispatch |
| calls.rb:354:10:354:10 | x | calls.rb:343:1:359:3 | pattern_dispatch |
| calls.rb:355:9:355:29 | in ... then ... | calls.rb:343:1:359:3 | pattern_dispatch |
| calls.rb:355:12:355:13 | C3 | calls.rb:343:1:359:3 | pattern_dispatch |
| calls.rb:355:15:355:29 | then ... | calls.rb:343:1:359:3 | pattern_dispatch |
| calls.rb:355:20:355:20 | x | calls.rb:343:1:359:3 | pattern_dispatch |
| calls.rb:355:20:355:29 | call to instance | calls.rb:343:1:359:3 | pattern_dispatch |
| calls.rb:356:9:356:36 | in ... then ... | calls.rb:343:1:359:3 | pattern_dispatch |
| calls.rb:356:12:356:13 | C2 | calls.rb:343:1:359:3 | pattern_dispatch |
| calls.rb:356:12:356:19 | ... => ... | calls.rb:343:1:359:3 | pattern_dispatch |
| calls.rb:356:18:356:19 | c2 | calls.rb:343:1:359:3 | pattern_dispatch |
| calls.rb:356:21:356:36 | then ... | calls.rb:343:1:359:3 | pattern_dispatch |
| calls.rb:356:26:356:27 | c2 | calls.rb:343:1:359:3 | pattern_dispatch |
| calls.rb:356:26:356:36 | call to instance | calls.rb:343:1:359:3 | pattern_dispatch |
| calls.rb:357:9:357:36 | in ... then ... | calls.rb:343:1:359:3 | pattern_dispatch |
| calls.rb:357:12:357:13 | C1 | calls.rb:343:1:359:3 | pattern_dispatch |
| calls.rb:357:12:357:19 | ... => ... | calls.rb:343:1:359:3 | pattern_dispatch |
| calls.rb:357:18:357:19 | c1 | calls.rb:343:1:359:3 | pattern_dispatch |
| calls.rb:357:21:357:36 | then ... | calls.rb:343:1:359:3 | pattern_dispatch |
| calls.rb:357:26:357:27 | c1 | calls.rb:343:1:359:3 | pattern_dispatch |
| calls.rb:357:26:357:36 | call to instance | calls.rb:343:1:359:3 | pattern_dispatch |
| calls.rb:367:19:367:19 | x | calls.rb:367:1:371:3 | add_singleton |
| calls.rb:367:19:367:19 | x | calls.rb:367:1:371:3 | add_singleton |
| calls.rb:368:5:370:7 | instance | calls.rb:367:1:371:3 | add_singleton |
| calls.rb:368:9:368:9 | x | calls.rb:367:1:371:3 | add_singleton |
| calls.rb:369:9:369:28 | call to puts | calls.rb:368:5:370:7 | instance |
| calls.rb:369:9:369:28 | self | calls.rb:368:5:370:7 | instance |
| calls.rb:369:14:369:28 | "instance_on x" | calls.rb:368:5:370:7 | instance |
| calls.rb:369:15:369:27 | instance_on x | calls.rb:368:5:370:7 | instance |
| calls.rb:380:13:380:48 | call to puts | calls.rb:379:9:381:11 | singleton1 |
| calls.rb:380:13:380:48 | self | calls.rb:379:9:381:11 | singleton1 |
| calls.rb:380:18:380:48 | "SingletonOverride1#singleton1" | calls.rb:379:9:381:11 | singleton1 |
| calls.rb:380:19:380:47 | SingletonOverride1#singleton1 | calls.rb:379:9:381:11 | singleton1 |
| calls.rb:384:13:384:22 | call to singleton1 | calls.rb:383:9:385:11 | call_singleton1 |
| calls.rb:384:13:384:22 | self | calls.rb:383:9:385:11 | call_singleton1 |
| calls.rb:388:13:388:16 | self | calls.rb:387:9:389:11 | factory |
| calls.rb:388:13:388:20 | call to new | calls.rb:387:9:389:11 | factory |
| calls.rb:388:13:388:30 | call to instance1 | calls.rb:387:9:389:11 | factory |
| calls.rb:393:9:393:44 | call to puts | calls.rb:392:5:394:7 | singleton2 |
| calls.rb:393:9:393:44 | self | calls.rb:392:5:394:7 | singleton2 |
| calls.rb:393:14:393:44 | "SingletonOverride1#singleton2" | calls.rb:392:5:394:7 | singleton2 |
| calls.rb:393:15:393:43 | SingletonOverride1#singleton2 | calls.rb:392:5:394:7 | singleton2 |
| calls.rb:397:9:397:18 | call to singleton2 | calls.rb:396:5:398:7 | call_singleton2 |
| calls.rb:397:9:397:18 | self | calls.rb:396:5:398:7 | call_singleton2 |
| calls.rb:403:9:403:43 | call to puts | calls.rb:402:5:404:7 | instance1 |
| calls.rb:403:9:403:43 | self | calls.rb:402:5:404:7 | instance1 |
| calls.rb:403:14:403:43 | "SingletonOverride1#instance1" | calls.rb:402:5:404:7 | instance1 |
| calls.rb:403:15:403:42 | SingletonOverride1#instance1 | calls.rb:402:5:404:7 | instance1 |
| calls.rb:415:13:415:48 | call to puts | calls.rb:414:9:416:11 | singleton1 |
| calls.rb:415:13:415:48 | self | calls.rb:414:9:416:11 | singleton1 |
| calls.rb:415:18:415:48 | "SingletonOverride2#singleton1" | calls.rb:414:9:416:11 | singleton1 |
| calls.rb:415:19:415:47 | SingletonOverride2#singleton1 | calls.rb:414:9:416:11 | singleton1 |
| calls.rb:420:9:420:44 | call to puts | calls.rb:419:5:421:7 | singleton2 |
| calls.rb:420:9:420:44 | self | calls.rb:419:5:421:7 | singleton2 |
| calls.rb:420:14:420:44 | "SingletonOverride2#singleton2" | calls.rb:419:5:421:7 | singleton2 |
| calls.rb:420:15:420:43 | SingletonOverride2#singleton2 | calls.rb:419:5:421:7 | singleton2 |
| calls.rb:424:9:424:43 | call to puts | calls.rb:423:5:425:7 | instance1 |
| calls.rb:424:9:424:43 | self | calls.rb:423:5:425:7 | instance1 |
| calls.rb:424:14:424:43 | "SingletonOverride2#instance1" | calls.rb:423:5:425:7 | instance1 |
| calls.rb:424:15:424:42 | SingletonOverride2#instance1 | calls.rb:423:5:425:7 | instance1 |
| calls.rb:436:13:436:48 | call to puts | calls.rb:435:9:437:11 | m1 |
| calls.rb:436:13:436:48 | self | calls.rb:435:9:437:11 | m1 |
| calls.rb:436:18:436:48 | "ConditionalInstanceMethods#m1" | calls.rb:435:9:437:11 | m1 |
| calls.rb:436:19:436:47 | ConditionalInstanceMethods#m1 | calls.rb:435:9:437:11 | m1 |
| calls.rb:441:9:441:44 | call to puts | calls.rb:440:5:452:7 | m2 |
| calls.rb:441:9:441:44 | self | calls.rb:440:5:452:7 | m2 |
| calls.rb:441:14:441:44 | "ConditionalInstanceMethods#m2" | calls.rb:440:5:452:7 | m2 |
| calls.rb:441:15:441:43 | ConditionalInstanceMethods#m2 | calls.rb:440:5:452:7 | m2 |
| calls.rb:443:9:449:11 | m3 | calls.rb:440:5:452:7 | m2 |
| calls.rb:444:13:444:48 | call to puts | calls.rb:443:9:449:11 | m3 |
| calls.rb:444:13:444:48 | self | calls.rb:443:9:449:11 | m3 |
| calls.rb:444:18:444:48 | "ConditionalInstanceMethods#m3" | calls.rb:443:9:449:11 | m3 |
| calls.rb:444:19:444:47 | ConditionalInstanceMethods#m3 | calls.rb:443:9:449:11 | m3 |
| calls.rb:446:13:448:15 | m4 | calls.rb:443:9:449:11 | m3 |
| calls.rb:447:17:447:52 | call to puts | calls.rb:446:13:448:15 | m4 |
| calls.rb:447:17:447:52 | self | calls.rb:446:13:448:15 | m4 |
| calls.rb:447:22:447:52 | "ConditionalInstanceMethods#m4" | calls.rb:446:13:448:15 | m4 |
| calls.rb:447:23:447:51 | ConditionalInstanceMethods#m4 | calls.rb:446:13:448:15 | m4 |
| calls.rb:451:9:451:10 | call to m3 | calls.rb:440:5:452:7 | m2 |
| calls.rb:451:9:451:10 | self | calls.rb:440:5:452:7 | m2 |
| calls.rb:457:17:457:40 | call to puts | calls.rb:456:13:458:15 | m5 |
| calls.rb:457:17:457:40 | self | calls.rb:456:13:458:15 | m5 |
| calls.rb:457:22:457:40 | "AnonymousClass#m5" | calls.rb:456:13:458:15 | m5 |
| calls.rb:457:23:457:39 | AnonymousClass#m5 | calls.rb:456:13:458:15 | m5 |
| calls.rb:473:13:473:22 | call to puts | calls.rb:472:9:474:11 | foo |
| calls.rb:473:13:473:22 | self | calls.rb:472:9:474:11 | foo |
| calls.rb:473:18:473:22 | "foo" | calls.rb:472:9:474:11 | foo |
| calls.rb:473:19:473:21 | foo | calls.rb:472:9:474:11 | foo |
| calls.rb:479:13:479:22 | call to puts | calls.rb:478:9:480:11 | bar |
| calls.rb:479:13:479:22 | self | calls.rb:478:9:480:11 | bar |
| calls.rb:479:18:479:22 | "bar" | calls.rb:478:9:480:11 | bar |
| calls.rb:479:19:479:21 | bar | calls.rb:478:9:480:11 | bar |
| calls.rb:498:9:498:46 | call to puts | calls.rb:497:5:499:7 | singleton |
| calls.rb:498:9:498:46 | self | calls.rb:497:5:499:7 | singleton |
| calls.rb:498:14:498:46 | "ExtendSingletonMethod#singleton" | calls.rb:497:5:499:7 | singleton |
| calls.rb:498:15:498:45 | ExtendSingletonMethod#singleton | calls.rb:497:5:499:7 | singleton |
| calls.rb:527:9:527:42 | call to puts | calls.rb:526:15:528:7 | foo |
| calls.rb:527:9:527:42 | self | calls.rb:526:15:528:7 | foo |
| calls.rb:527:14:527:42 | "ProtectedMethodInModule#foo" | calls.rb:526:15:528:7 | foo |
| calls.rb:527:15:527:41 | ProtectedMethodInModule#foo | calls.rb:526:15:528:7 | foo |
| calls.rb:535:9:535:35 | call to puts | calls.rb:534:15:536:7 | bar |
| calls.rb:535:9:535:35 | self | calls.rb:534:15:536:7 | bar |
| calls.rb:535:14:535:35 | "ProtectedMethods#bar" | calls.rb:534:15:536:7 | bar |
| calls.rb:535:15:535:34 | ProtectedMethods#bar | calls.rb:534:15:536:7 | bar |
| calls.rb:539:9:539:11 | call to foo | calls.rb:538:5:543:7 | baz |
| calls.rb:539:9:539:11 | self | calls.rb:538:5:543:7 | baz |
| calls.rb:540:9:540:11 | call to bar | calls.rb:538:5:543:7 | baz |
| calls.rb:540:9:540:11 | self | calls.rb:538:5:543:7 | baz |
| calls.rb:541:9:541:24 | ProtectedMethods | calls.rb:538:5:543:7 | baz |
| calls.rb:541:9:541:28 | call to new | calls.rb:538:5:543:7 | baz |
| calls.rb:541:9:541:32 | call to foo | calls.rb:538:5:543:7 | baz |
| calls.rb:542:9:542:24 | ProtectedMethods | calls.rb:538:5:543:7 | baz |
| calls.rb:542:9:542:28 | call to new | calls.rb:538:5:543:7 | baz |
| calls.rb:542:9:542:32 | call to bar | calls.rb:538:5:543:7 | baz |
| calls.rb:552:9:552:11 | call to foo | calls.rb:551:5:554:7 | baz |
| calls.rb:552:9:552:11 | self | calls.rb:551:5:554:7 | baz |
| calls.rb:553:9:553:27 | ProtectedMethodsSub | calls.rb:551:5:554:7 | baz |
| calls.rb:553:9:553:31 | call to new | calls.rb:551:5:554:7 | baz |
| calls.rb:553:9:553:35 | call to foo | calls.rb:551:5:554:7 | baz |
| calls.rb:572:9:572:17 | call to singleton | calls.rb:571:5:574:7 | mid_method |
| calls.rb:572:9:572:17 | self | calls.rb:571:5:574:7 | mid_method |
| calls.rb:573:9:573:18 | call to singleton2 | calls.rb:571:5:574:7 | mid_method |
| calls.rb:573:9:573:18 | self | calls.rb:571:5:574:7 | mid_method |
| calls.rb:588:9:588:18 | call to singleton1 | calls.rb:587:5:589:7 | call_singleton1 |
| calls.rb:588:9:588:18 | self | calls.rb:587:5:589:7 | call_singleton1 |
| calls.rb:592:9:592:23 | call to call_singleton1 | calls.rb:591:5:593:7 | call_call_singleton1 |
| calls.rb:592:9:592:23 | self | calls.rb:591:5:593:7 | call_call_singleton1 |
| calls.rb:601:9:601:18 | call to singleton1 | calls.rb:600:5:602:7 | call_singleton1 |
| calls.rb:601:9:601:18 | self | calls.rb:600:5:602:7 | call_singleton1 |
| calls.rb:610:9:610:18 | call to singleton1 | calls.rb:609:5:611:7 | call_singleton1 |
| calls.rb:610:9:610:18 | self | calls.rb:609:5:611:7 | call_singleton1 |
| calls.rb:620:9:620:12 | self | calls.rb:619:5:621:7 | foo |
| calls.rb:620:9:620:16 | call to bar | calls.rb:619:5:621:7 | foo |
<<<<<<< HEAD
| calls.rb:629:9:629:13 | super call to bar | calls.rb:628:5:630:7 | bar |
=======
| calls.rb:629:9:629:13 | call to super | calls.rb:628:5:630:7 | bar |
| calls.rb:635:9:635:10 | C1 | calls.rb:634:5:636:7 | new |
| calls.rb:635:9:635:14 | call to new | calls.rb:634:5:636:7 | new |
| calls.rb:643:9:643:12 | self | calls.rb:642:5:644:7 | new |
| calls.rb:643:9:643:21 | call to allocate | calls.rb:642:5:644:7 | new |
| calls.rb:647:9:647:34 | call to puts | calls.rb:646:5:648:7 | instance |
| calls.rb:647:9:647:34 | self | calls.rb:646:5:648:7 | instance |
| calls.rb:647:14:647:34 | "CustomNew2#instance" | calls.rb:646:5:648:7 | instance |
| calls.rb:647:15:647:33 | CustomNew2#instance | calls.rb:646:5:648:7 | instance |
>>>>>>> 08240e2d
| hello.rb:3:9:3:22 | return | hello.rb:2:5:4:7 | hello |
| hello.rb:3:16:3:22 | "hello" | hello.rb:2:5:4:7 | hello |
| hello.rb:3:17:3:21 | hello | hello.rb:2:5:4:7 | hello |
| hello.rb:6:9:6:22 | return | hello.rb:5:5:7:7 | world |
| hello.rb:6:16:6:22 | "world" | hello.rb:5:5:7:7 | world |
| hello.rb:6:17:6:21 | world | hello.rb:5:5:7:7 | world |
| hello.rb:14:9:14:20 | return | hello.rb:13:5:15:7 | message |
| hello.rb:14:16:14:20 | call to hello | hello.rb:13:5:15:7 | message |
| hello.rb:14:16:14:20 | self | hello.rb:13:5:15:7 | message |
| hello.rb:20:9:20:40 | return | hello.rb:19:5:21:7 | message |
| hello.rb:20:16:20:20 | super call to message | hello.rb:19:5:21:7 | message |
| hello.rb:20:16:20:26 | ... + ... | hello.rb:19:5:21:7 | message |
| hello.rb:20:16:20:34 | ... + ... | hello.rb:19:5:21:7 | message |
| hello.rb:20:16:20:40 | ... + ... | hello.rb:19:5:21:7 | message |
| hello.rb:20:24:20:26 | " " | hello.rb:19:5:21:7 | message |
| hello.rb:20:25:20:25 |   | hello.rb:19:5:21:7 | message |
| hello.rb:20:30:20:34 | call to world | hello.rb:19:5:21:7 | message |
| hello.rb:20:30:20:34 | self | hello.rb:19:5:21:7 | message |
| hello.rb:20:38:20:40 | "!" | hello.rb:19:5:21:7 | message |
| hello.rb:20:39:20:39 | ! | hello.rb:19:5:21:7 | message |
| instance_fields.rb:4:13:4:18 | @field | instance_fields.rb:3:9:5:11 | create |
| instance_fields.rb:4:13:4:18 | self | instance_fields.rb:3:9:5:11 | create |
| instance_fields.rb:4:13:4:35 | ... = ... | instance_fields.rb:3:9:5:11 | create |
| instance_fields.rb:4:22:4:31 | A_target | instance_fields.rb:3:9:5:11 | create |
| instance_fields.rb:4:22:4:35 | call to new | instance_fields.rb:3:9:5:11 | create |
| instance_fields.rb:7:13:7:18 | @field | instance_fields.rb:6:9:8:11 | use |
| instance_fields.rb:7:13:7:18 | self | instance_fields.rb:6:9:8:11 | use |
| instance_fields.rb:7:13:7:25 | call to target | instance_fields.rb:6:9:8:11 | use |
| instance_fields.rb:19:13:19:18 | @field | instance_fields.rb:18:9:20:11 | create |
| instance_fields.rb:19:13:19:18 | self | instance_fields.rb:18:9:20:11 | create |
| instance_fields.rb:19:13:19:35 | ... = ... | instance_fields.rb:18:9:20:11 | create |
| instance_fields.rb:19:22:19:31 | B_target | instance_fields.rb:18:9:20:11 | create |
| instance_fields.rb:19:22:19:35 | call to new | instance_fields.rb:18:9:20:11 | create |
| instance_fields.rb:22:13:22:18 | @field | instance_fields.rb:21:9:23:11 | use |
| instance_fields.rb:22:13:22:18 | self | instance_fields.rb:21:9:23:11 | use |
| instance_fields.rb:22:13:22:25 | call to target | instance_fields.rb:21:9:23:11 | use |
| private.rb:84:7:84:32 | call to puts | private.rb:83:11:85:5 | m1 |
| private.rb:84:7:84:32 | self | private.rb:83:11:85:5 | m1 |
| private.rb:84:12:84:32 | "PrivateOverride1#m1" | private.rb:83:11:85:5 | m1 |
| private.rb:84:13:84:31 | PrivateOverride1#m1 | private.rb:83:11:85:5 | m1 |
| private.rb:88:7:88:32 | call to puts | private.rb:87:11:89:5 | m2 |
| private.rb:88:7:88:32 | self | private.rb:87:11:89:5 | m2 |
| private.rb:88:12:88:32 | "PrivateOverride1#m2" | private.rb:87:11:89:5 | m2 |
| private.rb:88:13:88:31 | PrivateOverride1#m2 | private.rb:87:11:89:5 | m2 |
| private.rb:92:7:92:8 | call to m1 | private.rb:91:3:93:5 | call_m1 |
| private.rb:92:7:92:8 | self | private.rb:91:3:93:5 | call_m1 |
| private.rb:98:7:98:32 | call to puts | private.rb:97:11:101:5 | m1 |
| private.rb:98:7:98:32 | self | private.rb:97:11:101:5 | m1 |
| private.rb:98:12:98:32 | "PrivateOverride2#m1" | private.rb:97:11:101:5 | m1 |
| private.rb:98:13:98:31 | PrivateOverride2#m1 | private.rb:97:11:101:5 | m1 |
| private.rb:99:7:99:8 | call to m2 | private.rb:97:11:101:5 | m1 |
| private.rb:99:7:99:8 | self | private.rb:97:11:101:5 | m1 |
| private.rb:100:7:100:22 | PrivateOverride1 | private.rb:97:11:101:5 | m1 |
| private.rb:100:7:100:26 | call to new | private.rb:97:11:101:5 | m1 |
| private.rb:100:7:100:29 | call to m1 | private.rb:97:11:101:5 | m1 |
| toplevel_self_singleton.rb:10:9:10:27 | call to ab_singleton_method | toplevel_self_singleton.rb:9:5:11:7 | method_in_block |
| toplevel_self_singleton.rb:10:9:10:27 | self | toplevel_self_singleton.rb:9:5:11:7 | method_in_block |
| toplevel_self_singleton.rb:14:9:14:27 | call to ab_singleton_method | toplevel_self_singleton.rb:13:5:15:7 | method_in_block |
| toplevel_self_singleton.rb:14:9:14:27 | self | toplevel_self_singleton.rb:13:5:15:7 | method_in_block |
| toplevel_self_singleton.rb:20:9:20:27 | call to ab_singleton_method | toplevel_self_singleton.rb:19:5:21:7 | method_in_struct |
| toplevel_self_singleton.rb:20:9:20:27 | self | toplevel_self_singleton.rb:19:5:21:7 | method_in_struct |
| toplevel_self_singleton.rb:30:13:30:19 | call to call_me | toplevel_self_singleton.rb:29:9:32:11 | call_you |
| toplevel_self_singleton.rb:30:13:30:19 | self | toplevel_self_singleton.rb:29:9:32:11 | call_you |
| toplevel_self_singleton.rb:31:13:31:20 | call to call_you | toplevel_self_singleton.rb:29:9:32:11 | call_you |
| toplevel_self_singleton.rb:31:13:31:20 | self | toplevel_self_singleton.rb:29:9:32:11 | call_you |<|MERGE_RESOLUTION|>--- conflicted
+++ resolved
@@ -1016,10 +1016,7 @@
 | calls.rb:610:9:610:18 | self | calls.rb:609:5:611:7 | call_singleton1 |
 | calls.rb:620:9:620:12 | self | calls.rb:619:5:621:7 | foo |
 | calls.rb:620:9:620:16 | call to bar | calls.rb:619:5:621:7 | foo |
-<<<<<<< HEAD
 | calls.rb:629:9:629:13 | super call to bar | calls.rb:628:5:630:7 | bar |
-=======
-| calls.rb:629:9:629:13 | call to super | calls.rb:628:5:630:7 | bar |
 | calls.rb:635:9:635:10 | C1 | calls.rb:634:5:636:7 | new |
 | calls.rb:635:9:635:14 | call to new | calls.rb:634:5:636:7 | new |
 | calls.rb:643:9:643:12 | self | calls.rb:642:5:644:7 | new |
@@ -1028,7 +1025,6 @@
 | calls.rb:647:9:647:34 | self | calls.rb:646:5:648:7 | instance |
 | calls.rb:647:14:647:34 | "CustomNew2#instance" | calls.rb:646:5:648:7 | instance |
 | calls.rb:647:15:647:33 | CustomNew2#instance | calls.rb:646:5:648:7 | instance |
->>>>>>> 08240e2d
 | hello.rb:3:9:3:22 | return | hello.rb:2:5:4:7 | hello |
 | hello.rb:3:16:3:22 | "hello" | hello.rb:2:5:4:7 | hello |
 | hello.rb:3:17:3:21 | hello | hello.rb:2:5:4:7 | hello |
