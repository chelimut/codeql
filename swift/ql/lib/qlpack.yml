name: codeql/swift-all
version: 0.1.2-dev
groups: swift
extractor: swift
dbscheme: swift.dbscheme
upgrades: upgrades
library: true
dependencies:
<<<<<<< HEAD
  codeql/regex: ${workspace}
=======
  codeql/mad: ${workspace}
>>>>>>> 277dbdf4
  codeql/ssa: ${workspace}
  codeql/tutorial: ${workspace}
  codeql/util: ${workspace}
warnOnImplicitThis: true<|MERGE_RESOLUTION|>--- conflicted
+++ resolved
@@ -6,11 +6,8 @@
 upgrades: upgrades
 library: true
 dependencies:
-<<<<<<< HEAD
   codeql/regex: ${workspace}
-=======
   codeql/mad: ${workspace}
->>>>>>> 277dbdf4
   codeql/ssa: ${workspace}
   codeql/tutorial: ${workspace}
   codeql/util: ${workspace}
