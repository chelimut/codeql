/**
 * Provides models for `Array` and related Swift classes.
 */

import swift
private import codeql.swift.dataflow.ExternalFlow

/**
 * An instance of the `Array` type.
 */
class ArrayType extends Type {
  ArrayType() { this.getCanonicalType().getName().matches("Array<%") }
}

/**
 * A model for `Array` and related Swift class members that permit taint flow.
 */
private class ArraySummaries extends SummaryModelCsv {
  override predicate row(string row) {
    row =
      [
<<<<<<< HEAD
        ";Array;true;init(_:);;;Argument[0];ReturnValue.ArrayElement;value",
        ";Array;true;init(_:);;;Argument[0].ArrayElement;ReturnValue.ArrayElement;value",
        ";Array;true;init(_:);;;Argument[0].CollectionElement;ReturnValue.ArrayElement;value",
        ";Array;true;init(repeating:count:);;;Argument[0];ReturnValue.ArrayElement;value",
        ";Array;true;init(arrayLiteral:);;;Argument[0].ArrayElement;ReturnValue.ArrayElement;value",
        ";Array;true;insert(_:at:);;;Argument[0];Argument[-1].ArrayElement;value",
        ";Array;true;insert(_:at:);;;Argument[1];Argument[-1];taint"
=======
        ";Array;true;insert(_:at:);;;Argument[0];Argument[-1].CollectionElement;value",
        ";Array;true;insert(_:at:);;;Argument[1];Argument[-1];taint",
        ";Array;true;withUnsafeBufferPointer(_:);;;Argument[-1];Argument[0].Parameter[0].CollectionElement;taint",
        ";Array;true;withUnsafeBufferPointer(_:);;;Argument[-1].CollectionElement;Argument[0].Parameter[0].CollectionElement;value",
        ";Array;true;withUnsafeBufferPointer(_:);;;Argument[0].ReturnValue;ReturnValue;value",
        ";Array;true;withUnsafeMutableBufferPointer(_:);;;Argument[-1];Argument[0].Parameter[0].CollectionElement;taint",
        ";Array;true;withUnsafeMutableBufferPointer(_:);;;Argument[-1].CollectionElement;Argument[0].Parameter[0].CollectionElement;value",
        ";Array;true;withUnsafeMutableBufferPointer(_:);;;Argument[0].Parameter[0].CollectionElement;Argument[-1].CollectionElement;value",
        ";Array;true;withUnsafeMutableBufferPointer(_:);;;Argument[0].ReturnValue;ReturnValue;value",
        ";Array;true;withUnsafeBytes(_:);;;Argument[-1];Argument[0].Parameter[0].CollectionElement;taint",
        ";Array;true;withUnsafeBytes(_:);;;Argument[-1].CollectionElement;Argument[0].Parameter[0].CollectionElement;taint",
        ";Array;true;withUnsafeBytes(_:);;;Argument[0].ReturnValue;ReturnValue;value",
        ";Array;true;withUnsafeMutableBytes(_:);;;Argument[-1];Argument[0].Parameter[0].CollectionElement;taint",
        ";Array;true;withUnsafeMutableBytes(_:);;;Argument[-1].CollectionElement;Argument[0].Parameter[0].CollectionElement;taint",
        ";Array;true;withUnsafeMutableBytes(_:);;;Argument[0].Parameter[0].CollectionElement;Argument[-1].CollectionElement;value",
        ";Array;true;withUnsafeMutableBytes(_:);;;Argument[0].ReturnValue;ReturnValue;value",
        ";ContiguousArray;true;withUnsafeBufferPointer(_:);;;Argument[-1];Argument[0].Parameter[0].CollectionElement;taint",
        ";ContiguousArray;true;withUnsafeBufferPointer(_:);;;Argument[-1].CollectionElement;Argument[0].Parameter[0].CollectionElement;value",
        ";ContiguousArray;true;withUnsafeBufferPointer(_:);;;Argument[0].ReturnValue;ReturnValue;value",
        ";ContiguousArray;true;withUnsafeMutableBufferPointer(_:);;;Argument[-1];Argument[0].Parameter[0].CollectionElement;taint",
        ";ContiguousArray;true;withUnsafeMutableBufferPointer(_:);;;Argument[-1].CollectionElement;Argument[0].Parameter[0].CollectionElement;value",
        ";ContiguousArray;true;withUnsafeMutableBufferPointer(_:);;;Argument[0].Parameter[0].CollectionElement;Argument[-1].CollectionElement;value",
        ";ContiguousArray;true;withUnsafeMutableBufferPointer(_:);;;Argument[0].ReturnValue;ReturnValue;value",
        ";ContiguousArray;true;withUnsafeMutableBytes(_:);;;Argument[-1];Argument[0].Parameter[0].CollectionElement;taint",
        ";ContiguousArray;true;withUnsafeMutableBytes(_:);;;Argument[-1].CollectionElement;Argument[0].Parameter[0].CollectionElement;taint",
        ";ContiguousArray;true;withUnsafeMutableBytes(_:);;;Argument[0].Parameter[0].CollectionElement;Argument[-1].CollectionElement;taint",
        ";ContiguousArray;true;withUnsafeMutableBytes(_:);;;Argument[0].ReturnValue;ReturnValue;value",
        ";ContiguousBytes;true;withUnsafeBytes(_:);;;Argument[-1];Argument[0].Parameter[0].CollectionElement;taint",
        ";ContiguousBytes;true;withUnsafeBytes(_:);;;Argument[-1].CollectionElement;Argument[0].Parameter[0].CollectionElement;taint",
        ";ContiguousBytes;true;withUnsafeBytes(_:);;;Argument[0].ReturnValue;ReturnValue;value",
>>>>>>> c45ca721
      ]
  }
}<|MERGE_RESOLUTION|>--- conflicted
+++ resolved
@@ -19,15 +19,11 @@
   override predicate row(string row) {
     row =
       [
-<<<<<<< HEAD
         ";Array;true;init(_:);;;Argument[0];ReturnValue.ArrayElement;value",
         ";Array;true;init(_:);;;Argument[0].ArrayElement;ReturnValue.ArrayElement;value",
         ";Array;true;init(_:);;;Argument[0].CollectionElement;ReturnValue.ArrayElement;value",
         ";Array;true;init(repeating:count:);;;Argument[0];ReturnValue.ArrayElement;value",
         ";Array;true;init(arrayLiteral:);;;Argument[0].ArrayElement;ReturnValue.ArrayElement;value",
-        ";Array;true;insert(_:at:);;;Argument[0];Argument[-1].ArrayElement;value",
-        ";Array;true;insert(_:at:);;;Argument[1];Argument[-1];taint"
-=======
         ";Array;true;insert(_:at:);;;Argument[0];Argument[-1].CollectionElement;value",
         ";Array;true;insert(_:at:);;;Argument[1];Argument[-1];taint",
         ";Array;true;withUnsafeBufferPointer(_:);;;Argument[-1];Argument[0].Parameter[0].CollectionElement;taint",
@@ -58,7 +54,6 @@
         ";ContiguousBytes;true;withUnsafeBytes(_:);;;Argument[-1];Argument[0].Parameter[0].CollectionElement;taint",
         ";ContiguousBytes;true;withUnsafeBytes(_:);;;Argument[-1].CollectionElement;Argument[0].Parameter[0].CollectionElement;taint",
         ";ContiguousBytes;true;withUnsafeBytes(_:);;;Argument[0].ReturnValue;ReturnValue;value",
->>>>>>> c45ca721
       ]
   }
 }