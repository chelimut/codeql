edges
<<<<<<< HEAD
| InsecureTLS.swift:19:7:19:7 | value :  | file://:0:0:0:0 | value :  |
| InsecureTLS.swift:20:7:20:7 | value :  | file://:0:0:0:0 | value :  |
| InsecureTLS.swift:22:7:22:7 | value :  | file://:0:0:0:0 | value :  |
| InsecureTLS.swift:23:7:23:7 | value :  | file://:0:0:0:0 | value :  |
| InsecureTLS.swift:40:3:40:3 | [post] config [tlsMinimumSupportedProtocolVersion] :  | InsecureTLS.swift:40:3:40:3 | [post] config |
| InsecureTLS.swift:40:47:40:70 | .TLSv10 :  | InsecureTLS.swift:19:7:19:7 | value :  |
| InsecureTLS.swift:40:47:40:70 | .TLSv10 :  | InsecureTLS.swift:40:3:40:3 | [post] config |
| InsecureTLS.swift:40:47:40:70 | .TLSv10 :  | InsecureTLS.swift:40:3:40:3 | [post] config [tlsMinimumSupportedProtocolVersion] :  |
| InsecureTLS.swift:45:3:45:3 | [post] config [tlsMinimumSupportedProtocolVersion] :  | InsecureTLS.swift:45:3:45:3 | [post] config |
| InsecureTLS.swift:45:47:45:70 | .TLSv11 :  | InsecureTLS.swift:19:7:19:7 | value :  |
| InsecureTLS.swift:45:47:45:70 | .TLSv11 :  | InsecureTLS.swift:45:3:45:3 | [post] config |
| InsecureTLS.swift:45:47:45:70 | .TLSv11 :  | InsecureTLS.swift:45:3:45:3 | [post] config [tlsMinimumSupportedProtocolVersion] :  |
| InsecureTLS.swift:57:3:57:3 | [post] config [tlsMaximumSupportedProtocolVersion] :  | InsecureTLS.swift:57:3:57:3 | [post] config |
| InsecureTLS.swift:57:47:57:70 | .TLSv10 :  | InsecureTLS.swift:20:7:20:7 | value :  |
| InsecureTLS.swift:57:47:57:70 | .TLSv10 :  | InsecureTLS.swift:57:3:57:3 | [post] config |
| InsecureTLS.swift:57:47:57:70 | .TLSv10 :  | InsecureTLS.swift:57:3:57:3 | [post] config [tlsMaximumSupportedProtocolVersion] :  |
| InsecureTLS.swift:64:3:64:3 | [post] config [tlsMinimumSupportedProtocol] :  | InsecureTLS.swift:64:3:64:3 | [post] config |
| InsecureTLS.swift:64:40:64:52 | .tlsProtocol10 :  | InsecureTLS.swift:22:7:22:7 | value :  |
| InsecureTLS.swift:64:40:64:52 | .tlsProtocol10 :  | InsecureTLS.swift:64:3:64:3 | [post] config |
| InsecureTLS.swift:64:40:64:52 | .tlsProtocol10 :  | InsecureTLS.swift:64:3:64:3 | [post] config [tlsMinimumSupportedProtocol] :  |
| InsecureTLS.swift:76:3:76:3 | [post] config [tlsMaximumSupportedProtocol] :  | InsecureTLS.swift:76:3:76:3 | [post] config |
| InsecureTLS.swift:76:40:76:52 | .tlsProtocol10 :  | InsecureTLS.swift:23:7:23:7 | value :  |
| InsecureTLS.swift:76:40:76:52 | .tlsProtocol10 :  | InsecureTLS.swift:76:3:76:3 | [post] config |
| InsecureTLS.swift:76:40:76:52 | .tlsProtocol10 :  | InsecureTLS.swift:76:3:76:3 | [post] config [tlsMaximumSupportedProtocol] :  |
| InsecureTLS.swift:102:10:102:33 | .TLSv10 :  | InsecureTLS.swift:111:47:111:64 | call to getBadTLSVersion() :  |
| InsecureTLS.swift:111:3:111:3 | [post] config [tlsMinimumSupportedProtocolVersion] :  | InsecureTLS.swift:111:3:111:3 | [post] config |
| InsecureTLS.swift:111:47:111:64 | call to getBadTLSVersion() :  | InsecureTLS.swift:19:7:19:7 | value :  |
| InsecureTLS.swift:111:47:111:64 | call to getBadTLSVersion() :  | InsecureTLS.swift:111:3:111:3 | [post] config |
| InsecureTLS.swift:111:47:111:64 | call to getBadTLSVersion() :  | InsecureTLS.swift:111:3:111:3 | [post] config [tlsMinimumSupportedProtocolVersion] :  |
| InsecureTLS.swift:121:55:121:66 | version :  | InsecureTLS.swift:122:47:122:47 | version :  |
| InsecureTLS.swift:122:3:122:3 | [post] config [tlsMinimumSupportedProtocolVersion] :  | InsecureTLS.swift:122:3:122:3 | [post] config |
| InsecureTLS.swift:122:47:122:47 | version :  | InsecureTLS.swift:19:7:19:7 | value :  |
| InsecureTLS.swift:122:47:122:47 | version :  | InsecureTLS.swift:122:3:122:3 | [post] config |
| InsecureTLS.swift:122:47:122:47 | version :  | InsecureTLS.swift:122:3:122:3 | [post] config [tlsMinimumSupportedProtocolVersion] :  |
| InsecureTLS.swift:127:25:127:48 | .TLSv11 :  | InsecureTLS.swift:121:55:121:66 | version :  |
| InsecureTLS.swift:158:7:158:7 | self [TLSVersion] :  | file://:0:0:0:0 | self [TLSVersion] :  |
| InsecureTLS.swift:158:7:158:7 | value :  | file://:0:0:0:0 | value :  |
| InsecureTLS.swift:163:3:163:3 | [post] def [TLSVersion] :  | InsecureTLS.swift:165:47:165:47 | def [TLSVersion] :  |
| InsecureTLS.swift:163:20:163:43 | .TLSv10 :  | InsecureTLS.swift:158:7:158:7 | value :  |
| InsecureTLS.swift:163:20:163:43 | .TLSv10 :  | InsecureTLS.swift:163:3:163:3 | [post] def [TLSVersion] :  |
| InsecureTLS.swift:165:3:165:3 | [post] config [tlsMinimumSupportedProtocolVersion] :  | InsecureTLS.swift:165:3:165:3 | [post] config |
| InsecureTLS.swift:165:47:165:47 | def [TLSVersion] :  | InsecureTLS.swift:158:7:158:7 | self [TLSVersion] :  |
| InsecureTLS.swift:165:47:165:47 | def [TLSVersion] :  | InsecureTLS.swift:165:47:165:51 | .TLSVersion :  |
| InsecureTLS.swift:165:47:165:51 | .TLSVersion :  | InsecureTLS.swift:19:7:19:7 | value :  |
| InsecureTLS.swift:165:47:165:51 | .TLSVersion :  | InsecureTLS.swift:165:3:165:3 | [post] config |
| InsecureTLS.swift:165:47:165:51 | .TLSVersion :  | InsecureTLS.swift:165:3:165:3 | [post] config [tlsMinimumSupportedProtocolVersion] :  |
| InsecureTLS.swift:181:3:181:9 | [post] getter for .config [tlsMinimumSupportedProtocolVersion] :  | InsecureTLS.swift:181:3:181:9 | [post] getter for .config |
| InsecureTLS.swift:181:53:181:76 | .TLSv10 :  | InsecureTLS.swift:19:7:19:7 | value :  |
| InsecureTLS.swift:181:53:181:76 | .TLSv10 :  | InsecureTLS.swift:181:3:181:9 | [post] getter for .config |
| InsecureTLS.swift:181:53:181:76 | .TLSv10 :  | InsecureTLS.swift:181:3:181:9 | [post] getter for .config [tlsMinimumSupportedProtocolVersion] :  |
| InsecureTLS.swift:185:20:185:36 | withMinVersion :  | InsecureTLS.swift:187:42:187:42 | withMinVersion :  |
| InsecureTLS.swift:187:5:187:5 | [post] self [tlsMinimumSupportedProtocolVersion] :  | InsecureTLS.swift:187:5:187:5 | [post] self |
| InsecureTLS.swift:187:42:187:42 | withMinVersion :  | InsecureTLS.swift:187:5:187:5 | [post] self [tlsMinimumSupportedProtocolVersion] :  |
| InsecureTLS.swift:193:51:193:74 | .TLSv10 :  | InsecureTLS.swift:185:20:185:36 | withMinVersion :  |
| file://:0:0:0:0 | [post] self [tlsMaximumSupportedProtocolVersion] :  | file://:0:0:0:0 | [post] self |
| file://:0:0:0:0 | [post] self [tlsMaximumSupportedProtocolVersion] :  | file://:0:0:0:0 | [post] self :  |
| file://:0:0:0:0 | [post] self [tlsMaximumSupportedProtocol] :  | file://:0:0:0:0 | [post] self |
| file://:0:0:0:0 | [post] self [tlsMaximumSupportedProtocol] :  | file://:0:0:0:0 | [post] self :  |
| file://:0:0:0:0 | [post] self [tlsMinimumSupportedProtocolVersion] :  | file://:0:0:0:0 | [post] self |
| file://:0:0:0:0 | [post] self [tlsMinimumSupportedProtocolVersion] :  | file://:0:0:0:0 | [post] self :  |
| file://:0:0:0:0 | [post] self [tlsMinimumSupportedProtocol] :  | file://:0:0:0:0 | [post] self |
| file://:0:0:0:0 | [post] self [tlsMinimumSupportedProtocol] :  | file://:0:0:0:0 | [post] self :  |
| file://:0:0:0:0 | self [TLSVersion] :  | file://:0:0:0:0 | .TLSVersion :  |
| file://:0:0:0:0 | value :  | file://:0:0:0:0 | [post] self [TLSVersion] :  |
| file://:0:0:0:0 | value :  | file://:0:0:0:0 | [post] self [tlsMaximumSupportedProtocolVersion] :  |
| file://:0:0:0:0 | value :  | file://:0:0:0:0 | [post] self [tlsMaximumSupportedProtocol] :  |
| file://:0:0:0:0 | value :  | file://:0:0:0:0 | [post] self [tlsMinimumSupportedProtocolVersion] :  |
| file://:0:0:0:0 | value :  | file://:0:0:0:0 | [post] self [tlsMinimumSupportedProtocol] :  |
nodes
| InsecureTLS.swift:19:7:19:7 | value :  | semmle.label | value :  |
| InsecureTLS.swift:20:7:20:7 | value :  | semmle.label | value :  |
| InsecureTLS.swift:22:7:22:7 | value :  | semmle.label | value :  |
| InsecureTLS.swift:23:7:23:7 | value :  | semmle.label | value :  |
| InsecureTLS.swift:40:3:40:3 | [post] config | semmle.label | [post] config |
| InsecureTLS.swift:40:3:40:3 | [post] config [tlsMinimumSupportedProtocolVersion] :  | semmle.label | [post] config [tlsMinimumSupportedProtocolVersion] :  |
| InsecureTLS.swift:40:47:40:70 | .TLSv10 :  | semmle.label | .TLSv10 :  |
| InsecureTLS.swift:45:3:45:3 | [post] config | semmle.label | [post] config |
| InsecureTLS.swift:45:3:45:3 | [post] config [tlsMinimumSupportedProtocolVersion] :  | semmle.label | [post] config [tlsMinimumSupportedProtocolVersion] :  |
| InsecureTLS.swift:45:47:45:70 | .TLSv11 :  | semmle.label | .TLSv11 :  |
| InsecureTLS.swift:57:3:57:3 | [post] config | semmle.label | [post] config |
| InsecureTLS.swift:57:3:57:3 | [post] config [tlsMaximumSupportedProtocolVersion] :  | semmle.label | [post] config [tlsMaximumSupportedProtocolVersion] :  |
| InsecureTLS.swift:57:47:57:70 | .TLSv10 :  | semmle.label | .TLSv10 :  |
| InsecureTLS.swift:64:3:64:3 | [post] config | semmle.label | [post] config |
| InsecureTLS.swift:64:3:64:3 | [post] config [tlsMinimumSupportedProtocol] :  | semmle.label | [post] config [tlsMinimumSupportedProtocol] :  |
| InsecureTLS.swift:64:40:64:52 | .tlsProtocol10 :  | semmle.label | .tlsProtocol10 :  |
| InsecureTLS.swift:76:3:76:3 | [post] config | semmle.label | [post] config |
| InsecureTLS.swift:76:3:76:3 | [post] config [tlsMaximumSupportedProtocol] :  | semmle.label | [post] config [tlsMaximumSupportedProtocol] :  |
| InsecureTLS.swift:76:40:76:52 | .tlsProtocol10 :  | semmle.label | .tlsProtocol10 :  |
| InsecureTLS.swift:102:10:102:33 | .TLSv10 :  | semmle.label | .TLSv10 :  |
| InsecureTLS.swift:111:3:111:3 | [post] config | semmle.label | [post] config |
| InsecureTLS.swift:111:3:111:3 | [post] config [tlsMinimumSupportedProtocolVersion] :  | semmle.label | [post] config [tlsMinimumSupportedProtocolVersion] :  |
| InsecureTLS.swift:111:47:111:64 | call to getBadTLSVersion() :  | semmle.label | call to getBadTLSVersion() :  |
| InsecureTLS.swift:121:55:121:66 | version :  | semmle.label | version :  |
| InsecureTLS.swift:122:3:122:3 | [post] config | semmle.label | [post] config |
| InsecureTLS.swift:122:3:122:3 | [post] config [tlsMinimumSupportedProtocolVersion] :  | semmle.label | [post] config [tlsMinimumSupportedProtocolVersion] :  |
| InsecureTLS.swift:122:47:122:47 | version :  | semmle.label | version :  |
| InsecureTLS.swift:127:25:127:48 | .TLSv11 :  | semmle.label | .TLSv11 :  |
| InsecureTLS.swift:158:7:158:7 | self [TLSVersion] :  | semmle.label | self [TLSVersion] :  |
| InsecureTLS.swift:158:7:158:7 | value :  | semmle.label | value :  |
| InsecureTLS.swift:163:3:163:3 | [post] def [TLSVersion] :  | semmle.label | [post] def [TLSVersion] :  |
| InsecureTLS.swift:163:20:163:43 | .TLSv10 :  | semmle.label | .TLSv10 :  |
| InsecureTLS.swift:165:3:165:3 | [post] config | semmle.label | [post] config |
| InsecureTLS.swift:165:3:165:3 | [post] config [tlsMinimumSupportedProtocolVersion] :  | semmle.label | [post] config [tlsMinimumSupportedProtocolVersion] :  |
| InsecureTLS.swift:165:47:165:47 | def [TLSVersion] :  | semmle.label | def [TLSVersion] :  |
| InsecureTLS.swift:165:47:165:51 | .TLSVersion :  | semmle.label | .TLSVersion :  |
| InsecureTLS.swift:181:3:181:9 | [post] getter for .config | semmle.label | [post] getter for .config |
| InsecureTLS.swift:181:3:181:9 | [post] getter for .config [tlsMinimumSupportedProtocolVersion] :  | semmle.label | [post] getter for .config [tlsMinimumSupportedProtocolVersion] :  |
| InsecureTLS.swift:181:53:181:76 | .TLSv10 :  | semmle.label | .TLSv10 :  |
| InsecureTLS.swift:185:20:185:36 | withMinVersion :  | semmle.label | withMinVersion :  |
| InsecureTLS.swift:187:5:187:5 | [post] self | semmle.label | [post] self |
| InsecureTLS.swift:187:5:187:5 | [post] self [tlsMinimumSupportedProtocolVersion] :  | semmle.label | [post] self [tlsMinimumSupportedProtocolVersion] :  |
| InsecureTLS.swift:187:42:187:42 | withMinVersion :  | semmle.label | withMinVersion :  |
| InsecureTLS.swift:193:51:193:74 | .TLSv10 :  | semmle.label | .TLSv10 :  |
| file://:0:0:0:0 | .TLSVersion :  | semmle.label | .TLSVersion :  |
| file://:0:0:0:0 | [post] self | semmle.label | [post] self |
| file://:0:0:0:0 | [post] self | semmle.label | [post] self |
| file://:0:0:0:0 | [post] self | semmle.label | [post] self |
| file://:0:0:0:0 | [post] self | semmle.label | [post] self |
| file://:0:0:0:0 | [post] self :  | semmle.label | [post] self :  |
| file://:0:0:0:0 | [post] self :  | semmle.label | [post] self :  |
| file://:0:0:0:0 | [post] self :  | semmle.label | [post] self :  |
| file://:0:0:0:0 | [post] self :  | semmle.label | [post] self :  |
| file://:0:0:0:0 | [post] self [TLSVersion] :  | semmle.label | [post] self [TLSVersion] :  |
| file://:0:0:0:0 | [post] self [tlsMaximumSupportedProtocolVersion] :  | semmle.label | [post] self [tlsMaximumSupportedProtocolVersion] :  |
| file://:0:0:0:0 | [post] self [tlsMaximumSupportedProtocol] :  | semmle.label | [post] self [tlsMaximumSupportedProtocol] :  |
| file://:0:0:0:0 | [post] self [tlsMinimumSupportedProtocolVersion] :  | semmle.label | [post] self [tlsMinimumSupportedProtocolVersion] :  |
| file://:0:0:0:0 | [post] self [tlsMinimumSupportedProtocol] :  | semmle.label | [post] self [tlsMinimumSupportedProtocol] :  |
| file://:0:0:0:0 | self [TLSVersion] :  | semmle.label | self [TLSVersion] :  |
| file://:0:0:0:0 | value :  | semmle.label | value :  |
| file://:0:0:0:0 | value :  | semmle.label | value :  |
| file://:0:0:0:0 | value :  | semmle.label | value :  |
| file://:0:0:0:0 | value :  | semmle.label | value :  |
| file://:0:0:0:0 | value :  | semmle.label | value :  |
subpaths
| InsecureTLS.swift:40:47:40:70 | .TLSv10 :  | InsecureTLS.swift:19:7:19:7 | value :  | file://:0:0:0:0 | [post] self :  | InsecureTLS.swift:40:3:40:3 | [post] config |
| InsecureTLS.swift:40:47:40:70 | .TLSv10 :  | InsecureTLS.swift:19:7:19:7 | value :  | file://:0:0:0:0 | [post] self [tlsMinimumSupportedProtocolVersion] :  | InsecureTLS.swift:40:3:40:3 | [post] config [tlsMinimumSupportedProtocolVersion] :  |
| InsecureTLS.swift:45:47:45:70 | .TLSv11 :  | InsecureTLS.swift:19:7:19:7 | value :  | file://:0:0:0:0 | [post] self :  | InsecureTLS.swift:45:3:45:3 | [post] config |
| InsecureTLS.swift:45:47:45:70 | .TLSv11 :  | InsecureTLS.swift:19:7:19:7 | value :  | file://:0:0:0:0 | [post] self [tlsMinimumSupportedProtocolVersion] :  | InsecureTLS.swift:45:3:45:3 | [post] config [tlsMinimumSupportedProtocolVersion] :  |
| InsecureTLS.swift:57:47:57:70 | .TLSv10 :  | InsecureTLS.swift:20:7:20:7 | value :  | file://:0:0:0:0 | [post] self :  | InsecureTLS.swift:57:3:57:3 | [post] config |
| InsecureTLS.swift:57:47:57:70 | .TLSv10 :  | InsecureTLS.swift:20:7:20:7 | value :  | file://:0:0:0:0 | [post] self [tlsMaximumSupportedProtocolVersion] :  | InsecureTLS.swift:57:3:57:3 | [post] config [tlsMaximumSupportedProtocolVersion] :  |
| InsecureTLS.swift:64:40:64:52 | .tlsProtocol10 :  | InsecureTLS.swift:22:7:22:7 | value :  | file://:0:0:0:0 | [post] self :  | InsecureTLS.swift:64:3:64:3 | [post] config |
| InsecureTLS.swift:64:40:64:52 | .tlsProtocol10 :  | InsecureTLS.swift:22:7:22:7 | value :  | file://:0:0:0:0 | [post] self [tlsMinimumSupportedProtocol] :  | InsecureTLS.swift:64:3:64:3 | [post] config [tlsMinimumSupportedProtocol] :  |
| InsecureTLS.swift:76:40:76:52 | .tlsProtocol10 :  | InsecureTLS.swift:23:7:23:7 | value :  | file://:0:0:0:0 | [post] self :  | InsecureTLS.swift:76:3:76:3 | [post] config |
| InsecureTLS.swift:76:40:76:52 | .tlsProtocol10 :  | InsecureTLS.swift:23:7:23:7 | value :  | file://:0:0:0:0 | [post] self [tlsMaximumSupportedProtocol] :  | InsecureTLS.swift:76:3:76:3 | [post] config [tlsMaximumSupportedProtocol] :  |
| InsecureTLS.swift:111:47:111:64 | call to getBadTLSVersion() :  | InsecureTLS.swift:19:7:19:7 | value :  | file://:0:0:0:0 | [post] self :  | InsecureTLS.swift:111:3:111:3 | [post] config |
| InsecureTLS.swift:111:47:111:64 | call to getBadTLSVersion() :  | InsecureTLS.swift:19:7:19:7 | value :  | file://:0:0:0:0 | [post] self [tlsMinimumSupportedProtocolVersion] :  | InsecureTLS.swift:111:3:111:3 | [post] config [tlsMinimumSupportedProtocolVersion] :  |
| InsecureTLS.swift:122:47:122:47 | version :  | InsecureTLS.swift:19:7:19:7 | value :  | file://:0:0:0:0 | [post] self :  | InsecureTLS.swift:122:3:122:3 | [post] config |
| InsecureTLS.swift:122:47:122:47 | version :  | InsecureTLS.swift:19:7:19:7 | value :  | file://:0:0:0:0 | [post] self [tlsMinimumSupportedProtocolVersion] :  | InsecureTLS.swift:122:3:122:3 | [post] config [tlsMinimumSupportedProtocolVersion] :  |
| InsecureTLS.swift:163:20:163:43 | .TLSv10 :  | InsecureTLS.swift:158:7:158:7 | value :  | file://:0:0:0:0 | [post] self [TLSVersion] :  | InsecureTLS.swift:163:3:163:3 | [post] def [TLSVersion] :  |
| InsecureTLS.swift:165:47:165:47 | def [TLSVersion] :  | InsecureTLS.swift:158:7:158:7 | self [TLSVersion] :  | file://:0:0:0:0 | .TLSVersion :  | InsecureTLS.swift:165:47:165:51 | .TLSVersion :  |
| InsecureTLS.swift:165:47:165:51 | .TLSVersion :  | InsecureTLS.swift:19:7:19:7 | value :  | file://:0:0:0:0 | [post] self :  | InsecureTLS.swift:165:3:165:3 | [post] config |
| InsecureTLS.swift:165:47:165:51 | .TLSVersion :  | InsecureTLS.swift:19:7:19:7 | value :  | file://:0:0:0:0 | [post] self [tlsMinimumSupportedProtocolVersion] :  | InsecureTLS.swift:165:3:165:3 | [post] config [tlsMinimumSupportedProtocolVersion] :  |
| InsecureTLS.swift:181:53:181:76 | .TLSv10 :  | InsecureTLS.swift:19:7:19:7 | value :  | file://:0:0:0:0 | [post] self :  | InsecureTLS.swift:181:3:181:9 | [post] getter for .config |
| InsecureTLS.swift:181:53:181:76 | .TLSv10 :  | InsecureTLS.swift:19:7:19:7 | value :  | file://:0:0:0:0 | [post] self [tlsMinimumSupportedProtocolVersion] :  | InsecureTLS.swift:181:3:181:9 | [post] getter for .config [tlsMinimumSupportedProtocolVersion] :  |
#select
| InsecureTLS.swift:40:3:40:3 | [post] config | InsecureTLS.swift:40:47:40:70 | .TLSv10 :  | InsecureTLS.swift:40:3:40:3 | [post] config | This TLS configuration is insecure. |
| InsecureTLS.swift:45:3:45:3 | [post] config | InsecureTLS.swift:45:47:45:70 | .TLSv11 :  | InsecureTLS.swift:45:3:45:3 | [post] config | This TLS configuration is insecure. |
| InsecureTLS.swift:57:3:57:3 | [post] config | InsecureTLS.swift:57:47:57:70 | .TLSv10 :  | InsecureTLS.swift:57:3:57:3 | [post] config | This TLS configuration is insecure. |
| InsecureTLS.swift:64:3:64:3 | [post] config | InsecureTLS.swift:64:40:64:52 | .tlsProtocol10 :  | InsecureTLS.swift:64:3:64:3 | [post] config | This TLS configuration is insecure. |
| InsecureTLS.swift:76:3:76:3 | [post] config | InsecureTLS.swift:76:40:76:52 | .tlsProtocol10 :  | InsecureTLS.swift:76:3:76:3 | [post] config | This TLS configuration is insecure. |
| InsecureTLS.swift:111:3:111:3 | [post] config | InsecureTLS.swift:102:10:102:33 | .TLSv10 :  | InsecureTLS.swift:111:3:111:3 | [post] config | This TLS configuration is insecure. |
| InsecureTLS.swift:122:3:122:3 | [post] config | InsecureTLS.swift:127:25:127:48 | .TLSv11 :  | InsecureTLS.swift:122:3:122:3 | [post] config | This TLS configuration is insecure. |
| InsecureTLS.swift:165:3:165:3 | [post] config | InsecureTLS.swift:163:20:163:43 | .TLSv10 :  | InsecureTLS.swift:165:3:165:3 | [post] config | This TLS configuration is insecure. |
| InsecureTLS.swift:181:3:181:9 | [post] getter for .config | InsecureTLS.swift:181:53:181:76 | .TLSv10 :  | InsecureTLS.swift:181:3:181:9 | [post] getter for .config | This TLS configuration is insecure. |
| InsecureTLS.swift:187:5:187:5 | [post] self | InsecureTLS.swift:193:51:193:74 | .TLSv10 :  | InsecureTLS.swift:187:5:187:5 | [post] self | This TLS configuration is insecure. |
| file://:0:0:0:0 | [post] self | InsecureTLS.swift:40:47:40:70 | .TLSv10 :  | file://:0:0:0:0 | [post] self | This TLS configuration is insecure. |
| file://:0:0:0:0 | [post] self | InsecureTLS.swift:45:47:45:70 | .TLSv11 :  | file://:0:0:0:0 | [post] self | This TLS configuration is insecure. |
| file://:0:0:0:0 | [post] self | InsecureTLS.swift:57:47:57:70 | .TLSv10 :  | file://:0:0:0:0 | [post] self | This TLS configuration is insecure. |
| file://:0:0:0:0 | [post] self | InsecureTLS.swift:64:40:64:52 | .tlsProtocol10 :  | file://:0:0:0:0 | [post] self | This TLS configuration is insecure. |
| file://:0:0:0:0 | [post] self | InsecureTLS.swift:76:40:76:52 | .tlsProtocol10 :  | file://:0:0:0:0 | [post] self | This TLS configuration is insecure. |
| file://:0:0:0:0 | [post] self | InsecureTLS.swift:102:10:102:33 | .TLSv10 :  | file://:0:0:0:0 | [post] self | This TLS configuration is insecure. |
| file://:0:0:0:0 | [post] self | InsecureTLS.swift:127:25:127:48 | .TLSv11 :  | file://:0:0:0:0 | [post] self | This TLS configuration is insecure. |
| file://:0:0:0:0 | [post] self | InsecureTLS.swift:163:20:163:43 | .TLSv10 :  | file://:0:0:0:0 | [post] self | This TLS configuration is insecure. |
| file://:0:0:0:0 | [post] self | InsecureTLS.swift:181:53:181:76 | .TLSv10 :  | file://:0:0:0:0 | [post] self | This TLS configuration is insecure. |
=======
| InsecureTLS.swift:19:7:19:7 | value | file://:0:0:0:0 | value |
| InsecureTLS.swift:20:7:20:7 | value | file://:0:0:0:0 | value |
| InsecureTLS.swift:22:7:22:7 | value | file://:0:0:0:0 | value |
| InsecureTLS.swift:23:7:23:7 | value | file://:0:0:0:0 | value |
| InsecureTLS.swift:40:47:40:70 | .TLSv10 | InsecureTLS.swift:19:7:19:7 | value |
| InsecureTLS.swift:45:47:45:70 | .TLSv11 | InsecureTLS.swift:19:7:19:7 | value |
| InsecureTLS.swift:57:47:57:70 | .TLSv10 | InsecureTLS.swift:20:7:20:7 | value |
| InsecureTLS.swift:64:40:64:52 | .tlsProtocol10 | InsecureTLS.swift:22:7:22:7 | value |
| InsecureTLS.swift:76:40:76:52 | .tlsProtocol10 | InsecureTLS.swift:23:7:23:7 | value |
| InsecureTLS.swift:102:10:102:33 | .TLSv10 | InsecureTLS.swift:111:47:111:64 | call to getBadTLSVersion() |
| InsecureTLS.swift:102:10:102:33 | .TLSv10 | InsecureTLS.swift:111:47:111:64 | call to getBadTLSVersion() |
| InsecureTLS.swift:111:47:111:64 | call to getBadTLSVersion() | InsecureTLS.swift:19:7:19:7 | value |
| InsecureTLS.swift:121:55:121:66 | version | InsecureTLS.swift:122:47:122:47 | version |
| InsecureTLS.swift:121:55:121:66 | version | InsecureTLS.swift:122:47:122:47 | version |
| InsecureTLS.swift:122:47:122:47 | version | InsecureTLS.swift:19:7:19:7 | value |
| InsecureTLS.swift:127:25:127:48 | .TLSv11 | InsecureTLS.swift:121:55:121:66 | version |
| InsecureTLS.swift:158:7:158:7 | self [TLSVersion] | file://:0:0:0:0 | self [TLSVersion] |
| InsecureTLS.swift:158:7:158:7 | value | file://:0:0:0:0 | value |
| InsecureTLS.swift:163:3:163:3 | [post] def [TLSVersion] | InsecureTLS.swift:165:47:165:47 | def [TLSVersion] |
| InsecureTLS.swift:163:20:163:43 | .TLSv10 | InsecureTLS.swift:158:7:158:7 | value |
| InsecureTLS.swift:163:20:163:43 | .TLSv10 | InsecureTLS.swift:163:3:163:3 | [post] def [TLSVersion] |
| InsecureTLS.swift:165:47:165:47 | def [TLSVersion] | InsecureTLS.swift:158:7:158:7 | self [TLSVersion] |
| InsecureTLS.swift:165:47:165:47 | def [TLSVersion] | InsecureTLS.swift:165:47:165:51 | .TLSVersion |
| InsecureTLS.swift:165:47:165:47 | def [TLSVersion] | InsecureTLS.swift:165:47:165:51 | .TLSVersion |
| InsecureTLS.swift:165:47:165:51 | .TLSVersion | InsecureTLS.swift:19:7:19:7 | value |
| file://:0:0:0:0 | self [TLSVersion] | file://:0:0:0:0 | .TLSVersion |
| file://:0:0:0:0 | value | file://:0:0:0:0 | [post] self [TLSVersion] |
nodes
| InsecureTLS.swift:19:7:19:7 | value | semmle.label | value |
| InsecureTLS.swift:20:7:20:7 | value | semmle.label | value |
| InsecureTLS.swift:22:7:22:7 | value | semmle.label | value |
| InsecureTLS.swift:23:7:23:7 | value | semmle.label | value |
| InsecureTLS.swift:40:47:40:70 | .TLSv10 | semmle.label | .TLSv10 |
| InsecureTLS.swift:40:47:40:70 | .TLSv10 | semmle.label | .TLSv10 |
| InsecureTLS.swift:45:47:45:70 | .TLSv11 | semmle.label | .TLSv11 |
| InsecureTLS.swift:45:47:45:70 | .TLSv11 | semmle.label | .TLSv11 |
| InsecureTLS.swift:57:47:57:70 | .TLSv10 | semmle.label | .TLSv10 |
| InsecureTLS.swift:57:47:57:70 | .TLSv10 | semmle.label | .TLSv10 |
| InsecureTLS.swift:64:40:64:52 | .tlsProtocol10 | semmle.label | .tlsProtocol10 |
| InsecureTLS.swift:64:40:64:52 | .tlsProtocol10 | semmle.label | .tlsProtocol10 |
| InsecureTLS.swift:76:40:76:52 | .tlsProtocol10 | semmle.label | .tlsProtocol10 |
| InsecureTLS.swift:76:40:76:52 | .tlsProtocol10 | semmle.label | .tlsProtocol10 |
| InsecureTLS.swift:102:10:102:33 | .TLSv10 | semmle.label | .TLSv10 |
| InsecureTLS.swift:111:47:111:64 | call to getBadTLSVersion() | semmle.label | call to getBadTLSVersion() |
| InsecureTLS.swift:111:47:111:64 | call to getBadTLSVersion() | semmle.label | call to getBadTLSVersion() |
| InsecureTLS.swift:121:55:121:66 | version | semmle.label | version |
| InsecureTLS.swift:122:47:122:47 | version | semmle.label | version |
| InsecureTLS.swift:122:47:122:47 | version | semmle.label | version |
| InsecureTLS.swift:127:25:127:48 | .TLSv11 | semmle.label | .TLSv11 |
| InsecureTLS.swift:158:7:158:7 | self [TLSVersion] | semmle.label | self [TLSVersion] |
| InsecureTLS.swift:158:7:158:7 | value | semmle.label | value |
| InsecureTLS.swift:163:3:163:3 | [post] def [TLSVersion] | semmle.label | [post] def [TLSVersion] |
| InsecureTLS.swift:163:20:163:43 | .TLSv10 | semmle.label | .TLSv10 |
| InsecureTLS.swift:165:47:165:47 | def [TLSVersion] | semmle.label | def [TLSVersion] |
| InsecureTLS.swift:165:47:165:51 | .TLSVersion | semmle.label | .TLSVersion |
| InsecureTLS.swift:165:47:165:51 | .TLSVersion | semmle.label | .TLSVersion |
| file://:0:0:0:0 | .TLSVersion | semmle.label | .TLSVersion |
| file://:0:0:0:0 | [post] self [TLSVersion] | semmle.label | [post] self [TLSVersion] |
| file://:0:0:0:0 | self [TLSVersion] | semmle.label | self [TLSVersion] |
| file://:0:0:0:0 | value | semmle.label | value |
| file://:0:0:0:0 | value | semmle.label | value |
| file://:0:0:0:0 | value | semmle.label | value |
| file://:0:0:0:0 | value | semmle.label | value |
| file://:0:0:0:0 | value | semmle.label | value |
subpaths
| InsecureTLS.swift:163:20:163:43 | .TLSv10 | InsecureTLS.swift:158:7:158:7 | value | file://:0:0:0:0 | [post] self [TLSVersion] | InsecureTLS.swift:163:3:163:3 | [post] def [TLSVersion] |
| InsecureTLS.swift:165:47:165:47 | def [TLSVersion] | InsecureTLS.swift:158:7:158:7 | self [TLSVersion] | file://:0:0:0:0 | .TLSVersion | InsecureTLS.swift:165:47:165:51 | .TLSVersion |
| InsecureTLS.swift:165:47:165:47 | def [TLSVersion] | InsecureTLS.swift:158:7:158:7 | self [TLSVersion] | file://:0:0:0:0 | .TLSVersion | InsecureTLS.swift:165:47:165:51 | .TLSVersion |
#select
| InsecureTLS.swift:40:47:40:70 | .TLSv10 | InsecureTLS.swift:40:47:40:70 | .TLSv10 | InsecureTLS.swift:40:47:40:70 | .TLSv10 | This TLS configuration is insecure. |
| InsecureTLS.swift:45:47:45:70 | .TLSv11 | InsecureTLS.swift:45:47:45:70 | .TLSv11 | InsecureTLS.swift:45:47:45:70 | .TLSv11 | This TLS configuration is insecure. |
| InsecureTLS.swift:57:47:57:70 | .TLSv10 | InsecureTLS.swift:57:47:57:70 | .TLSv10 | InsecureTLS.swift:57:47:57:70 | .TLSv10 | This TLS configuration is insecure. |
| InsecureTLS.swift:64:40:64:52 | .tlsProtocol10 | InsecureTLS.swift:64:40:64:52 | .tlsProtocol10 | InsecureTLS.swift:64:40:64:52 | .tlsProtocol10 | This TLS configuration is insecure. |
| InsecureTLS.swift:76:40:76:52 | .tlsProtocol10 | InsecureTLS.swift:76:40:76:52 | .tlsProtocol10 | InsecureTLS.swift:76:40:76:52 | .tlsProtocol10 | This TLS configuration is insecure. |
| InsecureTLS.swift:111:47:111:64 | call to getBadTLSVersion() | InsecureTLS.swift:102:10:102:33 | .TLSv10 | InsecureTLS.swift:111:47:111:64 | call to getBadTLSVersion() | This TLS configuration is insecure. |
| InsecureTLS.swift:122:47:122:47 | version | InsecureTLS.swift:127:25:127:48 | .TLSv11 | InsecureTLS.swift:122:47:122:47 | version | This TLS configuration is insecure. |
| InsecureTLS.swift:165:47:165:51 | .TLSVersion | InsecureTLS.swift:163:20:163:43 | .TLSv10 | InsecureTLS.swift:165:47:165:51 | .TLSVersion | This TLS configuration is insecure. |
| file://:0:0:0:0 | value | InsecureTLS.swift:40:47:40:70 | .TLSv10 | file://:0:0:0:0 | value | This TLS configuration is insecure. |
| file://:0:0:0:0 | value | InsecureTLS.swift:45:47:45:70 | .TLSv11 | file://:0:0:0:0 | value | This TLS configuration is insecure. |
| file://:0:0:0:0 | value | InsecureTLS.swift:57:47:57:70 | .TLSv10 | file://:0:0:0:0 | value | This TLS configuration is insecure. |
| file://:0:0:0:0 | value | InsecureTLS.swift:64:40:64:52 | .tlsProtocol10 | file://:0:0:0:0 | value | This TLS configuration is insecure. |
| file://:0:0:0:0 | value | InsecureTLS.swift:76:40:76:52 | .tlsProtocol10 | file://:0:0:0:0 | value | This TLS configuration is insecure. |
| file://:0:0:0:0 | value | InsecureTLS.swift:102:10:102:33 | .TLSv10 | file://:0:0:0:0 | value | This TLS configuration is insecure. |
| file://:0:0:0:0 | value | InsecureTLS.swift:127:25:127:48 | .TLSv11 | file://:0:0:0:0 | value | This TLS configuration is insecure. |
| file://:0:0:0:0 | value | InsecureTLS.swift:163:20:163:43 | .TLSv10 | file://:0:0:0:0 | value | This TLS configuration is insecure. |
>>>>>>> 383b2e18
<|MERGE_RESOLUTION|>--- conflicted
+++ resolved
@@ -1,238 +1,131 @@
 edges
-<<<<<<< HEAD
-| InsecureTLS.swift:19:7:19:7 | value :  | file://:0:0:0:0 | value :  |
-| InsecureTLS.swift:20:7:20:7 | value :  | file://:0:0:0:0 | value :  |
-| InsecureTLS.swift:22:7:22:7 | value :  | file://:0:0:0:0 | value :  |
-| InsecureTLS.swift:23:7:23:7 | value :  | file://:0:0:0:0 | value :  |
-| InsecureTLS.swift:40:3:40:3 | [post] config [tlsMinimumSupportedProtocolVersion] :  | InsecureTLS.swift:40:3:40:3 | [post] config |
-| InsecureTLS.swift:40:47:40:70 | .TLSv10 :  | InsecureTLS.swift:19:7:19:7 | value :  |
-| InsecureTLS.swift:40:47:40:70 | .TLSv10 :  | InsecureTLS.swift:40:3:40:3 | [post] config |
-| InsecureTLS.swift:40:47:40:70 | .TLSv10 :  | InsecureTLS.swift:40:3:40:3 | [post] config [tlsMinimumSupportedProtocolVersion] :  |
-| InsecureTLS.swift:45:3:45:3 | [post] config [tlsMinimumSupportedProtocolVersion] :  | InsecureTLS.swift:45:3:45:3 | [post] config |
-| InsecureTLS.swift:45:47:45:70 | .TLSv11 :  | InsecureTLS.swift:19:7:19:7 | value :  |
-| InsecureTLS.swift:45:47:45:70 | .TLSv11 :  | InsecureTLS.swift:45:3:45:3 | [post] config |
-| InsecureTLS.swift:45:47:45:70 | .TLSv11 :  | InsecureTLS.swift:45:3:45:3 | [post] config [tlsMinimumSupportedProtocolVersion] :  |
-| InsecureTLS.swift:57:3:57:3 | [post] config [tlsMaximumSupportedProtocolVersion] :  | InsecureTLS.swift:57:3:57:3 | [post] config |
-| InsecureTLS.swift:57:47:57:70 | .TLSv10 :  | InsecureTLS.swift:20:7:20:7 | value :  |
-| InsecureTLS.swift:57:47:57:70 | .TLSv10 :  | InsecureTLS.swift:57:3:57:3 | [post] config |
-| InsecureTLS.swift:57:47:57:70 | .TLSv10 :  | InsecureTLS.swift:57:3:57:3 | [post] config [tlsMaximumSupportedProtocolVersion] :  |
-| InsecureTLS.swift:64:3:64:3 | [post] config [tlsMinimumSupportedProtocol] :  | InsecureTLS.swift:64:3:64:3 | [post] config |
-| InsecureTLS.swift:64:40:64:52 | .tlsProtocol10 :  | InsecureTLS.swift:22:7:22:7 | value :  |
-| InsecureTLS.swift:64:40:64:52 | .tlsProtocol10 :  | InsecureTLS.swift:64:3:64:3 | [post] config |
-| InsecureTLS.swift:64:40:64:52 | .tlsProtocol10 :  | InsecureTLS.swift:64:3:64:3 | [post] config [tlsMinimumSupportedProtocol] :  |
-| InsecureTLS.swift:76:3:76:3 | [post] config [tlsMaximumSupportedProtocol] :  | InsecureTLS.swift:76:3:76:3 | [post] config |
-| InsecureTLS.swift:76:40:76:52 | .tlsProtocol10 :  | InsecureTLS.swift:23:7:23:7 | value :  |
-| InsecureTLS.swift:76:40:76:52 | .tlsProtocol10 :  | InsecureTLS.swift:76:3:76:3 | [post] config |
-| InsecureTLS.swift:76:40:76:52 | .tlsProtocol10 :  | InsecureTLS.swift:76:3:76:3 | [post] config [tlsMaximumSupportedProtocol] :  |
-| InsecureTLS.swift:102:10:102:33 | .TLSv10 :  | InsecureTLS.swift:111:47:111:64 | call to getBadTLSVersion() :  |
-| InsecureTLS.swift:111:3:111:3 | [post] config [tlsMinimumSupportedProtocolVersion] :  | InsecureTLS.swift:111:3:111:3 | [post] config |
-| InsecureTLS.swift:111:47:111:64 | call to getBadTLSVersion() :  | InsecureTLS.swift:19:7:19:7 | value :  |
-| InsecureTLS.swift:111:47:111:64 | call to getBadTLSVersion() :  | InsecureTLS.swift:111:3:111:3 | [post] config |
-| InsecureTLS.swift:111:47:111:64 | call to getBadTLSVersion() :  | InsecureTLS.swift:111:3:111:3 | [post] config [tlsMinimumSupportedProtocolVersion] :  |
-| InsecureTLS.swift:121:55:121:66 | version :  | InsecureTLS.swift:122:47:122:47 | version :  |
-| InsecureTLS.swift:122:3:122:3 | [post] config [tlsMinimumSupportedProtocolVersion] :  | InsecureTLS.swift:122:3:122:3 | [post] config |
-| InsecureTLS.swift:122:47:122:47 | version :  | InsecureTLS.swift:19:7:19:7 | value :  |
-| InsecureTLS.swift:122:47:122:47 | version :  | InsecureTLS.swift:122:3:122:3 | [post] config |
-| InsecureTLS.swift:122:47:122:47 | version :  | InsecureTLS.swift:122:3:122:3 | [post] config [tlsMinimumSupportedProtocolVersion] :  |
-| InsecureTLS.swift:127:25:127:48 | .TLSv11 :  | InsecureTLS.swift:121:55:121:66 | version :  |
-| InsecureTLS.swift:158:7:158:7 | self [TLSVersion] :  | file://:0:0:0:0 | self [TLSVersion] :  |
-| InsecureTLS.swift:158:7:158:7 | value :  | file://:0:0:0:0 | value :  |
-| InsecureTLS.swift:163:3:163:3 | [post] def [TLSVersion] :  | InsecureTLS.swift:165:47:165:47 | def [TLSVersion] :  |
-| InsecureTLS.swift:163:20:163:43 | .TLSv10 :  | InsecureTLS.swift:158:7:158:7 | value :  |
-| InsecureTLS.swift:163:20:163:43 | .TLSv10 :  | InsecureTLS.swift:163:3:163:3 | [post] def [TLSVersion] :  |
-| InsecureTLS.swift:165:3:165:3 | [post] config [tlsMinimumSupportedProtocolVersion] :  | InsecureTLS.swift:165:3:165:3 | [post] config |
-| InsecureTLS.swift:165:47:165:47 | def [TLSVersion] :  | InsecureTLS.swift:158:7:158:7 | self [TLSVersion] :  |
-| InsecureTLS.swift:165:47:165:47 | def [TLSVersion] :  | InsecureTLS.swift:165:47:165:51 | .TLSVersion :  |
-| InsecureTLS.swift:165:47:165:51 | .TLSVersion :  | InsecureTLS.swift:19:7:19:7 | value :  |
-| InsecureTLS.swift:165:47:165:51 | .TLSVersion :  | InsecureTLS.swift:165:3:165:3 | [post] config |
-| InsecureTLS.swift:165:47:165:51 | .TLSVersion :  | InsecureTLS.swift:165:3:165:3 | [post] config [tlsMinimumSupportedProtocolVersion] :  |
-| InsecureTLS.swift:181:3:181:9 | [post] getter for .config [tlsMinimumSupportedProtocolVersion] :  | InsecureTLS.swift:181:3:181:9 | [post] getter for .config |
-| InsecureTLS.swift:181:53:181:76 | .TLSv10 :  | InsecureTLS.swift:19:7:19:7 | value :  |
-| InsecureTLS.swift:181:53:181:76 | .TLSv10 :  | InsecureTLS.swift:181:3:181:9 | [post] getter for .config |
-| InsecureTLS.swift:181:53:181:76 | .TLSv10 :  | InsecureTLS.swift:181:3:181:9 | [post] getter for .config [tlsMinimumSupportedProtocolVersion] :  |
-| InsecureTLS.swift:185:20:185:36 | withMinVersion :  | InsecureTLS.swift:187:42:187:42 | withMinVersion :  |
-| InsecureTLS.swift:187:5:187:5 | [post] self [tlsMinimumSupportedProtocolVersion] :  | InsecureTLS.swift:187:5:187:5 | [post] self |
-| InsecureTLS.swift:187:42:187:42 | withMinVersion :  | InsecureTLS.swift:187:5:187:5 | [post] self [tlsMinimumSupportedProtocolVersion] :  |
-| InsecureTLS.swift:193:51:193:74 | .TLSv10 :  | InsecureTLS.swift:185:20:185:36 | withMinVersion :  |
-| file://:0:0:0:0 | [post] self [tlsMaximumSupportedProtocolVersion] :  | file://:0:0:0:0 | [post] self |
-| file://:0:0:0:0 | [post] self [tlsMaximumSupportedProtocolVersion] :  | file://:0:0:0:0 | [post] self :  |
-| file://:0:0:0:0 | [post] self [tlsMaximumSupportedProtocol] :  | file://:0:0:0:0 | [post] self |
-| file://:0:0:0:0 | [post] self [tlsMaximumSupportedProtocol] :  | file://:0:0:0:0 | [post] self :  |
-| file://:0:0:0:0 | [post] self [tlsMinimumSupportedProtocolVersion] :  | file://:0:0:0:0 | [post] self |
-| file://:0:0:0:0 | [post] self [tlsMinimumSupportedProtocolVersion] :  | file://:0:0:0:0 | [post] self :  |
-| file://:0:0:0:0 | [post] self [tlsMinimumSupportedProtocol] :  | file://:0:0:0:0 | [post] self |
-| file://:0:0:0:0 | [post] self [tlsMinimumSupportedProtocol] :  | file://:0:0:0:0 | [post] self :  |
-| file://:0:0:0:0 | self [TLSVersion] :  | file://:0:0:0:0 | .TLSVersion :  |
-| file://:0:0:0:0 | value :  | file://:0:0:0:0 | [post] self [TLSVersion] :  |
-| file://:0:0:0:0 | value :  | file://:0:0:0:0 | [post] self [tlsMaximumSupportedProtocolVersion] :  |
-| file://:0:0:0:0 | value :  | file://:0:0:0:0 | [post] self [tlsMaximumSupportedProtocol] :  |
-| file://:0:0:0:0 | value :  | file://:0:0:0:0 | [post] self [tlsMinimumSupportedProtocolVersion] :  |
-| file://:0:0:0:0 | value :  | file://:0:0:0:0 | [post] self [tlsMinimumSupportedProtocol] :  |
-nodes
-| InsecureTLS.swift:19:7:19:7 | value :  | semmle.label | value :  |
-| InsecureTLS.swift:20:7:20:7 | value :  | semmle.label | value :  |
-| InsecureTLS.swift:22:7:22:7 | value :  | semmle.label | value :  |
-| InsecureTLS.swift:23:7:23:7 | value :  | semmle.label | value :  |
-| InsecureTLS.swift:40:3:40:3 | [post] config | semmle.label | [post] config |
-| InsecureTLS.swift:40:3:40:3 | [post] config [tlsMinimumSupportedProtocolVersion] :  | semmle.label | [post] config [tlsMinimumSupportedProtocolVersion] :  |
-| InsecureTLS.swift:40:47:40:70 | .TLSv10 :  | semmle.label | .TLSv10 :  |
-| InsecureTLS.swift:45:3:45:3 | [post] config | semmle.label | [post] config |
-| InsecureTLS.swift:45:3:45:3 | [post] config [tlsMinimumSupportedProtocolVersion] :  | semmle.label | [post] config [tlsMinimumSupportedProtocolVersion] :  |
-| InsecureTLS.swift:45:47:45:70 | .TLSv11 :  | semmle.label | .TLSv11 :  |
-| InsecureTLS.swift:57:3:57:3 | [post] config | semmle.label | [post] config |
-| InsecureTLS.swift:57:3:57:3 | [post] config [tlsMaximumSupportedProtocolVersion] :  | semmle.label | [post] config [tlsMaximumSupportedProtocolVersion] :  |
-| InsecureTLS.swift:57:47:57:70 | .TLSv10 :  | semmle.label | .TLSv10 :  |
-| InsecureTLS.swift:64:3:64:3 | [post] config | semmle.label | [post] config |
-| InsecureTLS.swift:64:3:64:3 | [post] config [tlsMinimumSupportedProtocol] :  | semmle.label | [post] config [tlsMinimumSupportedProtocol] :  |
-| InsecureTLS.swift:64:40:64:52 | .tlsProtocol10 :  | semmle.label | .tlsProtocol10 :  |
-| InsecureTLS.swift:76:3:76:3 | [post] config | semmle.label | [post] config |
-| InsecureTLS.swift:76:3:76:3 | [post] config [tlsMaximumSupportedProtocol] :  | semmle.label | [post] config [tlsMaximumSupportedProtocol] :  |
-| InsecureTLS.swift:76:40:76:52 | .tlsProtocol10 :  | semmle.label | .tlsProtocol10 :  |
-| InsecureTLS.swift:102:10:102:33 | .TLSv10 :  | semmle.label | .TLSv10 :  |
-| InsecureTLS.swift:111:3:111:3 | [post] config | semmle.label | [post] config |
-| InsecureTLS.swift:111:3:111:3 | [post] config [tlsMinimumSupportedProtocolVersion] :  | semmle.label | [post] config [tlsMinimumSupportedProtocolVersion] :  |
-| InsecureTLS.swift:111:47:111:64 | call to getBadTLSVersion() :  | semmle.label | call to getBadTLSVersion() :  |
-| InsecureTLS.swift:121:55:121:66 | version :  | semmle.label | version :  |
-| InsecureTLS.swift:122:3:122:3 | [post] config | semmle.label | [post] config |
-| InsecureTLS.swift:122:3:122:3 | [post] config [tlsMinimumSupportedProtocolVersion] :  | semmle.label | [post] config [tlsMinimumSupportedProtocolVersion] :  |
-| InsecureTLS.swift:122:47:122:47 | version :  | semmle.label | version :  |
-| InsecureTLS.swift:127:25:127:48 | .TLSv11 :  | semmle.label | .TLSv11 :  |
-| InsecureTLS.swift:158:7:158:7 | self [TLSVersion] :  | semmle.label | self [TLSVersion] :  |
-| InsecureTLS.swift:158:7:158:7 | value :  | semmle.label | value :  |
-| InsecureTLS.swift:163:3:163:3 | [post] def [TLSVersion] :  | semmle.label | [post] def [TLSVersion] :  |
-| InsecureTLS.swift:163:20:163:43 | .TLSv10 :  | semmle.label | .TLSv10 :  |
-| InsecureTLS.swift:165:3:165:3 | [post] config | semmle.label | [post] config |
-| InsecureTLS.swift:165:3:165:3 | [post] config [tlsMinimumSupportedProtocolVersion] :  | semmle.label | [post] config [tlsMinimumSupportedProtocolVersion] :  |
-| InsecureTLS.swift:165:47:165:47 | def [TLSVersion] :  | semmle.label | def [TLSVersion] :  |
-| InsecureTLS.swift:165:47:165:51 | .TLSVersion :  | semmle.label | .TLSVersion :  |
-| InsecureTLS.swift:181:3:181:9 | [post] getter for .config | semmle.label | [post] getter for .config |
-| InsecureTLS.swift:181:3:181:9 | [post] getter for .config [tlsMinimumSupportedProtocolVersion] :  | semmle.label | [post] getter for .config [tlsMinimumSupportedProtocolVersion] :  |
-| InsecureTLS.swift:181:53:181:76 | .TLSv10 :  | semmle.label | .TLSv10 :  |
-| InsecureTLS.swift:185:20:185:36 | withMinVersion :  | semmle.label | withMinVersion :  |
-| InsecureTLS.swift:187:5:187:5 | [post] self | semmle.label | [post] self |
-| InsecureTLS.swift:187:5:187:5 | [post] self [tlsMinimumSupportedProtocolVersion] :  | semmle.label | [post] self [tlsMinimumSupportedProtocolVersion] :  |
-| InsecureTLS.swift:187:42:187:42 | withMinVersion :  | semmle.label | withMinVersion :  |
-| InsecureTLS.swift:193:51:193:74 | .TLSv10 :  | semmle.label | .TLSv10 :  |
-| file://:0:0:0:0 | .TLSVersion :  | semmle.label | .TLSVersion :  |
-| file://:0:0:0:0 | [post] self | semmle.label | [post] self |
-| file://:0:0:0:0 | [post] self | semmle.label | [post] self |
-| file://:0:0:0:0 | [post] self | semmle.label | [post] self |
-| file://:0:0:0:0 | [post] self | semmle.label | [post] self |
-| file://:0:0:0:0 | [post] self :  | semmle.label | [post] self :  |
-| file://:0:0:0:0 | [post] self :  | semmle.label | [post] self :  |
-| file://:0:0:0:0 | [post] self :  | semmle.label | [post] self :  |
-| file://:0:0:0:0 | [post] self :  | semmle.label | [post] self :  |
-| file://:0:0:0:0 | [post] self [TLSVersion] :  | semmle.label | [post] self [TLSVersion] :  |
-| file://:0:0:0:0 | [post] self [tlsMaximumSupportedProtocolVersion] :  | semmle.label | [post] self [tlsMaximumSupportedProtocolVersion] :  |
-| file://:0:0:0:0 | [post] self [tlsMaximumSupportedProtocol] :  | semmle.label | [post] self [tlsMaximumSupportedProtocol] :  |
-| file://:0:0:0:0 | [post] self [tlsMinimumSupportedProtocolVersion] :  | semmle.label | [post] self [tlsMinimumSupportedProtocolVersion] :  |
-| file://:0:0:0:0 | [post] self [tlsMinimumSupportedProtocol] :  | semmle.label | [post] self [tlsMinimumSupportedProtocol] :  |
-| file://:0:0:0:0 | self [TLSVersion] :  | semmle.label | self [TLSVersion] :  |
-| file://:0:0:0:0 | value :  | semmle.label | value :  |
-| file://:0:0:0:0 | value :  | semmle.label | value :  |
-| file://:0:0:0:0 | value :  | semmle.label | value :  |
-| file://:0:0:0:0 | value :  | semmle.label | value :  |
-| file://:0:0:0:0 | value :  | semmle.label | value :  |
-subpaths
-| InsecureTLS.swift:40:47:40:70 | .TLSv10 :  | InsecureTLS.swift:19:7:19:7 | value :  | file://:0:0:0:0 | [post] self :  | InsecureTLS.swift:40:3:40:3 | [post] config |
-| InsecureTLS.swift:40:47:40:70 | .TLSv10 :  | InsecureTLS.swift:19:7:19:7 | value :  | file://:0:0:0:0 | [post] self [tlsMinimumSupportedProtocolVersion] :  | InsecureTLS.swift:40:3:40:3 | [post] config [tlsMinimumSupportedProtocolVersion] :  |
-| InsecureTLS.swift:45:47:45:70 | .TLSv11 :  | InsecureTLS.swift:19:7:19:7 | value :  | file://:0:0:0:0 | [post] self :  | InsecureTLS.swift:45:3:45:3 | [post] config |
-| InsecureTLS.swift:45:47:45:70 | .TLSv11 :  | InsecureTLS.swift:19:7:19:7 | value :  | file://:0:0:0:0 | [post] self [tlsMinimumSupportedProtocolVersion] :  | InsecureTLS.swift:45:3:45:3 | [post] config [tlsMinimumSupportedProtocolVersion] :  |
-| InsecureTLS.swift:57:47:57:70 | .TLSv10 :  | InsecureTLS.swift:20:7:20:7 | value :  | file://:0:0:0:0 | [post] self :  | InsecureTLS.swift:57:3:57:3 | [post] config |
-| InsecureTLS.swift:57:47:57:70 | .TLSv10 :  | InsecureTLS.swift:20:7:20:7 | value :  | file://:0:0:0:0 | [post] self [tlsMaximumSupportedProtocolVersion] :  | InsecureTLS.swift:57:3:57:3 | [post] config [tlsMaximumSupportedProtocolVersion] :  |
-| InsecureTLS.swift:64:40:64:52 | .tlsProtocol10 :  | InsecureTLS.swift:22:7:22:7 | value :  | file://:0:0:0:0 | [post] self :  | InsecureTLS.swift:64:3:64:3 | [post] config |
-| InsecureTLS.swift:64:40:64:52 | .tlsProtocol10 :  | InsecureTLS.swift:22:7:22:7 | value :  | file://:0:0:0:0 | [post] self [tlsMinimumSupportedProtocol] :  | InsecureTLS.swift:64:3:64:3 | [post] config [tlsMinimumSupportedProtocol] :  |
-| InsecureTLS.swift:76:40:76:52 | .tlsProtocol10 :  | InsecureTLS.swift:23:7:23:7 | value :  | file://:0:0:0:0 | [post] self :  | InsecureTLS.swift:76:3:76:3 | [post] config |
-| InsecureTLS.swift:76:40:76:52 | .tlsProtocol10 :  | InsecureTLS.swift:23:7:23:7 | value :  | file://:0:0:0:0 | [post] self [tlsMaximumSupportedProtocol] :  | InsecureTLS.swift:76:3:76:3 | [post] config [tlsMaximumSupportedProtocol] :  |
-| InsecureTLS.swift:111:47:111:64 | call to getBadTLSVersion() :  | InsecureTLS.swift:19:7:19:7 | value :  | file://:0:0:0:0 | [post] self :  | InsecureTLS.swift:111:3:111:3 | [post] config |
-| InsecureTLS.swift:111:47:111:64 | call to getBadTLSVersion() :  | InsecureTLS.swift:19:7:19:7 | value :  | file://:0:0:0:0 | [post] self [tlsMinimumSupportedProtocolVersion] :  | InsecureTLS.swift:111:3:111:3 | [post] config [tlsMinimumSupportedProtocolVersion] :  |
-| InsecureTLS.swift:122:47:122:47 | version :  | InsecureTLS.swift:19:7:19:7 | value :  | file://:0:0:0:0 | [post] self :  | InsecureTLS.swift:122:3:122:3 | [post] config |
-| InsecureTLS.swift:122:47:122:47 | version :  | InsecureTLS.swift:19:7:19:7 | value :  | file://:0:0:0:0 | [post] self [tlsMinimumSupportedProtocolVersion] :  | InsecureTLS.swift:122:3:122:3 | [post] config [tlsMinimumSupportedProtocolVersion] :  |
-| InsecureTLS.swift:163:20:163:43 | .TLSv10 :  | InsecureTLS.swift:158:7:158:7 | value :  | file://:0:0:0:0 | [post] self [TLSVersion] :  | InsecureTLS.swift:163:3:163:3 | [post] def [TLSVersion] :  |
-| InsecureTLS.swift:165:47:165:47 | def [TLSVersion] :  | InsecureTLS.swift:158:7:158:7 | self [TLSVersion] :  | file://:0:0:0:0 | .TLSVersion :  | InsecureTLS.swift:165:47:165:51 | .TLSVersion :  |
-| InsecureTLS.swift:165:47:165:51 | .TLSVersion :  | InsecureTLS.swift:19:7:19:7 | value :  | file://:0:0:0:0 | [post] self :  | InsecureTLS.swift:165:3:165:3 | [post] config |
-| InsecureTLS.swift:165:47:165:51 | .TLSVersion :  | InsecureTLS.swift:19:7:19:7 | value :  | file://:0:0:0:0 | [post] self [tlsMinimumSupportedProtocolVersion] :  | InsecureTLS.swift:165:3:165:3 | [post] config [tlsMinimumSupportedProtocolVersion] :  |
-| InsecureTLS.swift:181:53:181:76 | .TLSv10 :  | InsecureTLS.swift:19:7:19:7 | value :  | file://:0:0:0:0 | [post] self :  | InsecureTLS.swift:181:3:181:9 | [post] getter for .config |
-| InsecureTLS.swift:181:53:181:76 | .TLSv10 :  | InsecureTLS.swift:19:7:19:7 | value :  | file://:0:0:0:0 | [post] self [tlsMinimumSupportedProtocolVersion] :  | InsecureTLS.swift:181:3:181:9 | [post] getter for .config [tlsMinimumSupportedProtocolVersion] :  |
-#select
-| InsecureTLS.swift:40:3:40:3 | [post] config | InsecureTLS.swift:40:47:40:70 | .TLSv10 :  | InsecureTLS.swift:40:3:40:3 | [post] config | This TLS configuration is insecure. |
-| InsecureTLS.swift:45:3:45:3 | [post] config | InsecureTLS.swift:45:47:45:70 | .TLSv11 :  | InsecureTLS.swift:45:3:45:3 | [post] config | This TLS configuration is insecure. |
-| InsecureTLS.swift:57:3:57:3 | [post] config | InsecureTLS.swift:57:47:57:70 | .TLSv10 :  | InsecureTLS.swift:57:3:57:3 | [post] config | This TLS configuration is insecure. |
-| InsecureTLS.swift:64:3:64:3 | [post] config | InsecureTLS.swift:64:40:64:52 | .tlsProtocol10 :  | InsecureTLS.swift:64:3:64:3 | [post] config | This TLS configuration is insecure. |
-| InsecureTLS.swift:76:3:76:3 | [post] config | InsecureTLS.swift:76:40:76:52 | .tlsProtocol10 :  | InsecureTLS.swift:76:3:76:3 | [post] config | This TLS configuration is insecure. |
-| InsecureTLS.swift:111:3:111:3 | [post] config | InsecureTLS.swift:102:10:102:33 | .TLSv10 :  | InsecureTLS.swift:111:3:111:3 | [post] config | This TLS configuration is insecure. |
-| InsecureTLS.swift:122:3:122:3 | [post] config | InsecureTLS.swift:127:25:127:48 | .TLSv11 :  | InsecureTLS.swift:122:3:122:3 | [post] config | This TLS configuration is insecure. |
-| InsecureTLS.swift:165:3:165:3 | [post] config | InsecureTLS.swift:163:20:163:43 | .TLSv10 :  | InsecureTLS.swift:165:3:165:3 | [post] config | This TLS configuration is insecure. |
-| InsecureTLS.swift:181:3:181:9 | [post] getter for .config | InsecureTLS.swift:181:53:181:76 | .TLSv10 :  | InsecureTLS.swift:181:3:181:9 | [post] getter for .config | This TLS configuration is insecure. |
-| InsecureTLS.swift:187:5:187:5 | [post] self | InsecureTLS.swift:193:51:193:74 | .TLSv10 :  | InsecureTLS.swift:187:5:187:5 | [post] self | This TLS configuration is insecure. |
-| file://:0:0:0:0 | [post] self | InsecureTLS.swift:40:47:40:70 | .TLSv10 :  | file://:0:0:0:0 | [post] self | This TLS configuration is insecure. |
-| file://:0:0:0:0 | [post] self | InsecureTLS.swift:45:47:45:70 | .TLSv11 :  | file://:0:0:0:0 | [post] self | This TLS configuration is insecure. |
-| file://:0:0:0:0 | [post] self | InsecureTLS.swift:57:47:57:70 | .TLSv10 :  | file://:0:0:0:0 | [post] self | This TLS configuration is insecure. |
-| file://:0:0:0:0 | [post] self | InsecureTLS.swift:64:40:64:52 | .tlsProtocol10 :  | file://:0:0:0:0 | [post] self | This TLS configuration is insecure. |
-| file://:0:0:0:0 | [post] self | InsecureTLS.swift:76:40:76:52 | .tlsProtocol10 :  | file://:0:0:0:0 | [post] self | This TLS configuration is insecure. |
-| file://:0:0:0:0 | [post] self | InsecureTLS.swift:102:10:102:33 | .TLSv10 :  | file://:0:0:0:0 | [post] self | This TLS configuration is insecure. |
-| file://:0:0:0:0 | [post] self | InsecureTLS.swift:127:25:127:48 | .TLSv11 :  | file://:0:0:0:0 | [post] self | This TLS configuration is insecure. |
-| file://:0:0:0:0 | [post] self | InsecureTLS.swift:163:20:163:43 | .TLSv10 :  | file://:0:0:0:0 | [post] self | This TLS configuration is insecure. |
-| file://:0:0:0:0 | [post] self | InsecureTLS.swift:181:53:181:76 | .TLSv10 :  | file://:0:0:0:0 | [post] self | This TLS configuration is insecure. |
-=======
 | InsecureTLS.swift:19:7:19:7 | value | file://:0:0:0:0 | value |
 | InsecureTLS.swift:20:7:20:7 | value | file://:0:0:0:0 | value |
 | InsecureTLS.swift:22:7:22:7 | value | file://:0:0:0:0 | value |
 | InsecureTLS.swift:23:7:23:7 | value | file://:0:0:0:0 | value |
+| InsecureTLS.swift:40:3:40:3 | [post] config [tlsMinimumSupportedProtocolVersion] | InsecureTLS.swift:40:3:40:3 | [post] config |
 | InsecureTLS.swift:40:47:40:70 | .TLSv10 | InsecureTLS.swift:19:7:19:7 | value |
+| InsecureTLS.swift:40:47:40:70 | .TLSv10 | InsecureTLS.swift:40:3:40:3 | [post] config |
+| InsecureTLS.swift:40:47:40:70 | .TLSv10 | InsecureTLS.swift:40:3:40:3 | [post] config [tlsMinimumSupportedProtocolVersion] |
+| InsecureTLS.swift:45:3:45:3 | [post] config [tlsMinimumSupportedProtocolVersion] | InsecureTLS.swift:45:3:45:3 | [post] config |
 | InsecureTLS.swift:45:47:45:70 | .TLSv11 | InsecureTLS.swift:19:7:19:7 | value |
+| InsecureTLS.swift:45:47:45:70 | .TLSv11 | InsecureTLS.swift:45:3:45:3 | [post] config |
+| InsecureTLS.swift:45:47:45:70 | .TLSv11 | InsecureTLS.swift:45:3:45:3 | [post] config [tlsMinimumSupportedProtocolVersion] |
+| InsecureTLS.swift:57:3:57:3 | [post] config [tlsMaximumSupportedProtocolVersion] | InsecureTLS.swift:57:3:57:3 | [post] config |
 | InsecureTLS.swift:57:47:57:70 | .TLSv10 | InsecureTLS.swift:20:7:20:7 | value |
+| InsecureTLS.swift:57:47:57:70 | .TLSv10 | InsecureTLS.swift:57:3:57:3 | [post] config |
+| InsecureTLS.swift:57:47:57:70 | .TLSv10 | InsecureTLS.swift:57:3:57:3 | [post] config [tlsMaximumSupportedProtocolVersion] |
+| InsecureTLS.swift:64:3:64:3 | [post] config [tlsMinimumSupportedProtocol] | InsecureTLS.swift:64:3:64:3 | [post] config |
 | InsecureTLS.swift:64:40:64:52 | .tlsProtocol10 | InsecureTLS.swift:22:7:22:7 | value |
+| InsecureTLS.swift:64:40:64:52 | .tlsProtocol10 | InsecureTLS.swift:64:3:64:3 | [post] config |
+| InsecureTLS.swift:64:40:64:52 | .tlsProtocol10 | InsecureTLS.swift:64:3:64:3 | [post] config [tlsMinimumSupportedProtocol] |
+| InsecureTLS.swift:76:3:76:3 | [post] config [tlsMaximumSupportedProtocol] | InsecureTLS.swift:76:3:76:3 | [post] config |
 | InsecureTLS.swift:76:40:76:52 | .tlsProtocol10 | InsecureTLS.swift:23:7:23:7 | value |
+| InsecureTLS.swift:76:40:76:52 | .tlsProtocol10 | InsecureTLS.swift:76:3:76:3 | [post] config |
+| InsecureTLS.swift:76:40:76:52 | .tlsProtocol10 | InsecureTLS.swift:76:3:76:3 | [post] config [tlsMaximumSupportedProtocol] |
 | InsecureTLS.swift:102:10:102:33 | .TLSv10 | InsecureTLS.swift:111:47:111:64 | call to getBadTLSVersion() |
-| InsecureTLS.swift:102:10:102:33 | .TLSv10 | InsecureTLS.swift:111:47:111:64 | call to getBadTLSVersion() |
+| InsecureTLS.swift:111:3:111:3 | [post] config [tlsMinimumSupportedProtocolVersion] | InsecureTLS.swift:111:3:111:3 | [post] config |
 | InsecureTLS.swift:111:47:111:64 | call to getBadTLSVersion() | InsecureTLS.swift:19:7:19:7 | value |
+| InsecureTLS.swift:111:47:111:64 | call to getBadTLSVersion() | InsecureTLS.swift:111:3:111:3 | [post] config |
+| InsecureTLS.swift:111:47:111:64 | call to getBadTLSVersion() | InsecureTLS.swift:111:3:111:3 | [post] config [tlsMinimumSupportedProtocolVersion] |
 | InsecureTLS.swift:121:55:121:66 | version | InsecureTLS.swift:122:47:122:47 | version |
-| InsecureTLS.swift:121:55:121:66 | version | InsecureTLS.swift:122:47:122:47 | version |
+| InsecureTLS.swift:122:3:122:3 | [post] config [tlsMinimumSupportedProtocolVersion] | InsecureTLS.swift:122:3:122:3 | [post] config |
 | InsecureTLS.swift:122:47:122:47 | version | InsecureTLS.swift:19:7:19:7 | value |
+| InsecureTLS.swift:122:47:122:47 | version | InsecureTLS.swift:122:3:122:3 | [post] config |
+| InsecureTLS.swift:122:47:122:47 | version | InsecureTLS.swift:122:3:122:3 | [post] config [tlsMinimumSupportedProtocolVersion] |
 | InsecureTLS.swift:127:25:127:48 | .TLSv11 | InsecureTLS.swift:121:55:121:66 | version |
 | InsecureTLS.swift:158:7:158:7 | self [TLSVersion] | file://:0:0:0:0 | self [TLSVersion] |
 | InsecureTLS.swift:158:7:158:7 | value | file://:0:0:0:0 | value |
 | InsecureTLS.swift:163:3:163:3 | [post] def [TLSVersion] | InsecureTLS.swift:165:47:165:47 | def [TLSVersion] |
 | InsecureTLS.swift:163:20:163:43 | .TLSv10 | InsecureTLS.swift:158:7:158:7 | value |
 | InsecureTLS.swift:163:20:163:43 | .TLSv10 | InsecureTLS.swift:163:3:163:3 | [post] def [TLSVersion] |
+| InsecureTLS.swift:165:3:165:3 | [post] config [tlsMinimumSupportedProtocolVersion] | InsecureTLS.swift:165:3:165:3 | [post] config |
 | InsecureTLS.swift:165:47:165:47 | def [TLSVersion] | InsecureTLS.swift:158:7:158:7 | self [TLSVersion] |
 | InsecureTLS.swift:165:47:165:47 | def [TLSVersion] | InsecureTLS.swift:165:47:165:51 | .TLSVersion |
-| InsecureTLS.swift:165:47:165:47 | def [TLSVersion] | InsecureTLS.swift:165:47:165:51 | .TLSVersion |
 | InsecureTLS.swift:165:47:165:51 | .TLSVersion | InsecureTLS.swift:19:7:19:7 | value |
+| InsecureTLS.swift:165:47:165:51 | .TLSVersion | InsecureTLS.swift:165:3:165:3 | [post] config |
+| InsecureTLS.swift:165:47:165:51 | .TLSVersion | InsecureTLS.swift:165:3:165:3 | [post] config [tlsMinimumSupportedProtocolVersion] |
+| InsecureTLS.swift:181:3:181:9 | [post] getter for .config [tlsMinimumSupportedProtocolVersion] | InsecureTLS.swift:181:3:181:9 | [post] getter for .config |
+| InsecureTLS.swift:181:53:181:76 | .TLSv10 | InsecureTLS.swift:19:7:19:7 | value |
+| InsecureTLS.swift:181:53:181:76 | .TLSv10 | InsecureTLS.swift:181:3:181:9 | [post] getter for .config |
+| InsecureTLS.swift:181:53:181:76 | .TLSv10 | InsecureTLS.swift:181:3:181:9 | [post] getter for .config [tlsMinimumSupportedProtocolVersion] |
+| InsecureTLS.swift:185:20:185:36 | withMinVersion | InsecureTLS.swift:187:42:187:42 | withMinVersion |
+| InsecureTLS.swift:187:5:187:5 | [post] self [tlsMinimumSupportedProtocolVersion] | InsecureTLS.swift:187:5:187:5 | [post] self |
+| InsecureTLS.swift:187:42:187:42 | withMinVersion | InsecureTLS.swift:187:5:187:5 | [post] self [tlsMinimumSupportedProtocolVersion] |
+| InsecureTLS.swift:193:51:193:74 | .TLSv10 | InsecureTLS.swift:185:20:185:36 | withMinVersion |
+| file://:0:0:0:0 | [post] self [tlsMaximumSupportedProtocolVersion] | file://:0:0:0:0 | [post] self |
+| file://:0:0:0:0 | [post] self [tlsMaximumSupportedProtocolVersion] | file://:0:0:0:0 | [post] self |
+| file://:0:0:0:0 | [post] self [tlsMaximumSupportedProtocol] | file://:0:0:0:0 | [post] self |
+| file://:0:0:0:0 | [post] self [tlsMaximumSupportedProtocol] | file://:0:0:0:0 | [post] self |
+| file://:0:0:0:0 | [post] self [tlsMinimumSupportedProtocolVersion] | file://:0:0:0:0 | [post] self |
+| file://:0:0:0:0 | [post] self [tlsMinimumSupportedProtocolVersion] | file://:0:0:0:0 | [post] self |
+| file://:0:0:0:0 | [post] self [tlsMinimumSupportedProtocol] | file://:0:0:0:0 | [post] self |
+| file://:0:0:0:0 | [post] self [tlsMinimumSupportedProtocol] | file://:0:0:0:0 | [post] self |
 | file://:0:0:0:0 | self [TLSVersion] | file://:0:0:0:0 | .TLSVersion |
 | file://:0:0:0:0 | value | file://:0:0:0:0 | [post] self [TLSVersion] |
+| file://:0:0:0:0 | value | file://:0:0:0:0 | [post] self [tlsMaximumSupportedProtocolVersion] |
+| file://:0:0:0:0 | value | file://:0:0:0:0 | [post] self [tlsMaximumSupportedProtocol] |
+| file://:0:0:0:0 | value | file://:0:0:0:0 | [post] self [tlsMinimumSupportedProtocolVersion] |
+| file://:0:0:0:0 | value | file://:0:0:0:0 | [post] self [tlsMinimumSupportedProtocol] |
 nodes
 | InsecureTLS.swift:19:7:19:7 | value | semmle.label | value |
 | InsecureTLS.swift:20:7:20:7 | value | semmle.label | value |
 | InsecureTLS.swift:22:7:22:7 | value | semmle.label | value |
 | InsecureTLS.swift:23:7:23:7 | value | semmle.label | value |
+| InsecureTLS.swift:40:3:40:3 | [post] config | semmle.label | [post] config |
+| InsecureTLS.swift:40:3:40:3 | [post] config [tlsMinimumSupportedProtocolVersion] | semmle.label | [post] config [tlsMinimumSupportedProtocolVersion] |
 | InsecureTLS.swift:40:47:40:70 | .TLSv10 | semmle.label | .TLSv10 |
-| InsecureTLS.swift:40:47:40:70 | .TLSv10 | semmle.label | .TLSv10 |
+| InsecureTLS.swift:45:3:45:3 | [post] config | semmle.label | [post] config |
+| InsecureTLS.swift:45:3:45:3 | [post] config [tlsMinimumSupportedProtocolVersion] | semmle.label | [post] config [tlsMinimumSupportedProtocolVersion] |
 | InsecureTLS.swift:45:47:45:70 | .TLSv11 | semmle.label | .TLSv11 |
-| InsecureTLS.swift:45:47:45:70 | .TLSv11 | semmle.label | .TLSv11 |
+| InsecureTLS.swift:57:3:57:3 | [post] config | semmle.label | [post] config |
+| InsecureTLS.swift:57:3:57:3 | [post] config [tlsMaximumSupportedProtocolVersion] | semmle.label | [post] config [tlsMaximumSupportedProtocolVersion] |
 | InsecureTLS.swift:57:47:57:70 | .TLSv10 | semmle.label | .TLSv10 |
-| InsecureTLS.swift:57:47:57:70 | .TLSv10 | semmle.label | .TLSv10 |
+| InsecureTLS.swift:64:3:64:3 | [post] config | semmle.label | [post] config |
+| InsecureTLS.swift:64:3:64:3 | [post] config [tlsMinimumSupportedProtocol] | semmle.label | [post] config [tlsMinimumSupportedProtocol] |
 | InsecureTLS.swift:64:40:64:52 | .tlsProtocol10 | semmle.label | .tlsProtocol10 |
-| InsecureTLS.swift:64:40:64:52 | .tlsProtocol10 | semmle.label | .tlsProtocol10 |
-| InsecureTLS.swift:76:40:76:52 | .tlsProtocol10 | semmle.label | .tlsProtocol10 |
+| InsecureTLS.swift:76:3:76:3 | [post] config | semmle.label | [post] config |
+| InsecureTLS.swift:76:3:76:3 | [post] config [tlsMaximumSupportedProtocol] | semmle.label | [post] config [tlsMaximumSupportedProtocol] |
 | InsecureTLS.swift:76:40:76:52 | .tlsProtocol10 | semmle.label | .tlsProtocol10 |
 | InsecureTLS.swift:102:10:102:33 | .TLSv10 | semmle.label | .TLSv10 |
-| InsecureTLS.swift:111:47:111:64 | call to getBadTLSVersion() | semmle.label | call to getBadTLSVersion() |
+| InsecureTLS.swift:111:3:111:3 | [post] config | semmle.label | [post] config |
+| InsecureTLS.swift:111:3:111:3 | [post] config [tlsMinimumSupportedProtocolVersion] | semmle.label | [post] config [tlsMinimumSupportedProtocolVersion] |
 | InsecureTLS.swift:111:47:111:64 | call to getBadTLSVersion() | semmle.label | call to getBadTLSVersion() |
 | InsecureTLS.swift:121:55:121:66 | version | semmle.label | version |
-| InsecureTLS.swift:122:47:122:47 | version | semmle.label | version |
+| InsecureTLS.swift:122:3:122:3 | [post] config | semmle.label | [post] config |
+| InsecureTLS.swift:122:3:122:3 | [post] config [tlsMinimumSupportedProtocolVersion] | semmle.label | [post] config [tlsMinimumSupportedProtocolVersion] |
 | InsecureTLS.swift:122:47:122:47 | version | semmle.label | version |
 | InsecureTLS.swift:127:25:127:48 | .TLSv11 | semmle.label | .TLSv11 |
 | InsecureTLS.swift:158:7:158:7 | self [TLSVersion] | semmle.label | self [TLSVersion] |
 | InsecureTLS.swift:158:7:158:7 | value | semmle.label | value |
 | InsecureTLS.swift:163:3:163:3 | [post] def [TLSVersion] | semmle.label | [post] def [TLSVersion] |
 | InsecureTLS.swift:163:20:163:43 | .TLSv10 | semmle.label | .TLSv10 |
+| InsecureTLS.swift:165:3:165:3 | [post] config | semmle.label | [post] config |
+| InsecureTLS.swift:165:3:165:3 | [post] config [tlsMinimumSupportedProtocolVersion] | semmle.label | [post] config [tlsMinimumSupportedProtocolVersion] |
 | InsecureTLS.swift:165:47:165:47 | def [TLSVersion] | semmle.label | def [TLSVersion] |
 | InsecureTLS.swift:165:47:165:51 | .TLSVersion | semmle.label | .TLSVersion |
-| InsecureTLS.swift:165:47:165:51 | .TLSVersion | semmle.label | .TLSVersion |
+| InsecureTLS.swift:181:3:181:9 | [post] getter for .config | semmle.label | [post] getter for .config |
+| InsecureTLS.swift:181:3:181:9 | [post] getter for .config [tlsMinimumSupportedProtocolVersion] | semmle.label | [post] getter for .config [tlsMinimumSupportedProtocolVersion] |
+| InsecureTLS.swift:181:53:181:76 | .TLSv10 | semmle.label | .TLSv10 |
+| InsecureTLS.swift:185:20:185:36 | withMinVersion | semmle.label | withMinVersion |
+| InsecureTLS.swift:187:5:187:5 | [post] self | semmle.label | [post] self |
+| InsecureTLS.swift:187:5:187:5 | [post] self [tlsMinimumSupportedProtocolVersion] | semmle.label | [post] self [tlsMinimumSupportedProtocolVersion] |
+| InsecureTLS.swift:187:42:187:42 | withMinVersion | semmle.label | withMinVersion |
+| InsecureTLS.swift:193:51:193:74 | .TLSv10 | semmle.label | .TLSv10 |
 | file://:0:0:0:0 | .TLSVersion | semmle.label | .TLSVersion |
+| file://:0:0:0:0 | [post] self | semmle.label | [post] self |
+| file://:0:0:0:0 | [post] self | semmle.label | [post] self |
+| file://:0:0:0:0 | [post] self | semmle.label | [post] self |
+| file://:0:0:0:0 | [post] self | semmle.label | [post] self |
+| file://:0:0:0:0 | [post] self | semmle.label | [post] self |
+| file://:0:0:0:0 | [post] self | semmle.label | [post] self |
+| file://:0:0:0:0 | [post] self | semmle.label | [post] self |
+| file://:0:0:0:0 | [post] self | semmle.label | [post] self |
 | file://:0:0:0:0 | [post] self [TLSVersion] | semmle.label | [post] self [TLSVersion] |
+| file://:0:0:0:0 | [post] self [tlsMaximumSupportedProtocolVersion] | semmle.label | [post] self [tlsMaximumSupportedProtocolVersion] |
+| file://:0:0:0:0 | [post] self [tlsMaximumSupportedProtocol] | semmle.label | [post] self [tlsMaximumSupportedProtocol] |
+| file://:0:0:0:0 | [post] self [tlsMinimumSupportedProtocolVersion] | semmle.label | [post] self [tlsMinimumSupportedProtocolVersion] |
+| file://:0:0:0:0 | [post] self [tlsMinimumSupportedProtocol] | semmle.label | [post] self [tlsMinimumSupportedProtocol] |
 | file://:0:0:0:0 | self [TLSVersion] | semmle.label | self [TLSVersion] |
 | file://:0:0:0:0 | value | semmle.label | value |
 | file://:0:0:0:0 | value | semmle.label | value |
@@ -240,24 +133,43 @@
 | file://:0:0:0:0 | value | semmle.label | value |
 | file://:0:0:0:0 | value | semmle.label | value |
 subpaths
+| InsecureTLS.swift:40:47:40:70 | .TLSv10 | InsecureTLS.swift:19:7:19:7 | value | file://:0:0:0:0 | [post] self | InsecureTLS.swift:40:3:40:3 | [post] config |
+| InsecureTLS.swift:40:47:40:70 | .TLSv10 | InsecureTLS.swift:19:7:19:7 | value | file://:0:0:0:0 | [post] self [tlsMinimumSupportedProtocolVersion] | InsecureTLS.swift:40:3:40:3 | [post] config [tlsMinimumSupportedProtocolVersion] |
+| InsecureTLS.swift:45:47:45:70 | .TLSv11 | InsecureTLS.swift:19:7:19:7 | value | file://:0:0:0:0 | [post] self | InsecureTLS.swift:45:3:45:3 | [post] config |
+| InsecureTLS.swift:45:47:45:70 | .TLSv11 | InsecureTLS.swift:19:7:19:7 | value | file://:0:0:0:0 | [post] self [tlsMinimumSupportedProtocolVersion] | InsecureTLS.swift:45:3:45:3 | [post] config [tlsMinimumSupportedProtocolVersion] |
+| InsecureTLS.swift:57:47:57:70 | .TLSv10 | InsecureTLS.swift:20:7:20:7 | value | file://:0:0:0:0 | [post] self | InsecureTLS.swift:57:3:57:3 | [post] config |
+| InsecureTLS.swift:57:47:57:70 | .TLSv10 | InsecureTLS.swift:20:7:20:7 | value | file://:0:0:0:0 | [post] self [tlsMaximumSupportedProtocolVersion] | InsecureTLS.swift:57:3:57:3 | [post] config [tlsMaximumSupportedProtocolVersion] |
+| InsecureTLS.swift:64:40:64:52 | .tlsProtocol10 | InsecureTLS.swift:22:7:22:7 | value | file://:0:0:0:0 | [post] self | InsecureTLS.swift:64:3:64:3 | [post] config |
+| InsecureTLS.swift:64:40:64:52 | .tlsProtocol10 | InsecureTLS.swift:22:7:22:7 | value | file://:0:0:0:0 | [post] self [tlsMinimumSupportedProtocol] | InsecureTLS.swift:64:3:64:3 | [post] config [tlsMinimumSupportedProtocol] |
+| InsecureTLS.swift:76:40:76:52 | .tlsProtocol10 | InsecureTLS.swift:23:7:23:7 | value | file://:0:0:0:0 | [post] self | InsecureTLS.swift:76:3:76:3 | [post] config |
+| InsecureTLS.swift:76:40:76:52 | .tlsProtocol10 | InsecureTLS.swift:23:7:23:7 | value | file://:0:0:0:0 | [post] self [tlsMaximumSupportedProtocol] | InsecureTLS.swift:76:3:76:3 | [post] config [tlsMaximumSupportedProtocol] |
+| InsecureTLS.swift:111:47:111:64 | call to getBadTLSVersion() | InsecureTLS.swift:19:7:19:7 | value | file://:0:0:0:0 | [post] self | InsecureTLS.swift:111:3:111:3 | [post] config |
+| InsecureTLS.swift:111:47:111:64 | call to getBadTLSVersion() | InsecureTLS.swift:19:7:19:7 | value | file://:0:0:0:0 | [post] self [tlsMinimumSupportedProtocolVersion] | InsecureTLS.swift:111:3:111:3 | [post] config [tlsMinimumSupportedProtocolVersion] |
+| InsecureTLS.swift:122:47:122:47 | version | InsecureTLS.swift:19:7:19:7 | value | file://:0:0:0:0 | [post] self | InsecureTLS.swift:122:3:122:3 | [post] config |
+| InsecureTLS.swift:122:47:122:47 | version | InsecureTLS.swift:19:7:19:7 | value | file://:0:0:0:0 | [post] self [tlsMinimumSupportedProtocolVersion] | InsecureTLS.swift:122:3:122:3 | [post] config [tlsMinimumSupportedProtocolVersion] |
 | InsecureTLS.swift:163:20:163:43 | .TLSv10 | InsecureTLS.swift:158:7:158:7 | value | file://:0:0:0:0 | [post] self [TLSVersion] | InsecureTLS.swift:163:3:163:3 | [post] def [TLSVersion] |
 | InsecureTLS.swift:165:47:165:47 | def [TLSVersion] | InsecureTLS.swift:158:7:158:7 | self [TLSVersion] | file://:0:0:0:0 | .TLSVersion | InsecureTLS.swift:165:47:165:51 | .TLSVersion |
-| InsecureTLS.swift:165:47:165:47 | def [TLSVersion] | InsecureTLS.swift:158:7:158:7 | self [TLSVersion] | file://:0:0:0:0 | .TLSVersion | InsecureTLS.swift:165:47:165:51 | .TLSVersion |
+| InsecureTLS.swift:165:47:165:51 | .TLSVersion | InsecureTLS.swift:19:7:19:7 | value | file://:0:0:0:0 | [post] self | InsecureTLS.swift:165:3:165:3 | [post] config |
+| InsecureTLS.swift:165:47:165:51 | .TLSVersion | InsecureTLS.swift:19:7:19:7 | value | file://:0:0:0:0 | [post] self [tlsMinimumSupportedProtocolVersion] | InsecureTLS.swift:165:3:165:3 | [post] config [tlsMinimumSupportedProtocolVersion] |
+| InsecureTLS.swift:181:53:181:76 | .TLSv10 | InsecureTLS.swift:19:7:19:7 | value | file://:0:0:0:0 | [post] self | InsecureTLS.swift:181:3:181:9 | [post] getter for .config |
+| InsecureTLS.swift:181:53:181:76 | .TLSv10 | InsecureTLS.swift:19:7:19:7 | value | file://:0:0:0:0 | [post] self [tlsMinimumSupportedProtocolVersion] | InsecureTLS.swift:181:3:181:9 | [post] getter for .config [tlsMinimumSupportedProtocolVersion] |
 #select
-| InsecureTLS.swift:40:47:40:70 | .TLSv10 | InsecureTLS.swift:40:47:40:70 | .TLSv10 | InsecureTLS.swift:40:47:40:70 | .TLSv10 | This TLS configuration is insecure. |
-| InsecureTLS.swift:45:47:45:70 | .TLSv11 | InsecureTLS.swift:45:47:45:70 | .TLSv11 | InsecureTLS.swift:45:47:45:70 | .TLSv11 | This TLS configuration is insecure. |
-| InsecureTLS.swift:57:47:57:70 | .TLSv10 | InsecureTLS.swift:57:47:57:70 | .TLSv10 | InsecureTLS.swift:57:47:57:70 | .TLSv10 | This TLS configuration is insecure. |
-| InsecureTLS.swift:64:40:64:52 | .tlsProtocol10 | InsecureTLS.swift:64:40:64:52 | .tlsProtocol10 | InsecureTLS.swift:64:40:64:52 | .tlsProtocol10 | This TLS configuration is insecure. |
-| InsecureTLS.swift:76:40:76:52 | .tlsProtocol10 | InsecureTLS.swift:76:40:76:52 | .tlsProtocol10 | InsecureTLS.swift:76:40:76:52 | .tlsProtocol10 | This TLS configuration is insecure. |
-| InsecureTLS.swift:111:47:111:64 | call to getBadTLSVersion() | InsecureTLS.swift:102:10:102:33 | .TLSv10 | InsecureTLS.swift:111:47:111:64 | call to getBadTLSVersion() | This TLS configuration is insecure. |
-| InsecureTLS.swift:122:47:122:47 | version | InsecureTLS.swift:127:25:127:48 | .TLSv11 | InsecureTLS.swift:122:47:122:47 | version | This TLS configuration is insecure. |
-| InsecureTLS.swift:165:47:165:51 | .TLSVersion | InsecureTLS.swift:163:20:163:43 | .TLSv10 | InsecureTLS.swift:165:47:165:51 | .TLSVersion | This TLS configuration is insecure. |
-| file://:0:0:0:0 | value | InsecureTLS.swift:40:47:40:70 | .TLSv10 | file://:0:0:0:0 | value | This TLS configuration is insecure. |
-| file://:0:0:0:0 | value | InsecureTLS.swift:45:47:45:70 | .TLSv11 | file://:0:0:0:0 | value | This TLS configuration is insecure. |
-| file://:0:0:0:0 | value | InsecureTLS.swift:57:47:57:70 | .TLSv10 | file://:0:0:0:0 | value | This TLS configuration is insecure. |
-| file://:0:0:0:0 | value | InsecureTLS.swift:64:40:64:52 | .tlsProtocol10 | file://:0:0:0:0 | value | This TLS configuration is insecure. |
-| file://:0:0:0:0 | value | InsecureTLS.swift:76:40:76:52 | .tlsProtocol10 | file://:0:0:0:0 | value | This TLS configuration is insecure. |
-| file://:0:0:0:0 | value | InsecureTLS.swift:102:10:102:33 | .TLSv10 | file://:0:0:0:0 | value | This TLS configuration is insecure. |
-| file://:0:0:0:0 | value | InsecureTLS.swift:127:25:127:48 | .TLSv11 | file://:0:0:0:0 | value | This TLS configuration is insecure. |
-| file://:0:0:0:0 | value | InsecureTLS.swift:163:20:163:43 | .TLSv10 | file://:0:0:0:0 | value | This TLS configuration is insecure. |
->>>>>>> 383b2e18
+| InsecureTLS.swift:40:3:40:3 | [post] config | InsecureTLS.swift:40:47:40:70 | .TLSv10 | InsecureTLS.swift:40:3:40:3 | [post] config | This TLS configuration is insecure. |
+| InsecureTLS.swift:45:3:45:3 | [post] config | InsecureTLS.swift:45:47:45:70 | .TLSv11 | InsecureTLS.swift:45:3:45:3 | [post] config | This TLS configuration is insecure. |
+| InsecureTLS.swift:57:3:57:3 | [post] config | InsecureTLS.swift:57:47:57:70 | .TLSv10 | InsecureTLS.swift:57:3:57:3 | [post] config | This TLS configuration is insecure. |
+| InsecureTLS.swift:64:3:64:3 | [post] config | InsecureTLS.swift:64:40:64:52 | .tlsProtocol10 | InsecureTLS.swift:64:3:64:3 | [post] config | This TLS configuration is insecure. |
+| InsecureTLS.swift:76:3:76:3 | [post] config | InsecureTLS.swift:76:40:76:52 | .tlsProtocol10 | InsecureTLS.swift:76:3:76:3 | [post] config | This TLS configuration is insecure. |
+| InsecureTLS.swift:111:3:111:3 | [post] config | InsecureTLS.swift:102:10:102:33 | .TLSv10 | InsecureTLS.swift:111:3:111:3 | [post] config | This TLS configuration is insecure. |
+| InsecureTLS.swift:122:3:122:3 | [post] config | InsecureTLS.swift:127:25:127:48 | .TLSv11 | InsecureTLS.swift:122:3:122:3 | [post] config | This TLS configuration is insecure. |
+| InsecureTLS.swift:165:3:165:3 | [post] config | InsecureTLS.swift:163:20:163:43 | .TLSv10 | InsecureTLS.swift:165:3:165:3 | [post] config | This TLS configuration is insecure. |
+| InsecureTLS.swift:181:3:181:9 | [post] getter for .config | InsecureTLS.swift:181:53:181:76 | .TLSv10 | InsecureTLS.swift:181:3:181:9 | [post] getter for .config | This TLS configuration is insecure. |
+| InsecureTLS.swift:187:5:187:5 | [post] self | InsecureTLS.swift:193:51:193:74 | .TLSv10 | InsecureTLS.swift:187:5:187:5 | [post] self | This TLS configuration is insecure. |
+| file://:0:0:0:0 | [post] self | InsecureTLS.swift:40:47:40:70 | .TLSv10 | file://:0:0:0:0 | [post] self | This TLS configuration is insecure. |
+| file://:0:0:0:0 | [post] self | InsecureTLS.swift:45:47:45:70 | .TLSv11 | file://:0:0:0:0 | [post] self | This TLS configuration is insecure. |
+| file://:0:0:0:0 | [post] self | InsecureTLS.swift:57:47:57:70 | .TLSv10 | file://:0:0:0:0 | [post] self | This TLS configuration is insecure. |
+| file://:0:0:0:0 | [post] self | InsecureTLS.swift:64:40:64:52 | .tlsProtocol10 | file://:0:0:0:0 | [post] self | This TLS configuration is insecure. |
+| file://:0:0:0:0 | [post] self | InsecureTLS.swift:76:40:76:52 | .tlsProtocol10 | file://:0:0:0:0 | [post] self | This TLS configuration is insecure. |
+| file://:0:0:0:0 | [post] self | InsecureTLS.swift:102:10:102:33 | .TLSv10 | file://:0:0:0:0 | [post] self | This TLS configuration is insecure. |
+| file://:0:0:0:0 | [post] self | InsecureTLS.swift:127:25:127:48 | .TLSv11 | file://:0:0:0:0 | [post] self | This TLS configuration is insecure. |
+| file://:0:0:0:0 | [post] self | InsecureTLS.swift:163:20:163:43 | .TLSv10 | file://:0:0:0:0 | [post] self | This TLS configuration is insecure. |
+| file://:0:0:0:0 | [post] self | InsecureTLS.swift:181:53:181:76 | .TLSv10 | file://:0:0:0:0 | [post] self | This TLS configuration is insecure. |