func source() -> Int { return 0; }
func sink<T>(arg: T) {}

func intraprocedural_with_local_flow() -> Void {
    var t2: Int
    var t1: Int = source()
    sink(arg: t1) // $ flow=6
    t2 = t1
    sink(arg: t1) // $ flow=6
    sink(arg: t2) // $ flow=6
    if(t1 != 0) {
        t2 = 0
        sink(arg: t2)
    }
    sink(arg: t2) // $ MISSING: flow=6

    t1 = 0;
    while(false) {
        t1 = t2
    }
    sink(arg: t1)
}

func caller_source() -> Void {
    callee_sink(x: source(), y: 1)
    callee_sink(x: 1, y: source())
}

func callee_sink(x: Int, y: Int) -> Void {
    sink(arg: x) // $ flow=25
    sink(arg: y) // $ flow=26
}

func callee_source() -> Int {
    return source()
}

func caller_sink() -> Void {
    sink(arg: callee_source()) // $ flow=35
}

func branching(b: Bool) -> Void {
    var t1: Int = source()
    var t: Int = 0
    if(b) {
        t = t1;
    } else {
        t = 1;
    }
    sink(arg: t) // $ flow=43
}

func inoutSource(arg: inout Int) -> Void {
    arg = source()
    return
}

func inoutUser() {
    var x: Int = 0
    sink(arg: x)
    inoutSource(arg: &x)
    sink(arg: x) // $ flow=54
}

func inoutSwap(arg1: inout Int, arg2: inout Int) -> Void {
    var temp: Int = arg1
    arg1 = arg2
    arg2 = temp
    return
}

func swapUser() {
    var x: Int = source()
    var y: Int = 0
    inoutSwap(arg1: &x, arg2: &y)
    sink(arg: x) // $ SPURIOUS: flow=73
    sink(arg: y) // $ flow=73
}

func inoutSourceWithoutReturn(arg: inout Int) {
    arg = source()
}

func inoutSourceMultipleReturn(arg: inout Int, bool: Bool) {
    if(bool) {
        arg = source()
        return
    } else {
        arg = source()
    }
}

func inoutUser2(bool: Bool) {
    do {
        var x: Int = 0
        sink(arg: x) // clean
        inoutSourceWithoutReturn(arg: &x)
        sink(arg: x)  // $ flow=81
    }

    do {
        var x: Int = 0
        sink(arg: x) // clean
        inoutSourceMultipleReturn(arg: &x, bool: bool)
        sink(arg: x) // $ flow=86 flow=89
    }
}

func id(arg: Int) -> Int {
    return arg
}

func forward(arg: Int, lambda: (Int) -> Int) -> Int {
    return lambda(arg)
}

func forwarder() {
    var x: Int = source()
    var y: Int = forward(arg: x, lambda: id)
    sink(arg: y) // $ flow=118

    var z: Int = forward(arg: source(), lambda: {
        (i: Int) -> Int in
        return i
    })
    sink(arg: z) // $ flow=122

    var clean: Int = forward(arg: source(), lambda: {
        (i: Int) -> Int in
        return 0
    })
    sink(arg: clean)
}

func lambdaFlows() {
    var lambda1 = {
        () -> Void in
        sink(arg: source()) // $ flow=138
    }

    var lambda2 = {
        (i: Int) -> Int in
        return i
    }
    sink(arg: lambda2(source())) // $ flow=145

    var lambdaSource = {
        () -> Int in
        return source()
    }
    sink(arg: lambdaSource()) // $ flow=149

    var lambdaSink = {
        (i: Int) -> Void in
        sink(arg: i) // $ flow=157 flow=149
    }
    lambdaSink(source())

    lambdaSink(lambdaSource())
}

class A {
  var x : Int

  init() {
    x = 0
  }

  func set(_ value : Int) {
    x = value
  }

  func get() -> Int {
    return x
  }
}

func simple_field_flow() {
  var a = A()
  a.x = source()
  sink(arg: a.x) // $ flow=180
}

class B {
  var a : A

  init() {
    a = A()
  }
}

func reverse_read() {
  var b = B()
  b.a.x = source()
  sink(arg: b.a.x) // $ flow=194
}

func test_setter() {
  var a = A()
  a.set(source())
  sink(arg: a.x) // $ flow=200
}

func test_getter() {
  var a = A()
  a.x = source()
  sink(arg: a.get()) // $ flow=206
}

func test_setter_getter() {
  var a = A()
  a.set(source())
  sink(arg: a.get()) // $ flow=212
}

func flow_through(b : B) {
  var b = B()
  b.a.set(source())
  sink(arg: b.a.x) // $ flow=218
}

class HasComputedProperty {
  var source_value : Int {
    get {
      return source()
    }
    set {

    }
  }
}

func test_computed_property() {
  var a = HasComputedProperty()
  sink(arg: a.source_value) // $ flow=225

  a.source_value = 0
  sink(arg: a.source_value) // $ flow=225
}

@propertyWrapper struct DidSetSource {
    var wrappedValue: Int {
        didSet { wrappedValue = source() }
    }

    init(wrappedValue: Int) {
        self.wrappedValue = 0
    }
}

func test_property_wrapper() {
    @DidSetSource var x = 42
    sink(arg: x) // $ MISSING: flow=243
}

func sink(opt: Int?) {}

func optionalSource() -> Int? {
    return source()
}

func test_optionals(y: Int?) {
    let x = optionalSource()

    sink(opt: x) // $ flow=259
    sink(opt: y)
    sink(arg: x!) // $ flow=259
    sink(arg: y!)

    sink(arg: source().signum()) // $ flow=270
    sink(opt: x?.signum()) // $ flow=259
    sink(opt: y?.signum())

    sink(arg: x ?? 0) // $ flow=259
    sink(arg: x ?? source()) // $ flow=259 MISSING: flow=276
    sink(arg: y ?? 0)
    sink(arg: y ?? source()) // $ MISSING: flow=278

    sink(arg: x != nil ? x! : 0) // $ flow=259
    sink(arg: x != nil ? x! : source()) // $ flow=259 flow=280
    sink(arg: y != nil ? y! : 0)
    sink(arg: y != nil ? y! : source()) // $ flow=282

    if let z = x {
        sink(arg: z) // $ flow=259
    }
    if let z = y {
        sink(arg: z)
    }

    if let z = x?.signum() {
        sink(arg: z) // $ flow=259
    }
    if let z = y?.signum() {
        sink(arg: z)
    }

    guard let z1 = x else { return }
    guard let z2 = y else { return }
    sink(arg: z1) // $ flow=259
    sink(arg: z2)

    sink(arg: x!.signum()) // $ flow=259
    sink(arg: y!.signum())

    if case .some(let z) = x {
        sink(arg: z) // $ flow=259
    }
    if case .some(let z) = y {
        sink(arg: z)
    }

    switch x {
    case .some(let z):
        sink(arg: z) // $ flow=259
    case .none:
        ()
    }
    switch y {
    case .some(let z):
        sink(arg: z)
    case .none:
        ()
    }
}

func sink(arg: (Int, Int)) {}
func sink(arg: (Int, Int, Int)) {}

func testTuples() {
    var t1 = (1, source())

    sink(arg: t1)
    sink(arg: t1.0)
    sink(arg: t1.1) // $ flow=331

    t1.1 = 2

    sink(arg: t1)
    sink(arg: t1.0)
    sink(arg: t1.1)

    t1.0 = source()

    sink(arg: t1)
    sink(arg: t1.0) // $ flow=343
    sink(arg: t1.1)
}

func testTuples2() {
    let t1 = (x: source(), y: source(), z: 0)
    let t2 = t1
    let (a, b, c) = t1

    sink(arg: t1)
    sink(arg: t1.x) // $ flow=351
    sink(arg: t1.y) // $ flow=351
    sink(arg: t1.z)
    sink(arg: t2)
    sink(arg: t2.x) // $ flow=351
    sink(arg: t2.y) // $ flow=351
    sink(arg: t2.z)
    sink(arg: a) // $ flow=351
    sink(arg: b) // $ flow=351
    sink(arg: c)
}

func tupleShiftLeft1(_ t: (Int, Int)) -> (Int, Int) {
    return (t.1, 0)
}

func tupleShiftLeft2(_ t: (Int, Int)) -> (Int, Int) { return (0, 0) } // modelled flow

func testTuples3() {
    let t1 = (1, source())
    let t2 = tupleShiftLeft1(t1)
    let t3 = tupleShiftLeft2(t1)

    sink(arg: t1.0)
    sink(arg: t1.1) // $ flow=375
    sink(arg: t2.0) // $ flow=375
    sink(arg: t2.1)
    sink(arg: t3.0) // $ flow=375
    sink(arg: t3.1)
}

indirect enum MyEnum {
    case myNone
    case mySingle(Int)
    case myPair(Int, Int)
    case myCons(Int, MyEnum)
}

func mkMyEnum1(_ v: Int) -> MyEnum { return MyEnum.mySingle(v) }
func mkMyEnum2(_ v: Int) -> MyEnum { return MyEnum.myNone } // modelled flow
func mkOptional1(_ v: Int) -> Int? { return Optional.some(v) }
func mkOptional2(_ v: Int) -> Int? { return nil } // modelled flow

func testEnums() {
    var a : MyEnum = .myNone

    switch a {
    case .myNone:
        ()
    case .mySingle(let a):
        sink(arg: a)
    case .myPair(let a, let b):
        sink(arg: a)
        sink(arg: b)
    case let .myCons(a, _):
        sink(arg: a)
    }

    if case .mySingle(let x) = a {
        sink(arg: x)
    }
    if case .myPair(let x, let y) = a {
        sink(arg: x)
        sink(arg: y)
    }

    a = .mySingle(source())

    switch a {
    case .myNone:
        ()
    case .mySingle(let a):
        sink(arg: a) // $ flow=422
    case .myPair(let a, let b):
        sink(arg: a)
        sink(arg: b)
    case let .myCons(a, _):
        sink(arg: a)
    }

    if case .mySingle(let x) = a {
        sink(arg: x) // $ flow=422
    }
    if case .myPair(let x, let y) = a {
        sink(arg: x)
        sink(arg: y)
    }

    a = MyEnum.myPair(0, source())

    switch a {
    case .myNone:
        ()
    case .mySingle(let a):
        sink(arg: a)
    case .myPair(let a, let b):
        sink(arg: a)
        sink(arg: b) // $ flow=444
    case let .myCons(a, _):
        sink(arg: a)
    }

    if case .mySingle(let x) = a {
        sink(arg: x)
    }
    if case .myPair(let x, let y) = a {
        sink(arg: x)
        sink(arg: y) // $ flow=444
    }

    let b: MyEnum = .myCons(42, a)

    switch b {
    case .myNone:
        ()
    case .mySingle(let a):
        sink(arg: a)
    case .myPair(let a, let b):
        sink(arg: a)
        sink(arg: b)
    case let .myCons(a, .myPair(b, c)):
        sink(arg: a)
        sink(arg: b)
        sink(arg: c) // $ flow=444
    case let .myCons(a, _):
        sink(arg: a)
    }

    if case .mySingle(let x) = MyEnum.myPair(source(), 0) {
        sink(arg: x)
    }
    if case MyEnum.myPair(let x, let y) = .myPair(source(), 0) {
        sink(arg: x) // $ flow=487
        sink(arg: y)
    }
    if case let .myCons(_, .myPair(_, c)) = b {
        sink(arg: c) // $ flow=444
    }

    switch (a, b) {
    case let (.myPair(a, b), .myCons(c, .myPair(d, e))):
        sink(arg: a)
        sink(arg: b) // $ flow=444
        sink(arg: c)
        sink(arg: d)
        sink(arg: e) // $ flow=444
    default:
        ()
    }

    let c1 = MyEnum.mySingle(0)
    let c2 = MyEnum.mySingle(source())
    let c3 = mkMyEnum1(0)
    let c4 = mkMyEnum1(source())
    let c5 = mkMyEnum2(0)
    let c6 = mkMyEnum2(source())
    if case MyEnum.mySingle(let d1) = c1 { sink(arg: d1) }
    if case MyEnum.mySingle(let d2) = c2 { sink(arg: d2) } // $ flow=507
    if case MyEnum.mySingle(let d3) = c3 { sink(arg: d3) }
    if case MyEnum.mySingle(let d4) = c4 { sink(arg: d4) } // $ flow=509
    if case MyEnum.mySingle(let d5) = c5 { sink(arg: d5) }
    if case MyEnum.mySingle(let d6) = c6 { sink(arg: d6) } // $ flow=511

    let e1 = Optional.some(0)
    let e2 = Optional.some(source())
    let e3 = mkOptional1(0)
    let e4 = mkOptional1(source())
    let e5 = mkOptional2(0)
    let e6 = mkOptional2(source())
    sink(arg: e1!)
    sink(arg: e2!) // $ flow=520
    sink(arg: e3!)
    sink(arg: e4!) // $ flow=522
    sink(arg: e5!)
    sink(arg: e6!) // $ flow=524
}

func source2() -> (Int, Int)? { return nil }

func testOptionals2(y: Int?) {
    let x = optionalSource()

    if let a = x, let b = y {
        sink(arg: a) // $ flow=259
        sink(arg: b)
    }

    let tuple1 = (x, y)
    switch tuple1 {
    case (.some(let a), .some(let b)):
        sink(arg: a) // $ flow=259
        sink(arg: b)
    default:
        ()
    }

    if let (x, y) = source2() {
        sink(arg: x) // (taint but not data flow)
        sink(arg: y) // (taint but not data flow)
    }
}

class C {
    var x: Int?
}

func testOptionalPropertyAccess(y: Int?) {
    let x = optionalSource()
    let cx = C()
    cx.x = x
    let cy = C()
    cy.x = y

    guard let z1 = cx.x else { return }
    sink(arg: z1) // $ flow=259
    guard let z2 = cy.x else { return }
    sink(arg: z2)
}

func testIdentityArithmetic() {
  sink(arg: +source()) // $ flow=576
  sink(arg: (source())) // $ flow=577
}

func sink(str: String) {}

func source3() -> String { return "" }

class MyClass {
    var str: String
    init(s: String) {
      str = s
    }
}

extension MyClass {
    convenience init(contentsOfFile: String) {
      self.init(s: source3())
      sink(str: str) // $ flow=593
    }
}

func extensionInits(path: String) {
  sink(str: MyClass(s: source3()).str) // $ flow=599
  sink(str: MyClass(contentsOfFile: path).str) // $ flow=593
}

class InoutConstructorClass {
  init(_ n : inout Int) { n = source() }
}

func sink(arg: InoutConstructorClass) {}

func inoutConstructor() {
  var n = 0
  sink(arg: InoutConstructorClass(&n))
}

struct S {
  let x: Int

  init(x: Int) {
    self.x = x
  }
}

func testKeyPath() {
  let s = S(x: source())
  let f = \S.x
  sink(arg: s[keyPath: f]) // $ flow=623

  let inferred : KeyPath<S, Int> = \.x
  sink(arg: s[keyPath: inferred]) // $ flow=623
}

struct S2 {
  let s: S

  init(s: S) {
    self.s = s
  }
}

func testNestedKeyPath() {
  let s = S(x: source())
  let s2 = S2(s: s)
  let f = \S2.s.x
  sink(arg: s2[keyPath: f]) // $ flow=640
}

func testArrayKeyPath() {
    let array = [source()]
    let f = \[Int].[0]
    sink(arg: array[keyPath: f]) // $ flow=647
}

struct S2_Optional {
  let s: S?

  init(s: S?) {
    self.s = s
  }
}

func testOptionalKeyPath() {
    let s = S(x: source())
    let s2 = S2_Optional(s: s)
    let f = \S2_Optional.s?.x
    sink(arg: s2[keyPath: f]!) // $ flow=661
}

func testSwap() {
    var x = source()
    var y = 0
    var t: Int

    t = x
    x = y
    y = t
    sink(arg: x)
    sink(arg: y) // $ flow=668

    x = source()
    y = 0
    swap(&x, &y)
    sink(arg: x) // $ SPURIOUS: flow=678
    sink(arg: y) // $ flow=678
}

func testArray() {
    var arr1 = [1,2,3]
    sink(arg: arr1[0])
    arr1[1] = source()
    sink(arg: arr1[0]) // $ flow=688
    sink(arg: arr1)

    var arr2 = [source()]
    sink(arg: arr2[0]) // $ flow=692

    var matrix = [[source()]]
    sink(arg: matrix[0])
    sink(arg: matrix[0][0]) // $ flow=695

    var matrix2 = [[1]]
    matrix2[0][0] = source()
    sink(arg: matrix2[0][0]) // $ flow=700

    var arr3 = [1]
    var arr4 = arr2 + arr3
    sink(arg: arr3[0])
    sink(arg: arr4[0]) // $ MISSING: flow=692

    var arr5 = Array(repeating: source(), count: 2)
    sink(arg: arr5[0]) // $ MISSING: flow=708

    var arr6 = [1,2,3]
    arr6.insert(source(), at: 2)
    sink(arg: arr6[0]) // $ flow=712

    var arr7 = [source()]
    sink(arg: arr7.randomElement()!) // $ flow=715
}

func testSetCollections() {
    var set1: Set = [1,2,3]
    sink(arg: set1.randomElement()!)
    set1.insert(source())
    sink(arg: set1.randomElement()!) // $ flow=722

    let set2 = Set([source()])
    sink(arg: set2.randomElement()!) // $ flow=725
}

struct MyOptionals {
    var v1 : Int? = 0
    var v2 : Int? = 0
    var v3 : Int! = 0
}

func testWriteOptional() {
    var v1 : Int? = 0
    var v2 : Int? = 0
    var v3 : Int! = 0
    var mo1 = MyOptionals()
    var mo2 : MyOptionals! = MyOptionals()

    v1! = source()
    v2 = source()
    v3 = source()
    mo1.v1! = source()
    mo1.v2 = source()
    mo1.v3 = source()
    mo2!.v1! = source()
    mo2!.v2 = source()
    mo2!.v3 = source()

    sink(arg: v1!) // $ flow=742
    sink(arg: v2!) // $ flow=743
    sink(arg: v3) // $ flow=744
    sink(arg: mo1.v1!) // $ MISSING:flow=745
    sink(arg: mo1.v2!) // $ flow=746
    sink(arg: mo1.v3) // $ flow=747
    sink(arg: mo2!.v1!) // $ MISSING:flow=748
    sink(arg: mo2!.v2!) // $ MISSING:flow=749
    sink(arg: mo2!.v3) // $ MISSING:flow=750
}

<<<<<<< HEAD
func testVarargs1(args: Int...) {
    sink(arg: args)
    sink(arg: args[0]) // $ flow=790
}

func testVarargs2(_ v: Int, _ args: Int...) {
    sink(arg: v) // $ flow=791
    sink(arg: args)
    sink(arg: args[0])
    sink(arg: args[1])
}

func testVarargs3(_ v: Int, _ args: Int...) {
    sink(arg: v)
    sink(arg: args)
    sink(arg: args[0]) // $ SPURIOUS: flow=792
    sink(arg: args[1]) // $ flow=792

    for arg in args {
        sink(arg: arg) // $ MISSING: flow=792
    }

    let myKeyPath = \[Int][1]
    sink(arg: args[keyPath: myKeyPath]) // $ flow=792
}

func testVarargsCaller() {
    testVarargs1(args: source())
    testVarargs2(source(), 2, 3)
    testVarargs3(1, 2, source())
=======
func testOptionalKeyPathForce() {
    let s = S(x: source())
    let s2 = S2_Optional(s: s)
    let f = \S2_Optional.s!.x
    sink(arg: s2[keyPath: f]) // $ flow=764
}

func testDictionary() {
    var dict1 = [1:2, 3:4, 5:6]
    sink(arg: dict1[1])

    dict1[1] = source()

    sink(arg: dict1[1]) // $ flow=774

    var dict2 = [source(): 1]
    sink(arg: dict2[1])

    for (key, value) in dict2 {
        sink(arg: key) // $ MISSING: flow=778
        sink(arg: value)
    }

    var dict3 = [1: source()]
    sink(arg: dict3[1]) // $ flow=786

    dict3[source()] = 2

    sink(arg: dict3.randomElement()!.0) // $ flow=789
    sink(arg: dict3.randomElement()!.1) // $ flow=786

    for (key, value) in dict3 {
        sink(arg: key) // $ MISSING: flow=789
        sink(arg: value) // $ MISSING: flow=786
    }

    var dict4 = [1:source()]
    sink(arg: dict4.updateValue(1, forKey: source())!) // $ flow=799
    sink(arg: dict4.updateValue(source(), forKey: 2)!) // $ SPURIOUS: flow=799
    sink(arg: dict4.randomElement()!.0) // $ flow=800
    sink(arg: dict4.randomElement()!.1) // $ flow=799 flow=801
    sink(arg: dict4.keys.randomElement()) // $ MISSING: flow=800
    sink(arg: dict4.values.randomElement()) // $ MISSING: flow=799 flow=801
}

struct S3 {
  init(_ v: Int) {
    self.v = v
  }

  func getv() -> Int { return v }

  var v: Int
}

func testStruct() {
    var s1 = S3(source())
    var s2 = S3(0)

    sink(arg: s1.v) // $ flow=819
    sink(arg: s2.v)
    sink(arg: s1.getv()) // $ flow=819
    sink(arg: s2.getv())

    s1.v = 0
    s2.v = source()

    sink(arg: s1.v)
    sink(arg: s2.v) // $ flow=828
    sink(arg: s1.getv())
    sink(arg: s2.getv()) // $ flow=828
>>>>>>> c18de7d9
}<|MERGE_RESOLUTION|>--- conflicted
+++ resolved
@@ -760,38 +760,6 @@
     sink(arg: mo2!.v3) // $ MISSING:flow=750
 }
 
-<<<<<<< HEAD
-func testVarargs1(args: Int...) {
-    sink(arg: args)
-    sink(arg: args[0]) // $ flow=790
-}
-
-func testVarargs2(_ v: Int, _ args: Int...) {
-    sink(arg: v) // $ flow=791
-    sink(arg: args)
-    sink(arg: args[0])
-    sink(arg: args[1])
-}
-
-func testVarargs3(_ v: Int, _ args: Int...) {
-    sink(arg: v)
-    sink(arg: args)
-    sink(arg: args[0]) // $ SPURIOUS: flow=792
-    sink(arg: args[1]) // $ flow=792
-
-    for arg in args {
-        sink(arg: arg) // $ MISSING: flow=792
-    }
-
-    let myKeyPath = \[Int][1]
-    sink(arg: args[keyPath: myKeyPath]) // $ flow=792
-}
-
-func testVarargsCaller() {
-    testVarargs1(args: source())
-    testVarargs2(source(), 2, 3)
-    testVarargs3(1, 2, source())
-=======
 func testOptionalKeyPathForce() {
     let s = S(x: source())
     let s2 = S2_Optional(s: s)
@@ -863,5 +831,36 @@
     sink(arg: s2.v) // $ flow=828
     sink(arg: s1.getv())
     sink(arg: s2.getv()) // $ flow=828
->>>>>>> c18de7d9
+}
+
+func testVarargs1(args: Int...) {
+    sink(arg: args)
+    sink(arg: args[0]) // $ flow=863
+}
+
+func testVarargs2(_ v: Int, _ args: Int...) {
+    sink(arg: v) // $ flow=864
+    sink(arg: args)
+    sink(arg: args[0])
+    sink(arg: args[1])
+}
+
+func testVarargs3(_ v: Int, _ args: Int...) {
+    sink(arg: v)
+    sink(arg: args)
+    sink(arg: args[0]) // $ SPURIOUS: flow=865
+    sink(arg: args[1]) // $ flow=865
+
+    for arg in args {
+        sink(arg: arg) // $ MISSING: flow=865
+    }
+
+    let myKeyPath = \[Int][1]
+    sink(arg: args[keyPath: myKeyPath]) // $ flow=865
+}
+
+func testVarargsCaller() {
+    testVarargs1(args: source())
+    testVarargs2(source(), 2, 3)
+    testVarargs3(1, 2, source())
 }