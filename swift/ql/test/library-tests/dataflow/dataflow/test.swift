func source() -> Int { return 0; }
func sink<T>(arg: T) {}

func intraprocedural_with_local_flow() -> Void {
    var t2: Int
    var t1: Int = source()
    sink(arg: t1) // $ flow=6
    t2 = t1
    sink(arg: t1) // $ flow=6
    sink(arg: t2) // $ flow=6
    if(t1 != 0) {
        t2 = 0
        sink(arg: t2)
    }
    sink(arg: t2) // $ MISSING: flow=6

    t1 = 0;
    while(false) {
        t1 = t2
    }
    sink(arg: t1)
}

func caller_source() -> Void {
    callee_sink(x: source(), y: 1)
    callee_sink(x: 1, y: source())
}

func callee_sink(x: Int, y: Int) -> Void {
    sink(arg: x) // $ flow=25
    sink(arg: y) // $ flow=26
}

func callee_source() -> Int {
    return source()
}

func caller_sink() -> Void {
    sink(arg: callee_source()) // $ flow=35
}

func branching(b: Bool) -> Void {
    var t1: Int = source()
    var t: Int = 0
    if(b) {
        t = t1;
    } else {
        t = 1;
    }
    sink(arg: t) // $ flow=43
}

func inoutSource(arg: inout Int) -> Void {
    arg = source()
    return
}

func inoutUser() {
    var x: Int = 0
    sink(arg: x)
    inoutSource(arg: &x)
    sink(arg: x) // $ flow=54
}

func inoutSwap(arg1: inout Int, arg2: inout Int) -> Void {
    var temp: Int = arg1
    arg1 = arg2
    arg2 = temp
    return
}

func swapUser() {
    var x: Int = source()
    var y: Int = 0
    inoutSwap(arg1: &x, arg2: &y)
    sink(arg: x) // $ SPURIOUS: flow=73
    sink(arg: y) // $ flow=73
}

func inoutSourceWithoutReturn(arg: inout Int) {
    arg = source()
}

func inoutSourceMultipleReturn(arg: inout Int, bool: Bool) {
    if(bool) {
        arg = source()
        return
    } else {
        arg = source()
    }
}

func inoutUser2(bool: Bool) {
    do {
        var x: Int = 0
        sink(arg: x) // clean
        inoutSourceWithoutReturn(arg: &x)
        sink(arg: x)  // $ flow=81
    }

    do {
        var x: Int = 0
        sink(arg: x) // clean
        inoutSourceMultipleReturn(arg: &x, bool: bool)
        sink(arg: x) // $ flow=86 flow=89
    }
}

func id(arg: Int) -> Int {
    return arg
}

func forward(arg: Int, lambda: (Int) -> Int) -> Int {
    return lambda(arg)
}

func forwarder() {
    var x: Int = source()
    var y: Int = forward(arg: x, lambda: id)
    sink(arg: y) // $ flow=118

    var z: Int = forward(arg: source(), lambda: {
        (i: Int) -> Int in
        return i
    })
    sink(arg: z) // $ flow=122

    var clean: Int = forward(arg: source(), lambda: {
        (i: Int) -> Int in
        return 0
    })
    sink(arg: clean)
}

func lambdaFlows() {
    var lambda1 = {
        () -> Void in
        sink(arg: source()) // $ flow=138
    }

    var lambda2 = {
        (i: Int) -> Int in
        return i
    }
    sink(arg: lambda2(source())) // $ flow=145

    var lambdaSource = {
        () -> Int in
        return source()
    }
    sink(arg: lambdaSource()) // $ flow=149

    var lambdaSink = {
        (i: Int) -> Void in
        sink(arg: i) // $ flow=157 flow=149
    }
    lambdaSink(source())

    lambdaSink(lambdaSource())
}

class A {
  var x : Int

  init() {
    x = 0
  }

  func set(_ value : Int) {
    x = value
  }

  func get() -> Int {
    return x
  }
}

func simple_field_flow() {
  var a = A()
  a.x = source()
  sink(arg: a.x) // $ flow=180
}

class B {
  var a : A

  init() {
    a = A()
  }
}

func reverse_read() {
  var b = B()
  b.a.x = source()
  sink(arg: b.a.x) // $ flow=194
}

func test_setter() {
  var a = A()
  a.set(source())
  sink(arg: a.x) // $ flow=200
}

func test_getter() {
  var a = A()
  a.x = source()
  sink(arg: a.get()) // $ flow=206
}

func test_setter_getter() {
  var a = A()
  a.set(source())
  sink(arg: a.get()) // $ flow=212
}

func flow_through(b : B) {
  var b = B()
  b.a.set(source())
  sink(arg: b.a.x) // $ flow=218
}

class HasComputedProperty {
  var source_value : Int {
    get {
      return source()
    }
    set {

    }
  }
}

func test_computed_property() {
  var a = HasComputedProperty()
  sink(arg: a.source_value) // $ flow=225

  a.source_value = 0
  sink(arg: a.source_value) // $ flow=225
}

@propertyWrapper struct DidSetSource {
    var wrappedValue: Int {
        didSet { wrappedValue = source() }
    }

    init(wrappedValue: Int) {
        self.wrappedValue = 0
    }
}

func test_property_wrapper() {
    @DidSetSource var x = 42
    sink(arg: x) // $ MISSING: flow=243
}

func sink(opt: Int?) {}

func optionalSource() -> Int? {
    return source()
}

func test_optionals(y: Int?) {
    let x = optionalSource()

    sink(opt: x) // $ flow=259
    sink(opt: y)
    sink(arg: x!) // $ flow=259
    sink(arg: y!)

    sink(arg: source().signum()) // $ flow=270
    sink(opt: x?.signum()) // $ flow=259
    sink(opt: y?.signum())

    sink(arg: x ?? 0) // $ flow=259
    sink(arg: x ?? source()) // $ flow=259 flow=275
    sink(arg: y ?? 0)
    sink(arg: y ?? source()) // $ flow=277

    sink(arg: x != nil ? x! : 0) // $ flow=259
    sink(arg: x != nil ? x! : source()) // $ flow=259 flow=280
    sink(arg: y != nil ? y! : 0)
    sink(arg: y != nil ? y! : source()) // $ flow=282

    if let z = x {
        sink(arg: z) // $ flow=259
    }
    if let z = y {
        sink(arg: z)
    }

    if let z = x?.signum() {
        sink(arg: z) // $ flow=259
    }
    if let z = y?.signum() {
        sink(arg: z)
    }

    guard let z1 = x else { return }
    guard let z2 = y else { return }
    sink(arg: z1) // $ flow=259
    sink(arg: z2)

    sink(arg: x!.signum()) // $ flow=259
    sink(arg: y!.signum())

    if case .some(let z) = x {
        sink(arg: z) // $ flow=259
    }
    if case .some(let z) = y {
        sink(arg: z)
    }

    switch x {
    case .some(let z):
        sink(arg: z) // $ flow=259
    case .none:
        ()
    }
    switch y {
    case .some(let z):
        sink(arg: z)
    case .none:
        ()
    }
}

func sink(arg: (Int, Int)) {}
func sink(arg: (Int, Int, Int)) {}

func testTuples() {
    var t1 = (1, source())

    sink(arg: t1)
    sink(arg: t1.0)
    sink(arg: t1.1) // $ flow=331

    t1.1 = 2

    sink(arg: t1)
    sink(arg: t1.0)
    sink(arg: t1.1)

    t1.0 = source()

    sink(arg: t1)
    sink(arg: t1.0) // $ flow=343
    sink(arg: t1.1)
}

func testTuples2() {
    let t1 = (x: source(), y: source(), z: 0)
    let t2 = t1
    let (a, b, c) = t1

    sink(arg: t1)
    sink(arg: t1.x) // $ flow=351
    sink(arg: t1.y) // $ flow=351
    sink(arg: t1.z)
    sink(arg: t2)
    sink(arg: t2.x) // $ flow=351
    sink(arg: t2.y) // $ flow=351
    sink(arg: t2.z)
    sink(arg: a) // $ flow=351
    sink(arg: b) // $ flow=351
    sink(arg: c)
}

func tupleShiftLeft1(_ t: (Int, Int)) -> (Int, Int) {
    return (t.1, 0)
}

func tupleShiftLeft2(_ t: (Int, Int)) -> (Int, Int) { return (0, 0) } // modelled flow

func testTuples3() {
    let t1 = (1, source())
    let t2 = tupleShiftLeft1(t1)
    let t3 = tupleShiftLeft2(t1)

    sink(arg: t1.0)
    sink(arg: t1.1) // $ flow=375
    sink(arg: t2.0) // $ flow=375
    sink(arg: t2.1)
    sink(arg: t3.0) // $ flow=375
    sink(arg: t3.1)
}

indirect enum MyEnum {
    case myNone
    case mySingle(Int)
    case myPair(Int, Int)
    case myCons(Int, MyEnum)
}

func mkMyEnum1(_ v: Int) -> MyEnum { return MyEnum.mySingle(v) }
func mkMyEnum2(_ v: Int) -> MyEnum { return MyEnum.myNone } // modelled flow
func mkOptional1(_ v: Int) -> Int? { return Optional.some(v) }
func mkOptional2(_ v: Int) -> Int? { return nil } // modelled flow

func testEnums() {
    var a : MyEnum = .myNone

    switch a {
    case .myNone:
        ()
    case .mySingle(let a):
        sink(arg: a)
    case .myPair(let a, let b):
        sink(arg: a)
        sink(arg: b)
    case let .myCons(a, _):
        sink(arg: a)
    }

    if case .mySingle(let x) = a {
        sink(arg: x)
    }
    if case .myPair(let x, let y) = a {
        sink(arg: x)
        sink(arg: y)
    }

    a = .mySingle(source())

    switch a {
    case .myNone:
        ()
    case .mySingle(let a):
        sink(arg: a) // $ flow=422
    case .myPair(let a, let b):
        sink(arg: a)
        sink(arg: b)
    case let .myCons(a, _):
        sink(arg: a)
    }

    if case .mySingle(let x) = a {
        sink(arg: x) // $ flow=422
    }
    if case .myPair(let x, let y) = a {
        sink(arg: x)
        sink(arg: y)
    }

    a = MyEnum.myPair(0, source())

    switch a {
    case .myNone:
        ()
    case .mySingle(let a):
        sink(arg: a)
    case .myPair(let a, let b):
        sink(arg: a)
        sink(arg: b) // $ flow=444
    case let .myCons(a, _):
        sink(arg: a)
    }

    if case .mySingle(let x) = a {
        sink(arg: x)
    }
    if case .myPair(let x, let y) = a {
        sink(arg: x)
        sink(arg: y) // $ flow=444
    }

    let b: MyEnum = .myCons(42, a)

    switch b {
    case .myNone:
        ()
    case .mySingle(let a):
        sink(arg: a)
    case .myPair(let a, let b):
        sink(arg: a)
        sink(arg: b)
    case let .myCons(a, .myPair(b, c)):
        sink(arg: a)
        sink(arg: b)
        sink(arg: c) // $ flow=444
    case let .myCons(a, _):
        sink(arg: a)
    }

    if case .mySingle(let x) = MyEnum.myPair(source(), 0) {
        sink(arg: x)
    }
    if case MyEnum.myPair(let x, let y) = .myPair(source(), 0) {
        sink(arg: x) // $ flow=487
        sink(arg: y)
    }
    if case let .myCons(_, .myPair(_, c)) = b {
        sink(arg: c) // $ flow=444
    }

    switch (a, b) {
    case let (.myPair(a, b), .myCons(c, .myPair(d, e))):
        sink(arg: a)
        sink(arg: b) // $ flow=444
        sink(arg: c)
        sink(arg: d)
        sink(arg: e) // $ flow=444
    default:
        ()
    }

    let c1 = MyEnum.mySingle(0)
    let c2 = MyEnum.mySingle(source())
    let c3 = mkMyEnum1(0)
    let c4 = mkMyEnum1(source())
    let c5 = mkMyEnum2(0)
    let c6 = mkMyEnum2(source())
    if case MyEnum.mySingle(let d1) = c1 { sink(arg: d1) }
    if case MyEnum.mySingle(let d2) = c2 { sink(arg: d2) } // $ flow=507
    if case MyEnum.mySingle(let d3) = c3 { sink(arg: d3) }
    if case MyEnum.mySingle(let d4) = c4 { sink(arg: d4) } // $ flow=509
    if case MyEnum.mySingle(let d5) = c5 { sink(arg: d5) }
    if case MyEnum.mySingle(let d6) = c6 { sink(arg: d6) } // $ flow=511

    let e1 = Optional.some(0)
    let e2 = Optional.some(source())
    let e3 = mkOptional1(0)
    let e4 = mkOptional1(source())
    let e5 = mkOptional2(0)
    let e6 = mkOptional2(source())
    sink(arg: e1!)
    sink(arg: e2!) // $ flow=520
    sink(arg: e3!)
    sink(arg: e4!) // $ flow=522
    sink(arg: e5!)
    sink(arg: e6!) // $ flow=524
}

func source2() -> (Int, Int)? { return nil }

func testOptionals2(y: Int?) {
    let x = optionalSource()

    if let a = x, let b = y {
        sink(arg: a) // $ flow=259
        sink(arg: b)
    }

    let tuple1 = (x, y)
    switch tuple1 {
    case (.some(let a), .some(let b)):
        sink(arg: a) // $ flow=259
        sink(arg: b)
    default:
        ()
    }

    if let (x, y) = source2() {
        sink(arg: x) // (taint but not data flow)
        sink(arg: y) // (taint but not data flow)
    }
}

class C {
    var x: Int?
}

func testOptionalPropertyAccess(y: Int?) {
    let x = optionalSource()
    let cx = C()
    cx.x = x
    let cy = C()
    cy.x = y

    guard let z1 = cx.x else { return }
    sink(arg: z1) // $ flow=259
    guard let z2 = cy.x else { return }
    sink(arg: z2)
}

func testIdentityArithmetic() {
  sink(arg: +source()) // $ flow=576
  sink(arg: (source())) // $ flow=577
}

func sink(str: String) {}

func source3() -> String { return "" }

class MyClass {
    var str: String
    init(s: String) {
      str = s
    }
}

extension MyClass {
    convenience init(contentsOfFile: String) {
      self.init(s: source3())
      sink(str: str) // $ flow=593
    }
}

func extensionInits(path: String) {
  sink(str: MyClass(s: source3()).str) // $ flow=599
  sink(str: MyClass(contentsOfFile: path).str) // $ flow=593
}

class InoutConstructorClass {
  init(_ n : inout Int) { n = source() }
}

func sink(arg: InoutConstructorClass) {}

func inoutConstructor() {
  var n = 0
  sink(arg: InoutConstructorClass(&n))
}

struct S {
  var x: Int

  init(x: Int) {
    self.x = x
  }
}

func testKeyPath() {
  let s = S(x: source())
  let f = \S.x
  sink(arg: s[keyPath: f]) // $ flow=623

  let inferred : KeyPath<S, Int> = \.x
  sink(arg: s[keyPath: inferred]) // $ flow=623
}

struct S2 {
  var s: S

  init(s: S) {
    self.s = s
  }
}

func testNestedKeyPath() {
  let s = S(x: source())
  let s2 = S2(s: s)
  let f = \S2.s.x
  sink(arg: s2[keyPath: f]) // $ flow=640
}

func testArrayKeyPath() {
    let array = [source()]
    let f = \[Int].[0]
    sink(arg: array[keyPath: f]) // $ flow=647
}

struct S2_Optional {
  let s: S?

  init(s: S?) {
    self.s = s
  }
}

func testOptionalKeyPath() {
    let s = S(x: source())
    let s2 = S2_Optional(s: s)
    let f = \S2_Optional.s?.x
    sink(arg: s2[keyPath: f]!) // $ flow=661
}

func testSwap() {
    var x = source()
    var y = 0
    var t: Int

    t = x
    x = y
    y = t
    sink(arg: x)
    sink(arg: y) // $ flow=668

    x = source()
    y = 0
    swap(&x, &y)
    sink(arg: x) // $ SPURIOUS: flow=678
    sink(arg: y) // $ flow=678
}

func testArray() {
    var arr1 = [1,2,3]
    sink(arg: arr1[0])
    arr1[1] = source()
    sink(arg: arr1[0]) // $ flow=688
    sink(arg: arr1)

    var arr2 = [source()]
    sink(arg: arr2[0]) // $ flow=692

    var matrix = [[source()]]
    sink(arg: matrix[0])
    sink(arg: matrix[0][0]) // $ flow=695

    var matrix2 = [[1]]
    matrix2[0][0] = source()
    sink(arg: matrix2[0][0]) // $ flow=700

    var arr3 = [1]
    var arr4 = arr2 + arr3
    sink(arg: arr3[0])
    sink(arg: arr4[0]) // $ MISSING: flow=692

    var arr5 = Array(repeating: source(), count: 2)
    sink(arg: arr5[0]) // $ flow=708

    var arr6 = [1,2,3]
    arr6.insert(source(), at: 2)
    sink(arg: arr6[0]) // $ flow=712

    var arr7 = [source()]
    sink(arg: arr7.randomElement()!) // $ flow=715
}

func testSetCollections() {
    var set1: Set = [1,2,3]
    sink(arg: set1.randomElement()!)
    set1.insert(source())
    sink(arg: set1.randomElement()!) // $ flow=722

    let set2 = Set([source()])
    sink(arg: set2.randomElement()!) // $ flow=725
}

struct MyOptionals {
    var v1 : Int? = 0
    var v2 : Int? = 0
    var v3 : Int! = 0
}

func testWriteOptional() {
    var v1 : Int? = 0
    var v2 : Int? = 0
    var v3 : Int! = 0
    var mo1 = MyOptionals()
    var mo2 : MyOptionals! = MyOptionals()

    v1! = source()
    v2 = source()
    v3 = source()
    mo1.v1! = source()
    mo1.v2 = source()
    mo1.v3 = source()
    mo2!.v1! = source()
    mo2!.v2 = source()
    mo2!.v3 = source()

    sink(arg: v1!) // $ flow=742
    sink(arg: v2!) // $ flow=743
    sink(arg: v3) // $ flow=744
    sink(arg: mo1.v1!) // $ MISSING:flow=745
    sink(arg: mo1.v2!) // $ flow=746
    sink(arg: mo1.v3) // $ flow=747
    sink(arg: mo2!.v1!) // $ MISSING:flow=748
    sink(arg: mo2!.v2!) // $ MISSING:flow=749
    sink(arg: mo2!.v3) // $ MISSING:flow=750
}

func testOptionalKeyPathForce() {
    let s = S(x: source())
    let s2 = S2_Optional(s: s)
    let f = \S2_Optional.s!.x
    sink(arg: s2[keyPath: f]) // $ flow=764
}

func testDictionary() {
    var dict1 = [1:2, 3:4, 5:6]
    sink(arg: dict1[1])

    dict1[1] = source()

    sink(arg: dict1[1]) // $ flow=774

    var dict2 = [source(): 1]
    sink(arg: dict2[1])

    for (key, value) in dict2 {
        sink(arg: key) // $ flow=778
        sink(arg: value)
    }

    var dict3 = [1: source()]
    sink(arg: dict3[1]) // $ flow=786

    dict3[source()] = 2

    sink(arg: dict3.randomElement()!.0) // $ flow=789
    sink(arg: dict3.randomElement()!.1) // $ flow=786

    for (key, value) in dict3 {
        sink(arg: key) // $ flow=789
        sink(arg: value) // $ flow=786
    }

    var dict4 = [1:source()]
    sink(arg: dict4.updateValue(1, forKey: source())!) // $ flow=799
    sink(arg: dict4.updateValue(source(), forKey: 2)!) // $ SPURIOUS: flow=799
    sink(arg: dict4.randomElement()!.0) // $ flow=800
    sink(arg: dict4.randomElement()!.1) // $ flow=799 flow=801
    sink(arg: dict4.keys.randomElement()) // $ MISSING: flow=800
    sink(arg: dict4.values.randomElement()) // $ MISSING: flow=799 flow=801
}

struct S3 {
  init(_ v: Int) {
    self.v = v
  }

  func getv() -> Int { return v }

  var v: Int
}

func testStruct() {
    var s1 = S3(source())
    var s2 = S3(0)

    sink(arg: s1.v) // $ flow=819
    sink(arg: s2.v)
    sink(arg: s1.getv()) // $ flow=819
    sink(arg: s2.getv())

    s1.v = 0
    s2.v = source()

    sink(arg: s1.v)
    sink(arg: s2.v) // $ flow=828
    sink(arg: s1.getv())
    sink(arg: s2.getv()) // $ flow=828
}

func testNestedKeyPathWrite() {
  var s2 = S2(s: S(x: 1))
  sink(arg: s2.s.x)
  var f = \S2.s.x
  s2[keyPath: f] = source()
  sink(arg: s2.s.x) // $ flow=840
}

func testVarargs1(args: Int...) {
    sink(arg: args)
    sink(arg: args[0]) // $ flow=871
}

func testVarargs2(_ v: Int, _ args: Int...) {
    sink(arg: v) // $ flow=872
    sink(arg: args)
    sink(arg: args[0])
    sink(arg: args[1])
}

func testVarargs3(_ v: Int, _ args: Int...) {
    sink(arg: v)
    sink(arg: args)
    sink(arg: args[0]) // $ SPURIOUS: flow=873
    sink(arg: args[1]) // $ flow=873

    for arg in args {
        sink(arg: arg) // $ flow=873
    }

    let myKeyPath = \[Int][1]
    sink(arg: args[keyPath: myKeyPath]) // $ flow=873
}

func testVarargsCaller() {
    testVarargs1(args: source())
    testVarargs2(source(), 2, 3)
    testVarargs3(1, 2, source())
}

<<<<<<< HEAD
func usesAutoclosure(_ expr: @autoclosure () -> Int) {
  sink(arg: expr()) // $ flow=881
}

func autoclosureTest() {
  usesAutoclosure(source())
=======
func testSetForEach() {
    var set1 = Set([source()])
    
    for elem in set1 {
        sink(arg: elem) // $ flow=877
    }

    var generator = set1.makeIterator()
    sink(arg: generator.next()!) // $ flow=877
}

func testAsyncFor () async {
    var stream = AsyncStream(Int.self, bufferingPolicy: .bufferingNewest(5), {
        continuation in
            Task.detached {
                for _ in 1...100 {
                    continuation.yield(source())
                }
                continuation.finish()
            }
    })

    for try await i in stream {
        sink(arg: i) // $ MISSING: flow=892
    }
>>>>>>> 8af72773
}<|MERGE_RESOLUTION|>--- conflicted
+++ resolved
@@ -873,14 +873,6 @@
     testVarargs3(1, 2, source())
 }
 
-<<<<<<< HEAD
-func usesAutoclosure(_ expr: @autoclosure () -> Int) {
-  sink(arg: expr()) // $ flow=881
-}
-
-func autoclosureTest() {
-  usesAutoclosure(source())
-=======
 func testSetForEach() {
     var set1 = Set([source()])
     
@@ -906,5 +898,12 @@
     for try await i in stream {
         sink(arg: i) // $ MISSING: flow=892
     }
->>>>>>> 8af72773
+}
+
+func usesAutoclosure(_ expr: @autoclosure () -> Int) {
+  sink(arg: expr()) // $ flow=908
+}
+
+func autoclosureTest() {
+  usesAutoclosure(source())
 }