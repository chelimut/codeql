--- conflicted
+++ resolved
@@ -6222,222 +6222,6 @@
 #  534| i
 #-----|  -> (Any) ...
 
-<<<<<<< HEAD
-#  544| MyProcotolImpl.deinit()
-#-----|  -> self
-
-#  544| MyProcotolImpl.init()
-#-----|  -> self
-
-#  544| enter MyProcotolImpl.deinit()
-#-----|  -> MyProcotolImpl.deinit()
-
-#  544| enter MyProcotolImpl.init()
-#-----|  -> MyProcotolImpl.init()
-
-#  544| exit MyProcotolImpl.deinit()
-
-#  544| exit MyProcotolImpl.deinit() (normal)
-#-----|  -> exit MyProcotolImpl.deinit()
-
-#  544| exit MyProcotolImpl.init()
-
-#  544| exit MyProcotolImpl.init() (normal)
-#-----|  -> exit MyProcotolImpl.init()
-
-#  544| return
-#-----| return -> exit MyProcotolImpl.init() (normal)
-
-#  544| self
-#-----|  -> { ... }
-
-#  544| self
-#-----|  -> return
-
-#  544| { ... }
-#-----|  -> exit MyProcotolImpl.deinit() (normal)
-
-#  545| enter source()
-#-----|  -> source()
-
-#  545| exit source()
-
-#  545| exit source() (normal)
-#-----|  -> exit source()
-
-#  545| source()
-#-----|  -> self
-
-#  545| self
-#-----|  -> 0
-
-#  545| return ...
-#-----| return -> exit source() (normal)
-
-#  545| 0
-#-----|  -> return ...
-
-#  548| enter getMyProtocol()
-#-----|  -> getMyProtocol()
-
-#  548| exit getMyProtocol()
-
-#  548| exit getMyProtocol() (normal)
-#-----|  -> exit getMyProtocol()
-
-#  548| getMyProtocol()
-#-----|  -> MyProcotolImpl.init()
-
-#  548| return ...
-#-----| return -> exit getMyProtocol() (normal)
-
-#  548| MyProcotolImpl.Type
-#-----|  -> call to MyProcotolImpl.init()
-
-#  548| MyProcotolImpl.init()
-#-----|  -> MyProcotolImpl.Type
-
-#  548| (MyProtocol) ...
-#-----|  -> return ...
-
-#  548| call to MyProcotolImpl.init()
-#-----|  -> (MyProtocol) ...
-
-#  549| enter getMyProtocolImpl()
-#-----|  -> getMyProtocolImpl()
-
-#  549| exit getMyProtocolImpl()
-
-#  549| exit getMyProtocolImpl() (normal)
-#-----|  -> exit getMyProtocolImpl()
-
-#  549| getMyProtocolImpl()
-#-----|  -> MyProcotolImpl.init()
-
-#  549| return ...
-#-----| return -> exit getMyProtocolImpl() (normal)
-
-#  549| MyProcotolImpl.Type
-#-----|  -> call to MyProcotolImpl.init()
-
-#  549| MyProcotolImpl.init()
-#-----|  -> MyProcotolImpl.Type
-
-#  549| call to MyProcotolImpl.init()
-#-----|  -> return ...
-
-#  551| enter sink(arg:)
-#-----|  -> sink(arg:)
-
-#  551| exit sink(arg:)
-
-#  551| exit sink(arg:) (normal)
-#-----|  -> exit sink(arg:)
-
-#  551| sink(arg:)
-#-----|  -> arg
-
-#  551| arg
-#-----|  -> { ... }
-
-#  551| { ... }
-#-----|  -> exit sink(arg:) (normal)
-
-#  553| enter testOpenExistentialExpr(x:y:)
-#-----|  -> testOpenExistentialExpr(x:y:)
-
-#  553| exit testOpenExistentialExpr(x:y:)
-
-#  553| exit testOpenExistentialExpr(x:y:) (normal)
-#-----|  -> exit testOpenExistentialExpr(x:y:)
-
-#  553| testOpenExistentialExpr(x:y:)
-#-----|  -> x
-
-#  553| x
-#-----|  -> y
-
-#  553| y
-#-----|  -> sink(arg:)
-
-#  554| sink(arg:)
-#-----|  -> x
-
-#  554| call to sink(arg:)
-#-----|  -> sink(arg:)
-
-#  554| OpaqueValueExpr
-#-----|  -> call to source()
-
-#  554| x
-#-----|  -> .source()
-
-#  554| .source()
-#-----|  -> OpaqueValueExpr
-
-#  554| OpenExistentialExpr
-#-----|  -> call to sink(arg:)
-
-#  554| call to source()
-#-----|  -> OpenExistentialExpr
-
-#  555| sink(arg:)
-#-----|  -> .source()
-
-#  555| call to sink(arg:)
-#-----|  -> sink(arg:)
-
-#  555| y
-#-----|  -> call to source()
-
-#  555| .source()
-#-----|  -> y
-
-#  555| call to source()
-#-----|  -> call to sink(arg:)
-
-#  556| sink(arg:)
-#-----|  -> getMyProtocol()
-
-#  556| call to sink(arg:)
-#-----|  -> sink(arg:)
-
-#  556| getMyProtocol()
-#-----|  -> call to getMyProtocol()
-
-#  556| OpaqueValueExpr
-#-----|  -> call to source()
-
-#  556| call to getMyProtocol()
-#-----|  -> .source()
-
-#  556| .source()
-#-----|  -> OpaqueValueExpr
-
-#  556| OpenExistentialExpr
-#-----|  -> call to sink(arg:)
-
-#  556| call to source()
-#-----|  -> OpenExistentialExpr
-
-#  557| sink(arg:)
-#-----|  -> .source()
-
-#  557| call to sink(arg:)
-#-----|  -> exit testOpenExistentialExpr(x:y:) (normal)
-
-#  557| getMyProtocolImpl()
-#-----|  -> call to getMyProtocolImpl()
-
-#  557| call to getMyProtocolImpl()
-#-----|  -> call to source()
-
-#  557| .source()
-#-----|  -> getMyProtocolImpl()
-
-#  557| call to source()
-#-----|  -> call to sink(arg:)
-=======
 #  538| enter testNilCoalescing(x:)
 #-----|  -> testNilCoalescing(x:)
 
@@ -6533,4 +6317,218 @@
 
 #  546| 0
 #-----|  -> return ...
->>>>>>> fe2468e7
+
+#  556| MyProcotolImpl.deinit()
+#-----|  -> self
+
+#  556| MyProcotolImpl.init()
+#-----|  -> self
+
+#  556| enter MyProcotolImpl.deinit()
+#-----|  -> MyProcotolImpl.deinit()
+
+#  556| enter MyProcotolImpl.init()
+#-----|  -> MyProcotolImpl.init()
+
+#  556| exit MyProcotolImpl.deinit()
+
+#  556| exit MyProcotolImpl.deinit() (normal)
+#-----|  -> exit MyProcotolImpl.deinit()
+
+#  556| exit MyProcotolImpl.init()
+
+#  556| exit MyProcotolImpl.init() (normal)
+#-----|  -> exit MyProcotolImpl.init()
+
+#  556| return
+#-----| return -> exit MyProcotolImpl.init() (normal)
+
+#  556| self
+#-----|  -> { ... }
+
+#  556| self
+#-----|  -> return
+
+#  556| { ... }
+#-----|  -> exit MyProcotolImpl.deinit() (normal)
+
+#  557| enter source()
+#-----|  -> source()
+
+#  557| exit source()
+
+#  557| exit source() (normal)
+#-----|  -> exit source()
+
+#  557| source()
+#-----|  -> self
+
+#  557| self
+#-----|  -> 0
+
+#  557| return ...
+#-----| return -> exit source() (normal)
+
+#  557| 0
+#-----|  -> return ...
+
+#  560| enter getMyProtocol()
+#-----|  -> getMyProtocol()
+
+#  560| exit getMyProtocol()
+
+#  560| exit getMyProtocol() (normal)
+#-----|  -> exit getMyProtocol()
+
+#  560| getMyProtocol()
+#-----|  -> MyProcotolImpl.init()
+
+#  560| return ...
+#-----| return -> exit getMyProtocol() (normal)
+
+#  560| MyProcotolImpl.Type
+#-----|  -> call to MyProcotolImpl.init()
+
+#  560| MyProcotolImpl.init()
+#-----|  -> MyProcotolImpl.Type
+
+#  560| (MyProtocol) ...
+#-----|  -> return ...
+
+#  560| call to MyProcotolImpl.init()
+#-----|  -> (MyProtocol) ...
+
+#  561| enter getMyProtocolImpl()
+#-----|  -> getMyProtocolImpl()
+
+#  561| exit getMyProtocolImpl()
+
+#  561| exit getMyProtocolImpl() (normal)
+#-----|  -> exit getMyProtocolImpl()
+
+#  561| getMyProtocolImpl()
+#-----|  -> MyProcotolImpl.init()
+
+#  561| return ...
+#-----| return -> exit getMyProtocolImpl() (normal)
+
+#  561| MyProcotolImpl.Type
+#-----|  -> call to MyProcotolImpl.init()
+
+#  561| MyProcotolImpl.init()
+#-----|  -> MyProcotolImpl.Type
+
+#  561| call to MyProcotolImpl.init()
+#-----|  -> return ...
+
+#  563| enter sink(arg:)
+#-----|  -> sink(arg:)
+
+#  563| exit sink(arg:)
+
+#  563| exit sink(arg:) (normal)
+#-----|  -> exit sink(arg:)
+
+#  563| sink(arg:)
+#-----|  -> arg
+
+#  563| arg
+#-----|  -> { ... }
+
+#  563| { ... }
+#-----|  -> exit sink(arg:) (normal)
+
+#  565| enter testOpenExistentialExpr(x:y:)
+#-----|  -> testOpenExistentialExpr(x:y:)
+
+#  565| exit testOpenExistentialExpr(x:y:)
+
+#  565| exit testOpenExistentialExpr(x:y:) (normal)
+#-----|  -> exit testOpenExistentialExpr(x:y:)
+
+#  565| testOpenExistentialExpr(x:y:)
+#-----|  -> x
+
+#  565| x
+#-----|  -> y
+
+#  565| y
+#-----|  -> sink(arg:)
+
+#  566| sink(arg:)
+#-----|  -> x
+
+#  566| call to sink(arg:)
+#-----|  -> sink(arg:)
+
+#  566| OpaqueValueExpr
+#-----|  -> call to source()
+
+#  566| x
+#-----|  -> .source()
+
+#  566| .source()
+#-----|  -> OpaqueValueExpr
+
+#  566| OpenExistentialExpr
+#-----|  -> call to sink(arg:)
+
+#  566| call to source()
+#-----|  -> OpenExistentialExpr
+
+#  567| sink(arg:)
+#-----|  -> .source()
+
+#  567| call to sink(arg:)
+#-----|  -> sink(arg:)
+
+#  567| y
+#-----|  -> call to source()
+
+#  567| .source()
+#-----|  -> y
+
+#  567| call to source()
+#-----|  -> call to sink(arg:)
+
+#  568| sink(arg:)
+#-----|  -> getMyProtocol()
+
+#  568| call to sink(arg:)
+#-----|  -> sink(arg:)
+
+#  568| getMyProtocol()
+#-----|  -> call to getMyProtocol()
+
+#  568| OpaqueValueExpr
+#-----|  -> call to source()
+
+#  568| call to getMyProtocol()
+#-----|  -> .source()
+
+#  568| .source()
+#-----|  -> OpaqueValueExpr
+
+#  568| OpenExistentialExpr
+#-----|  -> call to sink(arg:)
+
+#  568| call to source()
+#-----|  -> OpenExistentialExpr
+
+#  569| sink(arg:)
+#-----|  -> .source()
+
+#  569| call to sink(arg:)
+#-----|  -> exit testOpenExistentialExpr(x:y:) (normal)
+
+#  569| getMyProtocolImpl()
+#-----|  -> call to getMyProtocolImpl()
+
+#  569| call to getMyProtocolImpl()
+#-----|  -> call to source()
+
+#  569| .source()
+#-----|  -> getMyProtocolImpl()
+
+#  569| call to source()
+#-----|  -> call to sink(arg:)