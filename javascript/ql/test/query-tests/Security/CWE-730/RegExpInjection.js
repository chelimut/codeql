var express = require('express');
var app = express();
<<<<<<< HEAD
var URI = reuires("urijs");
=======
var URI = require("urijs");
>>>>>>> 6266d8bf
app.get('/findKey', function(req, res) {
  var key = req.param("key"), input = req.param("input");

  // BAD: Unsanitized user input is used to construct a regular expression
  var re = new RegExp("\\b" + key + "=(.*)\n");

  function wrap(s) {
    return "\\b" + wrap2(s);
  }

  function wrap2(s) {
    return s + "=(.*)\n";
  }

  // NOT OK
  new RegExp(wrap(key));
  // NOT OK (duplicated to test precision of flow tracking)
  new RegExp(wrap(key));

  function getKey() {
    return req.param("key");
  }
  // NOT OK
  new RegExp(getKey());

  function mkRegExp(s) {
    // NOT OK
    return new RegExp(s);
  }
  mkRegExp(key);
  mkRegExp(getKey());

  var defString = "someString";
  var likelyString = x? defString: 42;
  var notString = {};

  defString.match(input); // NOT OK
  likelyString.match(input); // NOT OK
  maybeString.match(input); // NOT OK
  notString.match(input); // OK

  defString.search(input); // NOT OK
  likelyString.search(input); // NOT OK
  maybeString.search(input); // NOT OK
  notString.search(input); // OK

  URI(`${protocol}://${host}${path}`).search(input); // OK, but still flagged
  URI(`${protocol}://${host}${path}`).search(input).href(); // OK
  unknown.search(input).unknown; // OK
});<|MERGE_RESOLUTION|>--- conflicted
+++ resolved
@@ -1,10 +1,6 @@
 var express = require('express');
 var app = express();
-<<<<<<< HEAD
-var URI = reuires("urijs");
-=======
 var URI = require("urijs");
->>>>>>> 6266d8bf
 app.get('/findKey', function(req, res) {
   var key = req.param("key"), input = req.param("input");
 
