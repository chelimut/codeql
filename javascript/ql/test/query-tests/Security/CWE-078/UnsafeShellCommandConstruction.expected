nodes
| lib/lib2.js:3:28:3:31 | name |
| lib/lib2.js:3:28:3:31 | name |
| lib/lib2.js:4:22:4:25 | name |
| lib/lib2.js:4:22:4:25 | name |
| lib/lib2.js:7:32:7:35 | name |
| lib/lib2.js:7:32:7:35 | name |
| lib/lib2.js:8:22:8:25 | name |
| lib/lib2.js:8:22:8:25 | name |
| lib/lib.js:3:28:3:31 | name |
| lib/lib.js:3:28:3:31 | name |
| lib/lib.js:4:22:4:25 | name |
| lib/lib.js:4:22:4:25 | name |
| lib/lib.js:10:32:10:35 | name |
| lib/lib.js:10:32:10:35 | name |
| lib/lib.js:11:22:11:25 | name |
| lib/lib.js:11:22:11:25 | name |
| lib/lib.js:14:36:14:39 | name |
| lib/lib.js:14:36:14:39 | name |
| lib/lib.js:15:22:15:25 | name |
| lib/lib.js:15:22:15:25 | name |
| lib/lib.js:19:34:19:37 | name |
| lib/lib.js:19:34:19:37 | name |
| lib/lib.js:20:22:20:25 | name |
| lib/lib.js:20:22:20:25 | name |
| lib/lib.js:26:35:26:38 | name |
| lib/lib.js:26:35:26:38 | name |
| lib/lib.js:27:22:27:25 | name |
| lib/lib.js:27:22:27:25 | name |
| lib/lib.js:34:14:34:17 | name |
| lib/lib.js:34:14:34:17 | name |
| lib/lib.js:35:23:35:26 | name |
| lib/lib.js:35:23:35:26 | name |
| lib/lib.js:37:13:37:16 | name |
| lib/lib.js:37:13:37:16 | name |
| lib/lib.js:38:23:38:26 | name |
| lib/lib.js:38:23:38:26 | name |
| lib/lib.js:40:6:40:9 | name |
| lib/lib.js:40:6:40:9 | name |
| lib/lib.js:41:23:41:26 | name |
| lib/lib.js:41:23:41:26 | name |
| lib/lib.js:49:31:49:34 | name |
| lib/lib.js:49:31:49:34 | name |
| lib/lib.js:50:47:50:50 | name |
| lib/lib.js:50:47:50:50 | name |
| lib/lib.js:53:33:53:36 | name |
| lib/lib.js:53:33:53:36 | name |
| lib/lib.js:54:25:54:28 | name |
| lib/lib.js:54:25:54:28 | name |
| lib/lib.js:57:25:57:28 | name |
| lib/lib.js:57:25:57:28 | name |
| lib/lib.js:64:41:64:44 | name |
| lib/lib.js:64:41:64:44 | name |
| lib/lib.js:65:22:65:25 | name |
| lib/lib.js:65:22:65:25 | name |
| lib/lib.js:71:28:71:31 | name |
| lib/lib.js:71:28:71:31 | name |
| lib/lib.js:73:21:73:24 | name |
| lib/lib.js:73:21:73:24 | name |
| lib/lib.js:75:20:75:23 | name |
| lib/lib.js:75:20:75:23 | name |
| lib/lib.js:77:28:77:31 | name |
| lib/lib.js:77:28:77:31 | name |
| lib/lib.js:82:35:82:38 | name |
| lib/lib.js:82:35:82:38 | name |
| lib/lib.js:83:22:83:25 | name |
| lib/lib.js:83:22:83:25 | name |
| lib/lib.js:86:13:86:16 | name |
| lib/lib.js:86:13:86:16 | name |
| lib/lib.js:89:21:89:24 | name |
| lib/lib.js:89:21:89:24 | name |
| lib/lib.js:91:21:91:38 | "\\"" + name + "\\"" |
| lib/lib.js:91:21:91:38 | "\\"" + name + "\\"" |
| lib/lib.js:91:28:91:31 | name |
| lib/lib.js:97:35:97:38 | name |
| lib/lib.js:97:35:97:38 | name |
| lib/lib.js:98:35:98:38 | name |
| lib/lib.js:98:35:98:38 | name |
| lib/lib.js:100:37:100:40 | name |
| lib/lib.js:100:37:100:40 | name |
| lib/lib.js:102:46:102:49 | name |
| lib/lib.js:102:46:102:49 | name |
| lib/lib.js:108:41:108:44 | name |
| lib/lib.js:108:41:108:44 | name |
| lib/lib.js:111:34:111:37 | name |
| lib/lib.js:111:34:111:37 | name |
| lib/lib.js:112:22:112:25 | name |
| lib/lib.js:112:22:112:25 | name |
| lib/lib.js:120:33:120:36 | name |
| lib/lib.js:120:33:120:36 | name |
| lib/lib.js:121:22:121:25 | name |
| lib/lib.js:121:22:121:25 | name |
| lib/lib.js:130:6:130:9 | name |
| lib/lib.js:130:6:130:9 | name |
| lib/lib.js:131:23:131:26 | name |
| lib/lib.js:131:23:131:26 | name |
| lib/lib.js:148:37:148:40 | name |
| lib/lib.js:148:37:148:40 | name |
| lib/lib.js:149:24:149:27 | name |
| lib/lib.js:149:24:149:27 | name |
| lib/lib.js:155:38:155:41 | name |
| lib/lib.js:155:38:155:41 | name |
| lib/lib.js:161:25:161:28 | name |
| lib/lib.js:161:25:161:28 | name |
| lib/lib.js:170:41:170:44 | name |
| lib/lib.js:170:41:170:44 | name |
| lib/lib.js:173:20:173:23 | name |
| lib/lib.js:173:20:173:23 | name |
| lib/lib.js:177:38:177:41 | name |
| lib/lib.js:177:38:177:41 | name |
| lib/lib.js:181:6:181:52 | broken |
| lib/lib.js:181:15:181:52 | "'" + n ... ) + "'" |
| lib/lib.js:181:21:181:24 | name |
| lib/lib.js:181:21:181:46 | name.re ... "'\\''") |
| lib/lib.js:182:22:182:27 | broken |
| lib/lib.js:182:22:182:27 | broken |
| lib/lib.js:186:34:186:37 | name |
| lib/lib.js:186:34:186:37 | name |
| lib/lib.js:187:22:187:25 | name |
| lib/lib.js:187:22:187:25 | name |
| lib/lib.js:190:23:190:26 | name |
| lib/lib.js:190:23:190:26 | name |
| lib/lib.js:196:45:196:48 | name |
| lib/lib.js:196:45:196:48 | name |
| lib/lib.js:197:22:197:25 | name |
| lib/lib.js:197:22:197:25 | name |
| lib/lib.js:200:23:200:26 | name |
| lib/lib.js:200:23:200:26 | name |
| lib/lib.js:206:45:206:48 | name |
| lib/lib.js:206:45:206:48 | name |
| lib/lib.js:207:22:207:25 | name |
| lib/lib.js:207:22:207:25 | name |
| lib/lib.js:212:23:212:26 | name |
| lib/lib.js:212:23:212:26 | name |
| lib/lib.js:216:39:216:42 | name |
| lib/lib.js:216:39:216:42 | name |
| lib/lib.js:217:22:217:25 | name |
| lib/lib.js:217:22:217:25 | name |
| lib/lib.js:220:23:220:26 | name |
| lib/lib.js:220:23:220:26 | name |
| lib/lib.js:224:22:224:25 | name |
| lib/lib.js:224:22:224:25 | name |
| lib/lib.js:227:39:227:42 | name |
| lib/lib.js:227:39:227:42 | name |
| lib/lib.js:228:22:228:25 | name |
| lib/lib.js:228:22:228:25 | name |
| lib/lib.js:236:22:236:25 | name |
| lib/lib.js:236:22:236:25 | name |
| lib/lib.js:248:42:248:45 | name |
| lib/lib.js:248:42:248:45 | name |
| lib/lib.js:249:22:249:25 | name |
| lib/lib.js:249:22:249:25 | name |
| lib/lib.js:257:35:257:38 | name |
| lib/lib.js:257:35:257:38 | name |
| lib/lib.js:258:22:258:25 | name |
| lib/lib.js:258:22:258:25 | name |
| lib/lib.js:261:30:261:33 | name |
| lib/lib.js:261:30:261:33 | name |
| lib/lib.js:267:46:267:48 | obj |
| lib/lib.js:267:46:267:48 | obj |
| lib/lib.js:268:22:268:24 | obj |
| lib/lib.js:268:22:268:32 | obj.version |
| lib/lib.js:268:22:268:32 | obj.version |
| lib/lib.js:276:8:276:11 | opts |
| lib/lib.js:276:8:276:11 | opts |
| lib/lib.js:277:23:277:26 | opts |
| lib/lib.js:277:23:277:30 | opts.bla |
| lib/lib.js:277:23:277:30 | opts.bla |
| lib/lib.js:307:39:307:42 | name |
| lib/lib.js:307:39:307:42 | name |
| lib/lib.js:308:23:308:26 | name |
| lib/lib.js:308:23:308:26 | name |
| lib/lib.js:314:40:314:43 | name |
| lib/lib.js:314:40:314:43 | name |
| lib/lib.js:315:22:315:25 | name |
| lib/lib.js:315:22:315:25 | name |
| lib/lib.js:320:23:320:26 | name |
| lib/lib.js:320:23:320:26 | name |
| lib/lib.js:324:40:324:42 | arg |
| lib/lib.js:324:40:324:42 | arg |
| lib/lib.js:325:49:325:51 | arg |
| lib/lib.js:325:49:325:51 | arg |
| lib/lib.js:329:13:329:13 | x |
| lib/lib.js:329:13:329:13 | x |
| lib/lib.js:330:9:330:9 | x |
| lib/lib.js:336:22:336:31 | id("test") |
| lib/lib.js:336:22:336:31 | id("test") |
| lib/lib.js:339:39:339:39 | n |
| lib/lib.js:339:39:339:39 | n |
| lib/lib.js:340:22:340:26 | id(n) |
| lib/lib.js:340:22:340:26 | id(n) |
| lib/lib.js:340:22:340:26 | id(n) |
| lib/lib.js:340:25:340:25 | n |
| lib/lib.js:349:29:349:34 | unsafe |
| lib/lib.js:349:29:349:34 | unsafe |
| lib/lib.js:351:22:351:27 | unsafe |
| lib/lib.js:351:22:351:27 | unsafe |
| lib/lib.js:360:20:360:23 | opts |
| lib/lib.js:360:20:360:23 | opts |
| lib/lib.js:361:20:361:23 | opts |
| lib/lib.js:361:20:361:34 | opts.learn_args |
| lib/lib.js:366:28:366:42 | this.learn_args |
| lib/lib.js:366:28:366:42 | this.learn_args |
| lib/lib.js:405:39:405:42 | name |
| lib/lib.js:405:39:405:42 | name |
| lib/lib.js:406:22:406:25 | name |
| lib/lib.js:406:22:406:25 | name |
<<<<<<< HEAD
| lib/lib.js:414:40:414:43 | name |
| lib/lib.js:414:40:414:43 | name |
| lib/lib.js:415:22:415:25 | name |
| lib/lib.js:415:22:415:25 | name |
| lib/lib.js:417:28:417:31 | name |
| lib/lib.js:417:28:417:31 | name |
| lib/lib.js:418:25:418:28 | name |
| lib/lib.js:418:25:418:28 | name |
| lib/lib.js:419:32:419:35 | name |
| lib/lib.js:419:32:419:35 | name |
| lib/lib.js:420:29:420:32 | name |
| lib/lib.js:420:29:420:32 | name |
| lib/lib.js:424:24:424:27 | name |
| lib/lib.js:424:24:424:27 | name |
| lib/lib.js:426:11:426:14 | name |
| lib/lib.js:426:11:426:14 | name |
| lib/lib.js:428:28:428:51 | (name ? ... ' : '') |
| lib/lib.js:428:28:428:57 | (name ? ... ) + '-' |
| lib/lib.js:428:29:428:50 | name ?  ... :' : '' |
| lib/lib.js:428:36:428:39 | name |
| lib/lib.js:428:36:428:45 | name + ':' |
| lib/lib.js:431:23:431:26 | last |
| lib/lib.js:436:19:436:22 | last |
| lib/lib.js:436:19:436:22 | last |
=======
| lib/lib.js:413:39:413:42 | name |
| lib/lib.js:413:39:413:42 | name |
| lib/lib.js:414:24:414:27 | name |
| lib/lib.js:414:24:414:27 | name |
| lib/lib.js:418:20:418:23 | name |
| lib/lib.js:418:20:418:23 | name |
| lib/lib.js:419:25:419:28 | name |
| lib/lib.js:419:25:419:28 | name |
>>>>>>> 8ff9c98d
edges
| lib/lib2.js:3:28:3:31 | name | lib/lib2.js:4:22:4:25 | name |
| lib/lib2.js:3:28:3:31 | name | lib/lib2.js:4:22:4:25 | name |
| lib/lib2.js:3:28:3:31 | name | lib/lib2.js:4:22:4:25 | name |
| lib/lib2.js:3:28:3:31 | name | lib/lib2.js:4:22:4:25 | name |
| lib/lib2.js:7:32:7:35 | name | lib/lib2.js:8:22:8:25 | name |
| lib/lib2.js:7:32:7:35 | name | lib/lib2.js:8:22:8:25 | name |
| lib/lib2.js:7:32:7:35 | name | lib/lib2.js:8:22:8:25 | name |
| lib/lib2.js:7:32:7:35 | name | lib/lib2.js:8:22:8:25 | name |
| lib/lib.js:3:28:3:31 | name | lib/lib.js:4:22:4:25 | name |
| lib/lib.js:3:28:3:31 | name | lib/lib.js:4:22:4:25 | name |
| lib/lib.js:3:28:3:31 | name | lib/lib.js:4:22:4:25 | name |
| lib/lib.js:3:28:3:31 | name | lib/lib.js:4:22:4:25 | name |
| lib/lib.js:10:32:10:35 | name | lib/lib.js:11:22:11:25 | name |
| lib/lib.js:10:32:10:35 | name | lib/lib.js:11:22:11:25 | name |
| lib/lib.js:10:32:10:35 | name | lib/lib.js:11:22:11:25 | name |
| lib/lib.js:10:32:10:35 | name | lib/lib.js:11:22:11:25 | name |
| lib/lib.js:14:36:14:39 | name | lib/lib.js:15:22:15:25 | name |
| lib/lib.js:14:36:14:39 | name | lib/lib.js:15:22:15:25 | name |
| lib/lib.js:14:36:14:39 | name | lib/lib.js:15:22:15:25 | name |
| lib/lib.js:14:36:14:39 | name | lib/lib.js:15:22:15:25 | name |
| lib/lib.js:19:34:19:37 | name | lib/lib.js:20:22:20:25 | name |
| lib/lib.js:19:34:19:37 | name | lib/lib.js:20:22:20:25 | name |
| lib/lib.js:19:34:19:37 | name | lib/lib.js:20:22:20:25 | name |
| lib/lib.js:19:34:19:37 | name | lib/lib.js:20:22:20:25 | name |
| lib/lib.js:26:35:26:38 | name | lib/lib.js:27:22:27:25 | name |
| lib/lib.js:26:35:26:38 | name | lib/lib.js:27:22:27:25 | name |
| lib/lib.js:26:35:26:38 | name | lib/lib.js:27:22:27:25 | name |
| lib/lib.js:26:35:26:38 | name | lib/lib.js:27:22:27:25 | name |
| lib/lib.js:34:14:34:17 | name | lib/lib.js:35:23:35:26 | name |
| lib/lib.js:34:14:34:17 | name | lib/lib.js:35:23:35:26 | name |
| lib/lib.js:34:14:34:17 | name | lib/lib.js:35:23:35:26 | name |
| lib/lib.js:34:14:34:17 | name | lib/lib.js:35:23:35:26 | name |
| lib/lib.js:37:13:37:16 | name | lib/lib.js:38:23:38:26 | name |
| lib/lib.js:37:13:37:16 | name | lib/lib.js:38:23:38:26 | name |
| lib/lib.js:37:13:37:16 | name | lib/lib.js:38:23:38:26 | name |
| lib/lib.js:37:13:37:16 | name | lib/lib.js:38:23:38:26 | name |
| lib/lib.js:40:6:40:9 | name | lib/lib.js:41:23:41:26 | name |
| lib/lib.js:40:6:40:9 | name | lib/lib.js:41:23:41:26 | name |
| lib/lib.js:40:6:40:9 | name | lib/lib.js:41:23:41:26 | name |
| lib/lib.js:40:6:40:9 | name | lib/lib.js:41:23:41:26 | name |
| lib/lib.js:49:31:49:34 | name | lib/lib.js:50:47:50:50 | name |
| lib/lib.js:49:31:49:34 | name | lib/lib.js:50:47:50:50 | name |
| lib/lib.js:49:31:49:34 | name | lib/lib.js:50:47:50:50 | name |
| lib/lib.js:49:31:49:34 | name | lib/lib.js:50:47:50:50 | name |
| lib/lib.js:53:33:53:36 | name | lib/lib.js:54:25:54:28 | name |
| lib/lib.js:53:33:53:36 | name | lib/lib.js:54:25:54:28 | name |
| lib/lib.js:53:33:53:36 | name | lib/lib.js:54:25:54:28 | name |
| lib/lib.js:53:33:53:36 | name | lib/lib.js:54:25:54:28 | name |
| lib/lib.js:53:33:53:36 | name | lib/lib.js:57:25:57:28 | name |
| lib/lib.js:53:33:53:36 | name | lib/lib.js:57:25:57:28 | name |
| lib/lib.js:53:33:53:36 | name | lib/lib.js:57:25:57:28 | name |
| lib/lib.js:53:33:53:36 | name | lib/lib.js:57:25:57:28 | name |
| lib/lib.js:64:41:64:44 | name | lib/lib.js:65:22:65:25 | name |
| lib/lib.js:64:41:64:44 | name | lib/lib.js:65:22:65:25 | name |
| lib/lib.js:64:41:64:44 | name | lib/lib.js:65:22:65:25 | name |
| lib/lib.js:64:41:64:44 | name | lib/lib.js:65:22:65:25 | name |
| lib/lib.js:64:41:64:44 | name | lib/lib.js:71:28:71:31 | name |
| lib/lib.js:64:41:64:44 | name | lib/lib.js:71:28:71:31 | name |
| lib/lib.js:64:41:64:44 | name | lib/lib.js:71:28:71:31 | name |
| lib/lib.js:64:41:64:44 | name | lib/lib.js:71:28:71:31 | name |
| lib/lib.js:64:41:64:44 | name | lib/lib.js:73:21:73:24 | name |
| lib/lib.js:64:41:64:44 | name | lib/lib.js:73:21:73:24 | name |
| lib/lib.js:64:41:64:44 | name | lib/lib.js:73:21:73:24 | name |
| lib/lib.js:64:41:64:44 | name | lib/lib.js:73:21:73:24 | name |
| lib/lib.js:64:41:64:44 | name | lib/lib.js:75:20:75:23 | name |
| lib/lib.js:64:41:64:44 | name | lib/lib.js:75:20:75:23 | name |
| lib/lib.js:64:41:64:44 | name | lib/lib.js:75:20:75:23 | name |
| lib/lib.js:64:41:64:44 | name | lib/lib.js:75:20:75:23 | name |
| lib/lib.js:64:41:64:44 | name | lib/lib.js:77:28:77:31 | name |
| lib/lib.js:64:41:64:44 | name | lib/lib.js:77:28:77:31 | name |
| lib/lib.js:64:41:64:44 | name | lib/lib.js:77:28:77:31 | name |
| lib/lib.js:64:41:64:44 | name | lib/lib.js:77:28:77:31 | name |
| lib/lib.js:82:35:82:38 | name | lib/lib.js:83:22:83:25 | name |
| lib/lib.js:82:35:82:38 | name | lib/lib.js:83:22:83:25 | name |
| lib/lib.js:82:35:82:38 | name | lib/lib.js:83:22:83:25 | name |
| lib/lib.js:82:35:82:38 | name | lib/lib.js:83:22:83:25 | name |
| lib/lib.js:82:35:82:38 | name | lib/lib.js:86:13:86:16 | name |
| lib/lib.js:82:35:82:38 | name | lib/lib.js:86:13:86:16 | name |
| lib/lib.js:82:35:82:38 | name | lib/lib.js:86:13:86:16 | name |
| lib/lib.js:82:35:82:38 | name | lib/lib.js:86:13:86:16 | name |
| lib/lib.js:82:35:82:38 | name | lib/lib.js:89:21:89:24 | name |
| lib/lib.js:82:35:82:38 | name | lib/lib.js:89:21:89:24 | name |
| lib/lib.js:82:35:82:38 | name | lib/lib.js:89:21:89:24 | name |
| lib/lib.js:82:35:82:38 | name | lib/lib.js:89:21:89:24 | name |
| lib/lib.js:82:35:82:38 | name | lib/lib.js:91:28:91:31 | name |
| lib/lib.js:82:35:82:38 | name | lib/lib.js:91:28:91:31 | name |
| lib/lib.js:91:28:91:31 | name | lib/lib.js:91:21:91:38 | "\\"" + name + "\\"" |
| lib/lib.js:91:28:91:31 | name | lib/lib.js:91:21:91:38 | "\\"" + name + "\\"" |
| lib/lib.js:97:35:97:38 | name | lib/lib.js:98:35:98:38 | name |
| lib/lib.js:97:35:97:38 | name | lib/lib.js:98:35:98:38 | name |
| lib/lib.js:97:35:97:38 | name | lib/lib.js:98:35:98:38 | name |
| lib/lib.js:97:35:97:38 | name | lib/lib.js:98:35:98:38 | name |
| lib/lib.js:97:35:97:38 | name | lib/lib.js:100:37:100:40 | name |
| lib/lib.js:97:35:97:38 | name | lib/lib.js:100:37:100:40 | name |
| lib/lib.js:97:35:97:38 | name | lib/lib.js:100:37:100:40 | name |
| lib/lib.js:97:35:97:38 | name | lib/lib.js:100:37:100:40 | name |
| lib/lib.js:97:35:97:38 | name | lib/lib.js:102:46:102:49 | name |
| lib/lib.js:97:35:97:38 | name | lib/lib.js:102:46:102:49 | name |
| lib/lib.js:97:35:97:38 | name | lib/lib.js:102:46:102:49 | name |
| lib/lib.js:97:35:97:38 | name | lib/lib.js:102:46:102:49 | name |
| lib/lib.js:97:35:97:38 | name | lib/lib.js:108:41:108:44 | name |
| lib/lib.js:97:35:97:38 | name | lib/lib.js:108:41:108:44 | name |
| lib/lib.js:97:35:97:38 | name | lib/lib.js:108:41:108:44 | name |
| lib/lib.js:97:35:97:38 | name | lib/lib.js:108:41:108:44 | name |
| lib/lib.js:111:34:111:37 | name | lib/lib.js:112:22:112:25 | name |
| lib/lib.js:111:34:111:37 | name | lib/lib.js:112:22:112:25 | name |
| lib/lib.js:111:34:111:37 | name | lib/lib.js:112:22:112:25 | name |
| lib/lib.js:111:34:111:37 | name | lib/lib.js:112:22:112:25 | name |
| lib/lib.js:120:33:120:36 | name | lib/lib.js:121:22:121:25 | name |
| lib/lib.js:120:33:120:36 | name | lib/lib.js:121:22:121:25 | name |
| lib/lib.js:120:33:120:36 | name | lib/lib.js:121:22:121:25 | name |
| lib/lib.js:120:33:120:36 | name | lib/lib.js:121:22:121:25 | name |
| lib/lib.js:130:6:130:9 | name | lib/lib.js:131:23:131:26 | name |
| lib/lib.js:130:6:130:9 | name | lib/lib.js:131:23:131:26 | name |
| lib/lib.js:130:6:130:9 | name | lib/lib.js:131:23:131:26 | name |
| lib/lib.js:130:6:130:9 | name | lib/lib.js:131:23:131:26 | name |
| lib/lib.js:148:37:148:40 | name | lib/lib.js:149:24:149:27 | name |
| lib/lib.js:148:37:148:40 | name | lib/lib.js:149:24:149:27 | name |
| lib/lib.js:148:37:148:40 | name | lib/lib.js:149:24:149:27 | name |
| lib/lib.js:148:37:148:40 | name | lib/lib.js:149:24:149:27 | name |
| lib/lib.js:155:38:155:41 | name | lib/lib.js:161:25:161:28 | name |
| lib/lib.js:155:38:155:41 | name | lib/lib.js:161:25:161:28 | name |
| lib/lib.js:155:38:155:41 | name | lib/lib.js:161:25:161:28 | name |
| lib/lib.js:155:38:155:41 | name | lib/lib.js:161:25:161:28 | name |
| lib/lib.js:170:41:170:44 | name | lib/lib.js:173:20:173:23 | name |
| lib/lib.js:170:41:170:44 | name | lib/lib.js:173:20:173:23 | name |
| lib/lib.js:170:41:170:44 | name | lib/lib.js:173:20:173:23 | name |
| lib/lib.js:170:41:170:44 | name | lib/lib.js:173:20:173:23 | name |
| lib/lib.js:177:38:177:41 | name | lib/lib.js:181:21:181:24 | name |
| lib/lib.js:177:38:177:41 | name | lib/lib.js:181:21:181:24 | name |
| lib/lib.js:181:6:181:52 | broken | lib/lib.js:182:22:182:27 | broken |
| lib/lib.js:181:6:181:52 | broken | lib/lib.js:182:22:182:27 | broken |
| lib/lib.js:181:15:181:52 | "'" + n ... ) + "'" | lib/lib.js:181:6:181:52 | broken |
| lib/lib.js:181:21:181:24 | name | lib/lib.js:181:21:181:46 | name.re ... "'\\''") |
| lib/lib.js:181:21:181:46 | name.re ... "'\\''") | lib/lib.js:181:15:181:52 | "'" + n ... ) + "'" |
| lib/lib.js:186:34:186:37 | name | lib/lib.js:187:22:187:25 | name |
| lib/lib.js:186:34:186:37 | name | lib/lib.js:187:22:187:25 | name |
| lib/lib.js:186:34:186:37 | name | lib/lib.js:187:22:187:25 | name |
| lib/lib.js:186:34:186:37 | name | lib/lib.js:187:22:187:25 | name |
| lib/lib.js:186:34:186:37 | name | lib/lib.js:190:23:190:26 | name |
| lib/lib.js:186:34:186:37 | name | lib/lib.js:190:23:190:26 | name |
| lib/lib.js:186:34:186:37 | name | lib/lib.js:190:23:190:26 | name |
| lib/lib.js:186:34:186:37 | name | lib/lib.js:190:23:190:26 | name |
| lib/lib.js:196:45:196:48 | name | lib/lib.js:197:22:197:25 | name |
| lib/lib.js:196:45:196:48 | name | lib/lib.js:197:22:197:25 | name |
| lib/lib.js:196:45:196:48 | name | lib/lib.js:197:22:197:25 | name |
| lib/lib.js:196:45:196:48 | name | lib/lib.js:197:22:197:25 | name |
| lib/lib.js:196:45:196:48 | name | lib/lib.js:200:23:200:26 | name |
| lib/lib.js:196:45:196:48 | name | lib/lib.js:200:23:200:26 | name |
| lib/lib.js:196:45:196:48 | name | lib/lib.js:200:23:200:26 | name |
| lib/lib.js:196:45:196:48 | name | lib/lib.js:200:23:200:26 | name |
| lib/lib.js:206:45:206:48 | name | lib/lib.js:207:22:207:25 | name |
| lib/lib.js:206:45:206:48 | name | lib/lib.js:207:22:207:25 | name |
| lib/lib.js:206:45:206:48 | name | lib/lib.js:207:22:207:25 | name |
| lib/lib.js:206:45:206:48 | name | lib/lib.js:207:22:207:25 | name |
| lib/lib.js:206:45:206:48 | name | lib/lib.js:212:23:212:26 | name |
| lib/lib.js:206:45:206:48 | name | lib/lib.js:212:23:212:26 | name |
| lib/lib.js:206:45:206:48 | name | lib/lib.js:212:23:212:26 | name |
| lib/lib.js:206:45:206:48 | name | lib/lib.js:212:23:212:26 | name |
| lib/lib.js:216:39:216:42 | name | lib/lib.js:217:22:217:25 | name |
| lib/lib.js:216:39:216:42 | name | lib/lib.js:217:22:217:25 | name |
| lib/lib.js:216:39:216:42 | name | lib/lib.js:217:22:217:25 | name |
| lib/lib.js:216:39:216:42 | name | lib/lib.js:217:22:217:25 | name |
| lib/lib.js:216:39:216:42 | name | lib/lib.js:220:23:220:26 | name |
| lib/lib.js:216:39:216:42 | name | lib/lib.js:220:23:220:26 | name |
| lib/lib.js:216:39:216:42 | name | lib/lib.js:220:23:220:26 | name |
| lib/lib.js:216:39:216:42 | name | lib/lib.js:220:23:220:26 | name |
| lib/lib.js:216:39:216:42 | name | lib/lib.js:224:22:224:25 | name |
| lib/lib.js:216:39:216:42 | name | lib/lib.js:224:22:224:25 | name |
| lib/lib.js:216:39:216:42 | name | lib/lib.js:224:22:224:25 | name |
| lib/lib.js:216:39:216:42 | name | lib/lib.js:224:22:224:25 | name |
| lib/lib.js:227:39:227:42 | name | lib/lib.js:228:22:228:25 | name |
| lib/lib.js:227:39:227:42 | name | lib/lib.js:228:22:228:25 | name |
| lib/lib.js:227:39:227:42 | name | lib/lib.js:228:22:228:25 | name |
| lib/lib.js:227:39:227:42 | name | lib/lib.js:228:22:228:25 | name |
| lib/lib.js:227:39:227:42 | name | lib/lib.js:236:22:236:25 | name |
| lib/lib.js:227:39:227:42 | name | lib/lib.js:236:22:236:25 | name |
| lib/lib.js:227:39:227:42 | name | lib/lib.js:236:22:236:25 | name |
| lib/lib.js:227:39:227:42 | name | lib/lib.js:236:22:236:25 | name |
| lib/lib.js:248:42:248:45 | name | lib/lib.js:249:22:249:25 | name |
| lib/lib.js:248:42:248:45 | name | lib/lib.js:249:22:249:25 | name |
| lib/lib.js:248:42:248:45 | name | lib/lib.js:249:22:249:25 | name |
| lib/lib.js:248:42:248:45 | name | lib/lib.js:249:22:249:25 | name |
| lib/lib.js:257:35:257:38 | name | lib/lib.js:258:22:258:25 | name |
| lib/lib.js:257:35:257:38 | name | lib/lib.js:258:22:258:25 | name |
| lib/lib.js:257:35:257:38 | name | lib/lib.js:258:22:258:25 | name |
| lib/lib.js:257:35:257:38 | name | lib/lib.js:258:22:258:25 | name |
| lib/lib.js:257:35:257:38 | name | lib/lib.js:261:30:261:33 | name |
| lib/lib.js:257:35:257:38 | name | lib/lib.js:261:30:261:33 | name |
| lib/lib.js:257:35:257:38 | name | lib/lib.js:261:30:261:33 | name |
| lib/lib.js:257:35:257:38 | name | lib/lib.js:261:30:261:33 | name |
| lib/lib.js:267:46:267:48 | obj | lib/lib.js:268:22:268:24 | obj |
| lib/lib.js:267:46:267:48 | obj | lib/lib.js:268:22:268:24 | obj |
| lib/lib.js:268:22:268:24 | obj | lib/lib.js:268:22:268:32 | obj.version |
| lib/lib.js:268:22:268:24 | obj | lib/lib.js:268:22:268:32 | obj.version |
| lib/lib.js:276:8:276:11 | opts | lib/lib.js:277:23:277:26 | opts |
| lib/lib.js:276:8:276:11 | opts | lib/lib.js:277:23:277:26 | opts |
| lib/lib.js:277:23:277:26 | opts | lib/lib.js:277:23:277:30 | opts.bla |
| lib/lib.js:277:23:277:26 | opts | lib/lib.js:277:23:277:30 | opts.bla |
| lib/lib.js:307:39:307:42 | name | lib/lib.js:308:23:308:26 | name |
| lib/lib.js:307:39:307:42 | name | lib/lib.js:308:23:308:26 | name |
| lib/lib.js:307:39:307:42 | name | lib/lib.js:308:23:308:26 | name |
| lib/lib.js:307:39:307:42 | name | lib/lib.js:308:23:308:26 | name |
| lib/lib.js:314:40:314:43 | name | lib/lib.js:315:22:315:25 | name |
| lib/lib.js:314:40:314:43 | name | lib/lib.js:315:22:315:25 | name |
| lib/lib.js:314:40:314:43 | name | lib/lib.js:315:22:315:25 | name |
| lib/lib.js:314:40:314:43 | name | lib/lib.js:315:22:315:25 | name |
| lib/lib.js:314:40:314:43 | name | lib/lib.js:320:23:320:26 | name |
| lib/lib.js:314:40:314:43 | name | lib/lib.js:320:23:320:26 | name |
| lib/lib.js:314:40:314:43 | name | lib/lib.js:320:23:320:26 | name |
| lib/lib.js:314:40:314:43 | name | lib/lib.js:320:23:320:26 | name |
| lib/lib.js:324:40:324:42 | arg | lib/lib.js:325:49:325:51 | arg |
| lib/lib.js:324:40:324:42 | arg | lib/lib.js:325:49:325:51 | arg |
| lib/lib.js:324:40:324:42 | arg | lib/lib.js:325:49:325:51 | arg |
| lib/lib.js:324:40:324:42 | arg | lib/lib.js:325:49:325:51 | arg |
| lib/lib.js:329:13:329:13 | x | lib/lib.js:330:9:330:9 | x |
| lib/lib.js:329:13:329:13 | x | lib/lib.js:330:9:330:9 | x |
| lib/lib.js:330:9:330:9 | x | lib/lib.js:336:22:336:31 | id("test") |
| lib/lib.js:330:9:330:9 | x | lib/lib.js:336:22:336:31 | id("test") |
| lib/lib.js:330:9:330:9 | x | lib/lib.js:340:22:340:26 | id(n) |
| lib/lib.js:330:9:330:9 | x | lib/lib.js:340:22:340:26 | id(n) |
| lib/lib.js:339:39:339:39 | n | lib/lib.js:340:25:340:25 | n |
| lib/lib.js:339:39:339:39 | n | lib/lib.js:340:25:340:25 | n |
| lib/lib.js:340:25:340:25 | n | lib/lib.js:340:22:340:26 | id(n) |
| lib/lib.js:340:25:340:25 | n | lib/lib.js:340:22:340:26 | id(n) |
| lib/lib.js:349:29:349:34 | unsafe | lib/lib.js:351:22:351:27 | unsafe |
| lib/lib.js:349:29:349:34 | unsafe | lib/lib.js:351:22:351:27 | unsafe |
| lib/lib.js:349:29:349:34 | unsafe | lib/lib.js:351:22:351:27 | unsafe |
| lib/lib.js:349:29:349:34 | unsafe | lib/lib.js:351:22:351:27 | unsafe |
| lib/lib.js:360:20:360:23 | opts | lib/lib.js:361:20:361:23 | opts |
| lib/lib.js:360:20:360:23 | opts | lib/lib.js:361:20:361:23 | opts |
| lib/lib.js:361:20:361:23 | opts | lib/lib.js:361:20:361:34 | opts.learn_args |
| lib/lib.js:361:20:361:34 | opts.learn_args | lib/lib.js:366:28:366:42 | this.learn_args |
| lib/lib.js:361:20:361:34 | opts.learn_args | lib/lib.js:366:28:366:42 | this.learn_args |
| lib/lib.js:405:39:405:42 | name | lib/lib.js:406:22:406:25 | name |
| lib/lib.js:405:39:405:42 | name | lib/lib.js:406:22:406:25 | name |
| lib/lib.js:405:39:405:42 | name | lib/lib.js:406:22:406:25 | name |
| lib/lib.js:405:39:405:42 | name | lib/lib.js:406:22:406:25 | name |
<<<<<<< HEAD
| lib/lib.js:414:40:414:43 | name | lib/lib.js:415:22:415:25 | name |
| lib/lib.js:414:40:414:43 | name | lib/lib.js:415:22:415:25 | name |
| lib/lib.js:414:40:414:43 | name | lib/lib.js:415:22:415:25 | name |
| lib/lib.js:414:40:414:43 | name | lib/lib.js:415:22:415:25 | name |
| lib/lib.js:414:40:414:43 | name | lib/lib.js:417:28:417:31 | name |
| lib/lib.js:414:40:414:43 | name | lib/lib.js:417:28:417:31 | name |
| lib/lib.js:414:40:414:43 | name | lib/lib.js:417:28:417:31 | name |
| lib/lib.js:414:40:414:43 | name | lib/lib.js:417:28:417:31 | name |
| lib/lib.js:414:40:414:43 | name | lib/lib.js:418:25:418:28 | name |
| lib/lib.js:414:40:414:43 | name | lib/lib.js:418:25:418:28 | name |
| lib/lib.js:414:40:414:43 | name | lib/lib.js:418:25:418:28 | name |
| lib/lib.js:414:40:414:43 | name | lib/lib.js:418:25:418:28 | name |
| lib/lib.js:414:40:414:43 | name | lib/lib.js:419:32:419:35 | name |
| lib/lib.js:414:40:414:43 | name | lib/lib.js:419:32:419:35 | name |
| lib/lib.js:414:40:414:43 | name | lib/lib.js:419:32:419:35 | name |
| lib/lib.js:414:40:414:43 | name | lib/lib.js:419:32:419:35 | name |
| lib/lib.js:414:40:414:43 | name | lib/lib.js:420:29:420:32 | name |
| lib/lib.js:414:40:414:43 | name | lib/lib.js:420:29:420:32 | name |
| lib/lib.js:414:40:414:43 | name | lib/lib.js:420:29:420:32 | name |
| lib/lib.js:414:40:414:43 | name | lib/lib.js:420:29:420:32 | name |
| lib/lib.js:414:40:414:43 | name | lib/lib.js:424:24:424:27 | name |
| lib/lib.js:414:40:414:43 | name | lib/lib.js:424:24:424:27 | name |
| lib/lib.js:414:40:414:43 | name | lib/lib.js:424:24:424:27 | name |
| lib/lib.js:414:40:414:43 | name | lib/lib.js:424:24:424:27 | name |
| lib/lib.js:414:40:414:43 | name | lib/lib.js:426:11:426:14 | name |
| lib/lib.js:414:40:414:43 | name | lib/lib.js:426:11:426:14 | name |
| lib/lib.js:414:40:414:43 | name | lib/lib.js:426:11:426:14 | name |
| lib/lib.js:414:40:414:43 | name | lib/lib.js:426:11:426:14 | name |
| lib/lib.js:414:40:414:43 | name | lib/lib.js:428:36:428:39 | name |
| lib/lib.js:414:40:414:43 | name | lib/lib.js:428:36:428:39 | name |
| lib/lib.js:428:28:428:51 | (name ? ... ' : '') | lib/lib.js:428:28:428:57 | (name ? ... ) + '-' |
| lib/lib.js:428:28:428:57 | (name ? ... ) + '-' | lib/lib.js:431:23:431:26 | last |
| lib/lib.js:428:29:428:50 | name ?  ... :' : '' | lib/lib.js:428:28:428:51 | (name ? ... ' : '') |
| lib/lib.js:428:36:428:39 | name | lib/lib.js:428:36:428:45 | name + ':' |
| lib/lib.js:428:36:428:45 | name + ':' | lib/lib.js:428:29:428:50 | name ?  ... :' : '' |
| lib/lib.js:431:23:431:26 | last | lib/lib.js:436:19:436:22 | last |
| lib/lib.js:431:23:431:26 | last | lib/lib.js:436:19:436:22 | last |
=======
| lib/lib.js:413:39:413:42 | name | lib/lib.js:414:24:414:27 | name |
| lib/lib.js:413:39:413:42 | name | lib/lib.js:414:24:414:27 | name |
| lib/lib.js:413:39:413:42 | name | lib/lib.js:414:24:414:27 | name |
| lib/lib.js:413:39:413:42 | name | lib/lib.js:414:24:414:27 | name |
| lib/lib.js:418:20:418:23 | name | lib/lib.js:419:25:419:28 | name |
| lib/lib.js:418:20:418:23 | name | lib/lib.js:419:25:419:28 | name |
| lib/lib.js:418:20:418:23 | name | lib/lib.js:419:25:419:28 | name |
| lib/lib.js:418:20:418:23 | name | lib/lib.js:419:25:419:28 | name |
>>>>>>> 8ff9c98d
#select
| lib/lib2.js:4:10:4:25 | "rm -rf " + name | lib/lib2.js:3:28:3:31 | name | lib/lib2.js:4:22:4:25 | name | $@ based on library input is later used in $@. | lib/lib2.js:4:10:4:25 | "rm -rf " + name | String concatenation | lib/lib2.js:4:2:4:26 | cp.exec ... + name) | shell command |
| lib/lib2.js:8:10:8:25 | "rm -rf " + name | lib/lib2.js:7:32:7:35 | name | lib/lib2.js:8:22:8:25 | name | $@ based on library input is later used in $@. | lib/lib2.js:8:10:8:25 | "rm -rf " + name | String concatenation | lib/lib2.js:8:2:8:26 | cp.exec ... + name) | shell command |
| lib/lib.js:4:10:4:25 | "rm -rf " + name | lib/lib.js:3:28:3:31 | name | lib/lib.js:4:22:4:25 | name | $@ based on library input is later used in $@. | lib/lib.js:4:10:4:25 | "rm -rf " + name | String concatenation | lib/lib.js:4:2:4:26 | cp.exec ... + name) | shell command |
| lib/lib.js:11:10:11:25 | "rm -rf " + name | lib/lib.js:10:32:10:35 | name | lib/lib.js:11:22:11:25 | name | $@ based on library input is later used in $@. | lib/lib.js:11:10:11:25 | "rm -rf " + name | String concatenation | lib/lib.js:11:2:11:26 | cp.exec ... + name) | shell command |
| lib/lib.js:15:10:15:25 | "rm -rf " + name | lib/lib.js:14:36:14:39 | name | lib/lib.js:15:22:15:25 | name | $@ based on library input is later used in $@. | lib/lib.js:15:10:15:25 | "rm -rf " + name | String concatenation | lib/lib.js:15:2:15:26 | cp.exec ... + name) | shell command |
| lib/lib.js:20:10:20:25 | "rm -rf " + name | lib/lib.js:19:34:19:37 | name | lib/lib.js:20:22:20:25 | name | $@ based on library input is later used in $@. | lib/lib.js:20:10:20:25 | "rm -rf " + name | String concatenation | lib/lib.js:20:2:20:26 | cp.exec ... + name) | shell command |
| lib/lib.js:27:10:27:25 | "rm -rf " + name | lib/lib.js:26:35:26:38 | name | lib/lib.js:27:22:27:25 | name | $@ based on library input is later used in $@. | lib/lib.js:27:10:27:25 | "rm -rf " + name | String concatenation | lib/lib.js:27:2:27:26 | cp.exec ... + name) | shell command |
| lib/lib.js:35:11:35:26 | "rm -rf " + name | lib/lib.js:34:14:34:17 | name | lib/lib.js:35:23:35:26 | name | $@ based on library input is later used in $@. | lib/lib.js:35:11:35:26 | "rm -rf " + name | String concatenation | lib/lib.js:35:3:35:27 | cp.exec ... + name) | shell command |
| lib/lib.js:38:11:38:26 | "rm -rf " + name | lib/lib.js:37:13:37:16 | name | lib/lib.js:38:23:38:26 | name | $@ based on library input is later used in $@. | lib/lib.js:38:11:38:26 | "rm -rf " + name | String concatenation | lib/lib.js:38:3:38:27 | cp.exec ... + name) | shell command |
| lib/lib.js:41:11:41:26 | "rm -rf " + name | lib/lib.js:40:6:40:9 | name | lib/lib.js:41:23:41:26 | name | $@ based on library input is later used in $@. | lib/lib.js:41:11:41:26 | "rm -rf " + name | String concatenation | lib/lib.js:41:3:41:27 | cp.exec ... + name) | shell command |
| lib/lib.js:50:35:50:50 | "rm -rf " + name | lib/lib.js:49:31:49:34 | name | lib/lib.js:50:47:50:50 | name | $@ based on library input is later used in $@. | lib/lib.js:50:35:50:50 | "rm -rf " + name | String concatenation | lib/lib.js:50:2:50:51 | require ... + name) | shell command |
| lib/lib.js:54:13:54:28 | "rm -rf " + name | lib/lib.js:53:33:53:36 | name | lib/lib.js:54:25:54:28 | name | $@ based on library input is later used in $@. | lib/lib.js:54:13:54:28 | "rm -rf " + name | String concatenation | lib/lib.js:55:2:55:14 | cp.exec(cmd1) | shell command |
| lib/lib.js:57:13:57:28 | "rm -rf " + name | lib/lib.js:53:33:53:36 | name | lib/lib.js:57:25:57:28 | name | $@ based on library input is later used in $@. | lib/lib.js:57:13:57:28 | "rm -rf " + name | String concatenation | lib/lib.js:59:3:59:14 | cp.exec(cmd) | shell command |
| lib/lib.js:65:10:65:25 | "rm -rf " + name | lib/lib.js:64:41:64:44 | name | lib/lib.js:65:22:65:25 | name | $@ based on library input is later used in $@. | lib/lib.js:65:10:65:25 | "rm -rf " + name | String concatenation | lib/lib.js:65:2:65:26 | cp.exec ... + name) | shell command |
| lib/lib.js:71:10:71:31 | "cat /f ...  + name | lib/lib.js:64:41:64:44 | name | lib/lib.js:71:28:71:31 | name | $@ based on library input is later used in $@. | lib/lib.js:71:10:71:31 | "cat /f ...  + name | String concatenation | lib/lib.js:71:2:71:32 | cp.exec ... + name) | shell command |
| lib/lib.js:73:10:73:31 | "cat \\" ...  + "\\"" | lib/lib.js:64:41:64:44 | name | lib/lib.js:73:21:73:24 | name | $@ based on library input is later used in $@. | lib/lib.js:73:10:73:31 | "cat \\" ...  + "\\"" | String concatenation | lib/lib.js:73:2:73:32 | cp.exec ... + "\\"") | shell command |
| lib/lib.js:75:10:75:29 | "cat '" + name + "'" | lib/lib.js:64:41:64:44 | name | lib/lib.js:75:20:75:23 | name | $@ based on library input is later used in $@. | lib/lib.js:75:10:75:29 | "cat '" + name + "'" | String concatenation | lib/lib.js:75:2:75:30 | cp.exec ...  + "'") | shell command |
| lib/lib.js:77:10:77:37 | "cat '/ ... e + "'" | lib/lib.js:64:41:64:44 | name | lib/lib.js:77:28:77:31 | name | $@ based on library input is later used in $@. | lib/lib.js:77:10:77:37 | "cat '/ ... e + "'" | String concatenation | lib/lib.js:77:2:77:38 | cp.exec ...  + "'") | shell command |
| lib/lib.js:83:10:83:25 | "rm -rf " + name | lib/lib.js:82:35:82:38 | name | lib/lib.js:83:22:83:25 | name | $@ based on library input is later used in $@. | lib/lib.js:83:10:83:25 | "rm -rf " + name | String concatenation | lib/lib.js:83:2:83:26 | cp.exec ... + name) | shell command |
| lib/lib.js:86:13:86:16 | name | lib/lib.js:82:35:82:38 | name | lib/lib.js:86:13:86:16 | name | $@ based on library input is later used in $@. | lib/lib.js:86:13:86:16 | name | Array element | lib/lib.js:87:2:87:25 | cp.exec ... n(" ")) | shell command |
| lib/lib.js:89:21:89:24 | name | lib/lib.js:82:35:82:38 | name | lib/lib.js:89:21:89:24 | name | $@ based on library input is later used in $@. | lib/lib.js:89:21:89:24 | name | Array element | lib/lib.js:89:2:89:36 | cp.exec ... n(" ")) | shell command |
| lib/lib.js:91:21:91:38 | "\\"" + name + "\\"" | lib/lib.js:82:35:82:38 | name | lib/lib.js:91:21:91:38 | "\\"" + name + "\\"" | $@ based on library input is later used in $@. | lib/lib.js:91:21:91:38 | "\\"" + name + "\\"" | Array element | lib/lib.js:91:2:91:50 | cp.exec ... n(" ")) | shell command |
| lib/lib.js:98:35:98:38 | name | lib/lib.js:97:35:97:38 | name | lib/lib.js:98:35:98:38 | name | $@ based on library input is later used in $@. | lib/lib.js:98:35:98:38 | name | Formatted string | lib/lib.js:98:2:98:40 | cp.exec ...  name)) | shell command |
| lib/lib.js:100:37:100:40 | name | lib/lib.js:97:35:97:38 | name | lib/lib.js:100:37:100:40 | name | $@ based on library input is later used in $@. | lib/lib.js:100:37:100:40 | name | Formatted string | lib/lib.js:100:2:100:42 | cp.exec ...  name)) | shell command |
| lib/lib.js:102:46:102:49 | name | lib/lib.js:97:35:97:38 | name | lib/lib.js:102:46:102:49 | name | $@ based on library input is later used in $@. | lib/lib.js:102:46:102:49 | name | Formatted string | lib/lib.js:102:2:102:51 | cp.exec ...  name)) | shell command |
| lib/lib.js:108:41:108:44 | name | lib/lib.js:97:35:97:38 | name | lib/lib.js:108:41:108:44 | name | $@ based on library input is later used in $@. | lib/lib.js:108:41:108:44 | name | Formatted string | lib/lib.js:108:2:108:46 | cp.exec ...  name)) | shell command |
| lib/lib.js:112:10:112:25 | "rm -rf " + name | lib/lib.js:111:34:111:37 | name | lib/lib.js:112:22:112:25 | name | $@ based on library input is later used in $@. | lib/lib.js:112:10:112:25 | "rm -rf " + name | String concatenation | lib/lib.js:112:2:112:26 | cp.exec ... + name) | shell command |
| lib/lib.js:121:10:121:25 | "rm -rf " + name | lib/lib.js:120:33:120:36 | name | lib/lib.js:121:22:121:25 | name | $@ based on library input is later used in $@. | lib/lib.js:121:10:121:25 | "rm -rf " + name | String concatenation | lib/lib.js:121:2:121:26 | cp.exec ... + name) | shell command |
| lib/lib.js:131:11:131:26 | "rm -rf " + name | lib/lib.js:130:6:130:9 | name | lib/lib.js:131:23:131:26 | name | $@ based on library input is later used in $@. | lib/lib.js:131:11:131:26 | "rm -rf " + name | String concatenation | lib/lib.js:131:3:131:27 | cp.exec ... + name) | shell command |
| lib/lib.js:149:12:149:27 | "rm -rf " + name | lib/lib.js:148:37:148:40 | name | lib/lib.js:149:24:149:27 | name | $@ based on library input is later used in $@. | lib/lib.js:149:12:149:27 | "rm -rf " + name | String concatenation | lib/lib.js:152:2:152:23 | cp.spaw ... gs, cb) | shell command |
| lib/lib.js:161:13:161:28 | "rm -rf " + name | lib/lib.js:155:38:155:41 | name | lib/lib.js:161:25:161:28 | name | $@ based on library input is later used in $@. | lib/lib.js:161:13:161:28 | "rm -rf " + name | String concatenation | lib/lib.js:163:2:167:2 | cp.spaw ... t' }\\n\\t) | shell command |
| lib/lib.js:173:10:173:23 | "fo \| " + name | lib/lib.js:170:41:170:44 | name | lib/lib.js:173:20:173:23 | name | $@ based on library input is later used in $@. | lib/lib.js:173:10:173:23 | "fo \| " + name | String concatenation | lib/lib.js:173:2:173:24 | cp.exec ... + name) | shell command |
| lib/lib.js:182:10:182:27 | "rm -rf " + broken | lib/lib.js:177:38:177:41 | name | lib/lib.js:182:22:182:27 | broken | $@ based on library input is later used in $@. | lib/lib.js:182:10:182:27 | "rm -rf " + broken | String concatenation | lib/lib.js:182:2:182:28 | cp.exec ... broken) | shell command |
| lib/lib.js:187:10:187:25 | "rm -rf " + name | lib/lib.js:186:34:186:37 | name | lib/lib.js:187:22:187:25 | name | $@ based on library input is later used in $@. | lib/lib.js:187:10:187:25 | "rm -rf " + name | String concatenation | lib/lib.js:187:2:187:26 | cp.exec ... + name) | shell command |
| lib/lib.js:190:11:190:26 | "rm -rf " + name | lib/lib.js:186:34:186:37 | name | lib/lib.js:190:23:190:26 | name | $@ based on library input is later used in $@. | lib/lib.js:190:11:190:26 | "rm -rf " + name | String concatenation | lib/lib.js:190:3:190:27 | cp.exec ... + name) | shell command |
| lib/lib.js:197:10:197:25 | "rm -rf " + name | lib/lib.js:196:45:196:48 | name | lib/lib.js:197:22:197:25 | name | $@ based on library input is later used in $@. | lib/lib.js:197:10:197:25 | "rm -rf " + name | String concatenation | lib/lib.js:197:2:197:26 | cp.exec ... + name) | shell command |
| lib/lib.js:200:11:200:26 | "rm -rf " + name | lib/lib.js:196:45:196:48 | name | lib/lib.js:200:23:200:26 | name | $@ based on library input is later used in $@. | lib/lib.js:200:11:200:26 | "rm -rf " + name | String concatenation | lib/lib.js:200:3:200:27 | cp.exec ... + name) | shell command |
| lib/lib.js:207:10:207:25 | "rm -rf " + name | lib/lib.js:206:45:206:48 | name | lib/lib.js:207:22:207:25 | name | $@ based on library input is later used in $@. | lib/lib.js:207:10:207:25 | "rm -rf " + name | String concatenation | lib/lib.js:207:2:207:26 | cp.exec ... + name) | shell command |
| lib/lib.js:212:11:212:26 | "rm -rf " + name | lib/lib.js:206:45:206:48 | name | lib/lib.js:212:23:212:26 | name | $@ based on library input is later used in $@. | lib/lib.js:212:11:212:26 | "rm -rf " + name | String concatenation | lib/lib.js:212:3:212:27 | cp.exec ... + name) | shell command |
| lib/lib.js:217:10:217:25 | "rm -rf " + name | lib/lib.js:216:39:216:42 | name | lib/lib.js:217:22:217:25 | name | $@ based on library input is later used in $@. | lib/lib.js:217:10:217:25 | "rm -rf " + name | String concatenation | lib/lib.js:217:2:217:26 | cp.exec ... + name) | shell command |
| lib/lib.js:220:11:220:26 | "rm -rf " + name | lib/lib.js:216:39:216:42 | name | lib/lib.js:220:23:220:26 | name | $@ based on library input is later used in $@. | lib/lib.js:220:11:220:26 | "rm -rf " + name | String concatenation | lib/lib.js:220:3:220:27 | cp.exec ... + name) | shell command |
| lib/lib.js:224:10:224:25 | "rm -rf " + name | lib/lib.js:216:39:216:42 | name | lib/lib.js:224:22:224:25 | name | $@ based on library input is later used in $@. | lib/lib.js:224:10:224:25 | "rm -rf " + name | String concatenation | lib/lib.js:224:2:224:26 | cp.exec ... + name) | shell command |
| lib/lib.js:228:10:228:25 | "rm -rf " + name | lib/lib.js:227:39:227:42 | name | lib/lib.js:228:22:228:25 | name | $@ based on library input is later used in $@. | lib/lib.js:228:10:228:25 | "rm -rf " + name | String concatenation | lib/lib.js:228:2:228:26 | cp.exec ... + name) | shell command |
| lib/lib.js:236:10:236:25 | "rm -rf " + name | lib/lib.js:227:39:227:42 | name | lib/lib.js:236:22:236:25 | name | $@ based on library input is later used in $@. | lib/lib.js:236:10:236:25 | "rm -rf " + name | String concatenation | lib/lib.js:236:2:236:26 | cp.exec ... + name) | shell command |
| lib/lib.js:249:10:249:25 | "rm -rf " + name | lib/lib.js:248:42:248:45 | name | lib/lib.js:249:22:249:25 | name | $@ based on library input is later used in $@. | lib/lib.js:249:10:249:25 | "rm -rf " + name | String concatenation | lib/lib.js:249:2:249:26 | cp.exec ... + name) | shell command |
| lib/lib.js:258:10:258:25 | "rm -rf " + name | lib/lib.js:257:35:257:38 | name | lib/lib.js:258:22:258:25 | name | $@ based on library input is later used in $@. | lib/lib.js:258:10:258:25 | "rm -rf " + name | String concatenation | lib/lib.js:258:2:258:26 | cp.exec ... + name) | shell command |
| lib/lib.js:261:11:261:33 | "rm -rf ...  + name | lib/lib.js:257:35:257:38 | name | lib/lib.js:261:30:261:33 | name | $@ based on library input is later used in $@. | lib/lib.js:261:11:261:33 | "rm -rf ...  + name | String concatenation | lib/lib.js:261:3:261:34 | cp.exec ... + name) | shell command |
| lib/lib.js:268:10:268:32 | "rm -rf ... version | lib/lib.js:267:46:267:48 | obj | lib/lib.js:268:22:268:32 | obj.version | $@ based on library input is later used in $@. | lib/lib.js:268:10:268:32 | "rm -rf ... version | String concatenation | lib/lib.js:268:2:268:33 | cp.exec ... ersion) | shell command |
| lib/lib.js:277:11:277:30 | "rm -rf " + opts.bla | lib/lib.js:276:8:276:11 | opts | lib/lib.js:277:23:277:30 | opts.bla | $@ based on library input is later used in $@. | lib/lib.js:277:11:277:30 | "rm -rf " + opts.bla | String concatenation | lib/lib.js:277:3:277:31 | cp.exec ... ts.bla) | shell command |
| lib/lib.js:308:11:308:26 | "rm -rf " + name | lib/lib.js:307:39:307:42 | name | lib/lib.js:308:23:308:26 | name | $@ based on library input is later used in $@. | lib/lib.js:308:11:308:26 | "rm -rf " + name | String concatenation | lib/lib.js:308:3:308:27 | cp.exec ... + name) | shell command |
| lib/lib.js:315:10:315:25 | "rm -rf " + name | lib/lib.js:314:40:314:43 | name | lib/lib.js:315:22:315:25 | name | $@ based on library input is later used in $@. | lib/lib.js:315:10:315:25 | "rm -rf " + name | String concatenation | lib/lib.js:315:2:315:26 | cp.exec ... + name) | shell command |
| lib/lib.js:320:11:320:26 | "rm -rf " + name | lib/lib.js:314:40:314:43 | name | lib/lib.js:320:23:320:26 | name | $@ based on library input is later used in $@. | lib/lib.js:320:11:320:26 | "rm -rf " + name | String concatenation | lib/lib.js:320:3:320:27 | cp.exec ... + name) | shell command |
| lib/lib.js:325:12:325:51 | "MyWind ... " + arg | lib/lib.js:324:40:324:42 | arg | lib/lib.js:325:49:325:51 | arg | $@ based on library input is later used in $@. | lib/lib.js:325:12:325:51 | "MyWind ... " + arg | String concatenation | lib/lib.js:326:2:326:13 | cp.exec(cmd) | shell command |
| lib/lib.js:340:10:340:26 | "rm -rf " + id(n) | lib/lib.js:339:39:339:39 | n | lib/lib.js:340:22:340:26 | id(n) | $@ based on library input is later used in $@. | lib/lib.js:340:10:340:26 | "rm -rf " + id(n) | String concatenation | lib/lib.js:340:2:340:27 | cp.exec ...  id(n)) | shell command |
| lib/lib.js:351:10:351:27 | "rm -rf " + unsafe | lib/lib.js:349:29:349:34 | unsafe | lib/lib.js:351:22:351:27 | unsafe | $@ based on library input is later used in $@. | lib/lib.js:351:10:351:27 | "rm -rf " + unsafe | String concatenation | lib/lib.js:351:2:351:28 | cp.exec ... unsafe) | shell command |
| lib/lib.js:366:17:366:56 | "learn  ... + model | lib/lib.js:360:20:360:23 | opts | lib/lib.js:366:28:366:42 | this.learn_args | $@ based on library input is later used in $@. | lib/lib.js:366:17:366:56 | "learn  ... + model | String concatenation | lib/lib.js:367:3:367:18 | cp.exec(command) | shell command |
| lib/lib.js:406:10:406:25 | "rm -rf " + name | lib/lib.js:405:39:405:42 | name | lib/lib.js:406:22:406:25 | name | $@ based on library input is later used in $@. | lib/lib.js:406:10:406:25 | "rm -rf " + name | String concatenation | lib/lib.js:406:2:406:26 | cp.exec ... + name) | shell command |
<<<<<<< HEAD
| lib/lib.js:415:10:415:25 | "rm -rf " + name | lib/lib.js:414:40:414:43 | name | lib/lib.js:415:22:415:25 | name | $@ based on library input is later used in $@. | lib/lib.js:415:10:415:25 | "rm -rf " + name | String concatenation | lib/lib.js:415:2:415:26 | cp.exec ... + name) | shell command |
| lib/lib.js:417:28:417:31 | name | lib/lib.js:414:40:414:43 | name | lib/lib.js:417:28:417:31 | name | $@ based on library input is later used in $@. | lib/lib.js:417:28:417:31 | name | Shell argument | lib/lib.js:417:2:417:66 | cp.exec ...  => {}) | shell command |
| lib/lib.js:418:25:418:28 | name | lib/lib.js:414:40:414:43 | name | lib/lib.js:418:25:418:28 | name | $@ based on library input is later used in $@. | lib/lib.js:418:25:418:28 | name | Shell argument | lib/lib.js:418:2:418:45 | cp.spaw ...  true}) | shell command |
| lib/lib.js:419:32:419:35 | name | lib/lib.js:414:40:414:43 | name | lib/lib.js:419:32:419:35 | name | $@ based on library input is later used in $@. | lib/lib.js:419:32:419:35 | name | Shell argument | lib/lib.js:419:2:419:52 | cp.exec ...  true}) | shell command |
| lib/lib.js:420:29:420:32 | name | lib/lib.js:414:40:414:43 | name | lib/lib.js:420:29:420:32 | name | $@ based on library input is later used in $@. | lib/lib.js:420:29:420:32 | name | Shell argument | lib/lib.js:420:2:420:49 | cp.spaw ...  true}) | shell command |
| lib/lib.js:424:24:424:27 | name | lib/lib.js:414:40:414:43 | name | lib/lib.js:424:24:424:27 | name | $@ based on library input is later used in $@. | lib/lib.js:424:24:424:27 | name | Shell argument | lib/lib.js:424:2:424:40 | spawn(" ... WN_OPT) | shell command |
| lib/lib.js:426:11:426:14 | name | lib/lib.js:414:40:414:43 | name | lib/lib.js:426:11:426:14 | name | $@ based on library input is later used in $@. | lib/lib.js:426:11:426:14 | name | Shell argument | lib/lib.js:427:2:427:28 | spawn(" ... WN_OPT) | shell command |
| lib/lib.js:436:19:436:22 | last | lib/lib.js:414:40:414:43 | name | lib/lib.js:436:19:436:22 | last | $@ based on library input is later used in $@. | lib/lib.js:436:19:436:22 | last | Shell argument | lib/lib.js:428:2:428:70 | spawn(" ... WN_OPT) | shell command |
=======
| lib/lib.js:414:12:414:27 | "rm -rf " + name | lib/lib.js:413:39:413:42 | name | lib/lib.js:414:24:414:27 | name | $@ based on library input is later used in $@. | lib/lib.js:414:12:414:27 | "rm -rf " + name | String concatenation | lib/lib.js:414:2:414:28 | asyncEx ... + name) | shell command |
| lib/lib.js:419:13:419:28 | "rm -rf " + name | lib/lib.js:418:20:418:23 | name | lib/lib.js:419:25:419:28 | name | $@ based on library input is later used in $@. | lib/lib.js:419:13:419:28 | "rm -rf " + name | String concatenation | lib/lib.js:419:3:419:29 | asyncEx ... + name) | shell command |
>>>>>>> 8ff9c98d
<|MERGE_RESOLUTION|>--- conflicted
+++ resolved
@@ -205,7 +205,6 @@
 | lib/lib.js:405:39:405:42 | name |
 | lib/lib.js:406:22:406:25 | name |
 | lib/lib.js:406:22:406:25 | name |
-<<<<<<< HEAD
 | lib/lib.js:414:40:414:43 | name |
 | lib/lib.js:414:40:414:43 | name |
 | lib/lib.js:415:22:415:25 | name |
@@ -230,16 +229,14 @@
 | lib/lib.js:431:23:431:26 | last |
 | lib/lib.js:436:19:436:22 | last |
 | lib/lib.js:436:19:436:22 | last |
-=======
-| lib/lib.js:413:39:413:42 | name |
-| lib/lib.js:413:39:413:42 | name |
-| lib/lib.js:414:24:414:27 | name |
-| lib/lib.js:414:24:414:27 | name |
-| lib/lib.js:418:20:418:23 | name |
-| lib/lib.js:418:20:418:23 | name |
-| lib/lib.js:419:25:419:28 | name |
-| lib/lib.js:419:25:419:28 | name |
->>>>>>> 8ff9c98d
+| lib/lib.js:441:39:441:42 | name |
+| lib/lib.js:441:39:441:42 | name |
+| lib/lib.js:442:24:442:27 | name |
+| lib/lib.js:442:24:442:27 | name |
+| lib/lib.js:446:20:446:23 | name |
+| lib/lib.js:446:20:446:23 | name |
+| lib/lib.js:447:25:447:28 | name |
+| lib/lib.js:447:25:447:28 | name |
 edges
 | lib/lib2.js:3:28:3:31 | name | lib/lib2.js:4:22:4:25 | name |
 | lib/lib2.js:3:28:3:31 | name | lib/lib2.js:4:22:4:25 | name |
@@ -479,7 +476,6 @@
 | lib/lib.js:405:39:405:42 | name | lib/lib.js:406:22:406:25 | name |
 | lib/lib.js:405:39:405:42 | name | lib/lib.js:406:22:406:25 | name |
 | lib/lib.js:405:39:405:42 | name | lib/lib.js:406:22:406:25 | name |
-<<<<<<< HEAD
 | lib/lib.js:414:40:414:43 | name | lib/lib.js:415:22:415:25 | name |
 | lib/lib.js:414:40:414:43 | name | lib/lib.js:415:22:415:25 | name |
 | lib/lib.js:414:40:414:43 | name | lib/lib.js:415:22:415:25 | name |
@@ -517,16 +513,14 @@
 | lib/lib.js:428:36:428:45 | name + ':' | lib/lib.js:428:29:428:50 | name ?  ... :' : '' |
 | lib/lib.js:431:23:431:26 | last | lib/lib.js:436:19:436:22 | last |
 | lib/lib.js:431:23:431:26 | last | lib/lib.js:436:19:436:22 | last |
-=======
-| lib/lib.js:413:39:413:42 | name | lib/lib.js:414:24:414:27 | name |
-| lib/lib.js:413:39:413:42 | name | lib/lib.js:414:24:414:27 | name |
-| lib/lib.js:413:39:413:42 | name | lib/lib.js:414:24:414:27 | name |
-| lib/lib.js:413:39:413:42 | name | lib/lib.js:414:24:414:27 | name |
-| lib/lib.js:418:20:418:23 | name | lib/lib.js:419:25:419:28 | name |
-| lib/lib.js:418:20:418:23 | name | lib/lib.js:419:25:419:28 | name |
-| lib/lib.js:418:20:418:23 | name | lib/lib.js:419:25:419:28 | name |
-| lib/lib.js:418:20:418:23 | name | lib/lib.js:419:25:419:28 | name |
->>>>>>> 8ff9c98d
+| lib/lib.js:441:39:441:42 | name | lib/lib.js:442:24:442:27 | name |
+| lib/lib.js:441:39:441:42 | name | lib/lib.js:442:24:442:27 | name |
+| lib/lib.js:441:39:441:42 | name | lib/lib.js:442:24:442:27 | name |
+| lib/lib.js:441:39:441:42 | name | lib/lib.js:442:24:442:27 | name |
+| lib/lib.js:446:20:446:23 | name | lib/lib.js:447:25:447:28 | name |
+| lib/lib.js:446:20:446:23 | name | lib/lib.js:447:25:447:28 | name |
+| lib/lib.js:446:20:446:23 | name | lib/lib.js:447:25:447:28 | name |
+| lib/lib.js:446:20:446:23 | name | lib/lib.js:447:25:447:28 | name |
 #select
 | lib/lib2.js:4:10:4:25 | "rm -rf " + name | lib/lib2.js:3:28:3:31 | name | lib/lib2.js:4:22:4:25 | name | $@ based on library input is later used in $@. | lib/lib2.js:4:10:4:25 | "rm -rf " + name | String concatenation | lib/lib2.js:4:2:4:26 | cp.exec ... + name) | shell command |
 | lib/lib2.js:8:10:8:25 | "rm -rf " + name | lib/lib2.js:7:32:7:35 | name | lib/lib2.js:8:22:8:25 | name | $@ based on library input is later used in $@. | lib/lib2.js:8:10:8:25 | "rm -rf " + name | String concatenation | lib/lib2.js:8:2:8:26 | cp.exec ... + name) | shell command |
@@ -585,7 +579,6 @@
 | lib/lib.js:351:10:351:27 | "rm -rf " + unsafe | lib/lib.js:349:29:349:34 | unsafe | lib/lib.js:351:22:351:27 | unsafe | $@ based on library input is later used in $@. | lib/lib.js:351:10:351:27 | "rm -rf " + unsafe | String concatenation | lib/lib.js:351:2:351:28 | cp.exec ... unsafe) | shell command |
 | lib/lib.js:366:17:366:56 | "learn  ... + model | lib/lib.js:360:20:360:23 | opts | lib/lib.js:366:28:366:42 | this.learn_args | $@ based on library input is later used in $@. | lib/lib.js:366:17:366:56 | "learn  ... + model | String concatenation | lib/lib.js:367:3:367:18 | cp.exec(command) | shell command |
 | lib/lib.js:406:10:406:25 | "rm -rf " + name | lib/lib.js:405:39:405:42 | name | lib/lib.js:406:22:406:25 | name | $@ based on library input is later used in $@. | lib/lib.js:406:10:406:25 | "rm -rf " + name | String concatenation | lib/lib.js:406:2:406:26 | cp.exec ... + name) | shell command |
-<<<<<<< HEAD
 | lib/lib.js:415:10:415:25 | "rm -rf " + name | lib/lib.js:414:40:414:43 | name | lib/lib.js:415:22:415:25 | name | $@ based on library input is later used in $@. | lib/lib.js:415:10:415:25 | "rm -rf " + name | String concatenation | lib/lib.js:415:2:415:26 | cp.exec ... + name) | shell command |
 | lib/lib.js:417:28:417:31 | name | lib/lib.js:414:40:414:43 | name | lib/lib.js:417:28:417:31 | name | $@ based on library input is later used in $@. | lib/lib.js:417:28:417:31 | name | Shell argument | lib/lib.js:417:2:417:66 | cp.exec ...  => {}) | shell command |
 | lib/lib.js:418:25:418:28 | name | lib/lib.js:414:40:414:43 | name | lib/lib.js:418:25:418:28 | name | $@ based on library input is later used in $@. | lib/lib.js:418:25:418:28 | name | Shell argument | lib/lib.js:418:2:418:45 | cp.spaw ...  true}) | shell command |
@@ -594,7 +587,5 @@
 | lib/lib.js:424:24:424:27 | name | lib/lib.js:414:40:414:43 | name | lib/lib.js:424:24:424:27 | name | $@ based on library input is later used in $@. | lib/lib.js:424:24:424:27 | name | Shell argument | lib/lib.js:424:2:424:40 | spawn(" ... WN_OPT) | shell command |
 | lib/lib.js:426:11:426:14 | name | lib/lib.js:414:40:414:43 | name | lib/lib.js:426:11:426:14 | name | $@ based on library input is later used in $@. | lib/lib.js:426:11:426:14 | name | Shell argument | lib/lib.js:427:2:427:28 | spawn(" ... WN_OPT) | shell command |
 | lib/lib.js:436:19:436:22 | last | lib/lib.js:414:40:414:43 | name | lib/lib.js:436:19:436:22 | last | $@ based on library input is later used in $@. | lib/lib.js:436:19:436:22 | last | Shell argument | lib/lib.js:428:2:428:70 | spawn(" ... WN_OPT) | shell command |
-=======
-| lib/lib.js:414:12:414:27 | "rm -rf " + name | lib/lib.js:413:39:413:42 | name | lib/lib.js:414:24:414:27 | name | $@ based on library input is later used in $@. | lib/lib.js:414:12:414:27 | "rm -rf " + name | String concatenation | lib/lib.js:414:2:414:28 | asyncEx ... + name) | shell command |
-| lib/lib.js:419:13:419:28 | "rm -rf " + name | lib/lib.js:418:20:418:23 | name | lib/lib.js:419:25:419:28 | name | $@ based on library input is later used in $@. | lib/lib.js:419:13:419:28 | "rm -rf " + name | String concatenation | lib/lib.js:419:3:419:29 | asyncEx ... + name) | shell command |
->>>>>>> 8ff9c98d
+| lib/lib.js:442:12:442:27 | "rm -rf " + name | lib/lib.js:441:39:441:42 | name | lib/lib.js:442:24:442:27 | name | $@ based on library input is later used in $@. | lib/lib.js:442:12:442:27 | "rm -rf " + name | String concatenation | lib/lib.js:442:2:442:28 | asyncEx ... + name) | shell command |
+| lib/lib.js:447:13:447:28 | "rm -rf " + name | lib/lib.js:446:20:446:23 | name | lib/lib.js:447:25:447:28 | name | $@ based on library input is later used in $@. | lib/lib.js:447:13:447:28 | "rm -rf " + name | String concatenation | lib/lib.js:447:3:447:29 | asyncEx ... + name) | shell command |