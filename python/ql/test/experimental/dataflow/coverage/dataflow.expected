edges
| datamodel.py:38:8:38:13 | ControlFlowNode for SOURCE | datamodel.py:38:6:38:17 | ControlFlowNode for f() |
| datamodel.py:71:15:71:20 | ControlFlowNode for SOURCE | datamodel.py:71:6:71:24 | ControlFlowNode for Attribute() |
| datamodel.py:72:18:72:23 | ControlFlowNode for SOURCE | datamodel.py:72:6:72:27 | ControlFlowNode for Attribute() |
| datamodel.py:80:20:80:25 | ControlFlowNode for SOURCE | datamodel.py:80:6:80:26 | ControlFlowNode for Attribute() |
| datamodel.py:81:20:81:25 | ControlFlowNode for SOURCE | datamodel.py:81:6:81:26 | ControlFlowNode for Attribute() |
| datamodel.py:152:5:152:8 | [post store] ControlFlowNode for self [Attribute b] | datamodel.py:155:14:155:25 | ControlFlowNode for Customized() [Attribute b] |
| datamodel.py:152:14:152:19 | ControlFlowNode for SOURCE | datamodel.py:152:5:152:8 | [post store] ControlFlowNode for self [Attribute b] |
| datamodel.py:155:14:155:25 | ControlFlowNode for Customized() [Attribute b] | datamodel.py:159:6:159:15 | ControlFlowNode for customized [Attribute b] |
| datamodel.py:159:6:159:15 | ControlFlowNode for customized [Attribute b] | datamodel.py:159:6:159:17 | ControlFlowNode for Attribute |
<<<<<<< HEAD
=======
| test.py:0:0:0:0 | ModuleVariableNode for Global Variable SOURCE in Module test | test.py:42:21:42:26 | ControlFlowNode for SOURCE |
| test.py:0:0:0:0 | ModuleVariableNode for Global Variable SOURCE in Module test | test.py:55:9:55:14 | ControlFlowNode for SOURCE |
| test.py:0:0:0:0 | ModuleVariableNode for Global Variable SOURCE in Module test | test.py:87:10:87:15 | ControlFlowNode for SOURCE |
| test.py:0:0:0:0 | ModuleVariableNode for Global Variable SOURCE in Module test | test.py:93:10:93:15 | ControlFlowNode for SOURCE |
| test.py:0:0:0:0 | ModuleVariableNode for Global Variable SOURCE in Module test | test.py:103:10:103:15 | ControlFlowNode for SOURCE |
| test.py:0:0:0:0 | ModuleVariableNode for Global Variable SOURCE in Module test | test.py:108:22:108:27 | ControlFlowNode for SOURCE |
| test.py:0:0:0:0 | ModuleVariableNode for Global Variable SOURCE in Module test | test.py:113:10:113:15 | ControlFlowNode for SOURCE |
| test.py:0:0:0:0 | ModuleVariableNode for Global Variable SOURCE in Module test | test.py:125:10:125:15 | ControlFlowNode for SOURCE |
| test.py:0:0:0:0 | ModuleVariableNode for Global Variable SOURCE in Module test | test.py:130:10:130:15 | ControlFlowNode for SOURCE |
| test.py:0:0:0:0 | ModuleVariableNode for Global Variable SOURCE in Module test | test.py:135:22:135:27 | ControlFlowNode for SOURCE |
| test.py:0:0:0:0 | ModuleVariableNode for Global Variable SOURCE in Module test | test.py:140:10:140:15 | ControlFlowNode for SOURCE |
| test.py:0:0:0:0 | ModuleVariableNode for Global Variable SOURCE in Module test | test.py:152:15:152:20 | ControlFlowNode for SOURCE |
| test.py:0:0:0:0 | ModuleVariableNode for Global Variable SOURCE in Module test | test.py:157:15:157:20 | ControlFlowNode for SOURCE |
| test.py:0:0:0:0 | ModuleVariableNode for Global Variable SOURCE in Module test | test.py:183:23:183:28 | ControlFlowNode for SOURCE |
| test.py:0:0:0:0 | ModuleVariableNode for Global Variable SOURCE in Module test | test.py:188:25:188:30 | ControlFlowNode for SOURCE |
| test.py:0:0:0:0 | ModuleVariableNode for Global Variable SOURCE in Module test | test.py:199:34:199:39 | ControlFlowNode for SOURCE |
| test.py:0:0:0:0 | ModuleVariableNode for Global Variable SOURCE in Module test | test.py:336:11:336:16 | ControlFlowNode for SOURCE |
| test.py:0:0:0:0 | ModuleVariableNode for Global Variable SOURCE in Module test | test.py:340:11:340:16 | ControlFlowNode for SOURCE |
| test.py:0:0:0:0 | ModuleVariableNode for Global Variable SOURCE in Module test | test.py:344:16:344:21 | ControlFlowNode for SOURCE |
| test.py:0:0:0:0 | ModuleVariableNode for Global Variable SOURCE in Module test | test.py:367:28:367:33 | ControlFlowNode for SOURCE |
| test.py:0:0:0:0 | ModuleVariableNode for Global Variable SOURCE in Module test | test.py:375:30:375:35 | ControlFlowNode for SOURCE |
| test.py:0:0:0:0 | ModuleVariableNode for Global Variable SOURCE in Module test | test.py:383:36:383:41 | ControlFlowNode for SOURCE |
| test.py:0:0:0:0 | ModuleVariableNode for Global Variable SOURCE in Module test | test.py:391:33:391:38 | ControlFlowNode for SOURCE |
| test.py:0:0:0:0 | ModuleVariableNode for Global Variable SOURCE in Module test | test.py:399:39:399:44 | ControlFlowNode for SOURCE |
| test.py:0:0:0:0 | ModuleVariableNode for Global Variable SOURCE in Module test | test.py:420:10:420:15 | ControlFlowNode for SOURCE |
| test.py:0:0:0:0 | ModuleVariableNode for Global Variable SOURCE in Module test | test.py:428:34:428:39 | ControlFlowNode for SOURCE |
| test.py:0:0:0:0 | ModuleVariableNode for Global Variable SOURCE in Module test | test.py:452:12:452:17 | ControlFlowNode for SOURCE |
| test.py:0:0:0:0 | ModuleVariableNode for Global Variable SOURCE in Module test | test.py:459:28:459:33 | ControlFlowNode for SOURCE |
| test.py:0:0:0:0 | ModuleVariableNode for Global Variable SOURCE in Module test | test.py:473:30:473:35 | ControlFlowNode for SOURCE |
| test.py:0:0:0:0 | ModuleVariableNode for Global Variable SOURCE in Module test | test.py:487:36:487:41 | ControlFlowNode for SOURCE |
| test.py:0:0:0:0 | ModuleVariableNode for Global Variable SOURCE in Module test | test.py:492:33:492:38 | ControlFlowNode for SOURCE |
| test.py:0:0:0:0 | ModuleVariableNode for Global Variable SOURCE in Module test | test.py:497:39:497:44 | ControlFlowNode for SOURCE |
| test.py:0:0:0:0 | ModuleVariableNode for Global Variable SOURCE in Module test | test.py:509:9:509:14 | ControlFlowNode for SOURCE |
| test.py:0:0:0:0 | ModuleVariableNode for Global Variable SOURCE in Module test | test.py:588:16:588:21 | ControlFlowNode for SOURCE |
| test.py:20:1:20:6 | GSSA Variable SOURCE | test.py:0:0:0:0 | ModuleVariableNode for Global Variable SOURCE in Module test |
| test.py:20:10:20:17 | ControlFlowNode for Str | test.py:20:1:20:6 | GSSA Variable SOURCE |
>>>>>>> bdfb8106
| test.py:42:10:42:26 | ControlFlowNode for Tuple [Tuple element at index 1] | test.py:43:9:43:9 | ControlFlowNode for x [Tuple element at index 1] |
| test.py:42:21:42:26 | ControlFlowNode for SOURCE | test.py:42:10:42:26 | ControlFlowNode for Tuple [Tuple element at index 1] |
| test.py:43:9:43:9 | ControlFlowNode for x [Tuple element at index 1] | test.py:43:9:43:12 | ControlFlowNode for Subscript |
| test.py:43:9:43:12 | ControlFlowNode for Subscript | test.py:44:10:44:10 | ControlFlowNode for y |
| test.py:55:9:55:14 | ControlFlowNode for SOURCE | test.py:56:10:56:10 | ControlFlowNode for x |
| test.py:61:9:61:16 | ControlFlowNode for Str | test.py:62:10:62:10 | ControlFlowNode for x |
| test.py:66:9:66:17 | ControlFlowNode for Str | test.py:67:10:67:10 | ControlFlowNode for x |
| test.py:71:9:71:10 | ControlFlowNode for IntegerLiteral | test.py:72:10:72:10 | ControlFlowNode for x |
| test.py:76:9:76:12 | ControlFlowNode for FloatLiteral | test.py:77:10:77:10 | ControlFlowNode for x |
| test.py:87:10:87:15 | ControlFlowNode for SOURCE | test.py:88:10:88:10 | ControlFlowNode for x |
| test.py:93:9:93:16 | ControlFlowNode for List [List element] | test.py:94:10:94:10 | ControlFlowNode for x [List element] |
| test.py:93:10:93:15 | ControlFlowNode for SOURCE | test.py:93:9:93:16 | ControlFlowNode for List [List element] |
| test.py:94:10:94:10 | ControlFlowNode for x [List element] | test.py:94:10:94:13 | ControlFlowNode for Subscript |
| test.py:103:9:103:37 | ControlFlowNode for ListComp [List element] | test.py:104:10:104:10 | ControlFlowNode for x [List element] |
| test.py:103:10:103:15 | ControlFlowNode for SOURCE | test.py:103:9:103:37 | ControlFlowNode for ListComp [List element] |
| test.py:104:10:104:10 | ControlFlowNode for x [List element] | test.py:104:10:104:13 | ControlFlowNode for Subscript |
| test.py:108:9:108:29 | ControlFlowNode for ListComp [List element] | test.py:109:10:109:10 | ControlFlowNode for x [List element] |
| test.py:108:10:108:10 | ControlFlowNode for y | test.py:108:9:108:29 | ControlFlowNode for ListComp [List element] |
| test.py:108:16:108:16 | SSA variable y | test.py:108:10:108:10 | ControlFlowNode for y |
| test.py:108:21:108:28 | ControlFlowNode for List [List element] | test.py:108:16:108:16 | SSA variable y |
| test.py:108:22:108:27 | ControlFlowNode for SOURCE | test.py:108:21:108:28 | ControlFlowNode for List [List element] |
| test.py:109:10:109:10 | ControlFlowNode for x [List element] | test.py:109:10:109:13 | ControlFlowNode for Subscript |
| test.py:113:9:113:16 | ControlFlowNode for List [List element] | test.py:114:21:114:21 | ControlFlowNode for l [List element] |
| test.py:113:10:113:15 | ControlFlowNode for SOURCE | test.py:113:9:113:16 | ControlFlowNode for List [List element] |
| test.py:114:9:114:22 | ControlFlowNode for ListComp [List element] | test.py:115:10:115:10 | ControlFlowNode for x [List element] |
| test.py:114:10:114:10 | ControlFlowNode for y | test.py:114:9:114:22 | ControlFlowNode for ListComp [List element] |
| test.py:114:16:114:16 | SSA variable y | test.py:114:10:114:10 | ControlFlowNode for y |
| test.py:114:21:114:21 | ControlFlowNode for l [List element] | test.py:114:16:114:16 | SSA variable y |
| test.py:115:10:115:10 | ControlFlowNode for x [List element] | test.py:115:10:115:13 | ControlFlowNode for Subscript |
| test.py:125:9:125:16 | ControlFlowNode for Set [List element] | test.py:126:10:126:10 | ControlFlowNode for x [List element] |
| test.py:125:10:125:15 | ControlFlowNode for SOURCE | test.py:125:9:125:16 | ControlFlowNode for Set [List element] |
| test.py:126:10:126:10 | ControlFlowNode for x [List element] | test.py:126:10:126:16 | ControlFlowNode for Attribute() |
| test.py:130:9:130:37 | ControlFlowNode for SetComp [Set element] | test.py:131:10:131:10 | ControlFlowNode for x [Set element] |
| test.py:130:10:130:15 | ControlFlowNode for SOURCE | test.py:130:9:130:37 | ControlFlowNode for SetComp [Set element] |
| test.py:131:10:131:10 | ControlFlowNode for x [Set element] | test.py:131:10:131:16 | ControlFlowNode for Attribute() |
| test.py:135:9:135:29 | ControlFlowNode for SetComp [Set element] | test.py:136:10:136:10 | ControlFlowNode for x [Set element] |
| test.py:135:10:135:10 | ControlFlowNode for y | test.py:135:9:135:29 | ControlFlowNode for SetComp [Set element] |
| test.py:135:16:135:16 | SSA variable y | test.py:135:10:135:10 | ControlFlowNode for y |
| test.py:135:21:135:28 | ControlFlowNode for List [List element] | test.py:135:16:135:16 | SSA variable y |
| test.py:135:22:135:27 | ControlFlowNode for SOURCE | test.py:135:21:135:28 | ControlFlowNode for List [List element] |
| test.py:136:10:136:10 | ControlFlowNode for x [Set element] | test.py:136:10:136:16 | ControlFlowNode for Attribute() |
| test.py:140:9:140:16 | ControlFlowNode for Set [List element] | test.py:141:21:141:21 | ControlFlowNode for l [List element] |
| test.py:140:10:140:15 | ControlFlowNode for SOURCE | test.py:140:9:140:16 | ControlFlowNode for Set [List element] |
| test.py:141:9:141:22 | ControlFlowNode for SetComp [Set element] | test.py:142:10:142:10 | ControlFlowNode for x [Set element] |
| test.py:141:10:141:10 | ControlFlowNode for y | test.py:141:9:141:22 | ControlFlowNode for SetComp [Set element] |
| test.py:141:16:141:16 | SSA variable y | test.py:141:10:141:10 | ControlFlowNode for y |
| test.py:141:21:141:21 | ControlFlowNode for l [List element] | test.py:141:16:141:16 | SSA variable y |
| test.py:142:10:142:10 | ControlFlowNode for x [Set element] | test.py:142:10:142:16 | ControlFlowNode for Attribute() |
| test.py:152:9:152:21 | ControlFlowNode for Dict [Dictionary element at key s] | test.py:153:10:153:10 | ControlFlowNode for x [Dictionary element at key s] |
| test.py:152:15:152:20 | ControlFlowNode for SOURCE | test.py:152:9:152:21 | ControlFlowNode for Dict [Dictionary element at key s] |
| test.py:153:10:153:10 | ControlFlowNode for x [Dictionary element at key s] | test.py:153:10:153:15 | ControlFlowNode for Subscript |
| test.py:157:9:157:21 | ControlFlowNode for Dict [Dictionary element at key s] | test.py:158:10:158:10 | ControlFlowNode for x [Dictionary element at key s] |
| test.py:157:15:157:20 | ControlFlowNode for SOURCE | test.py:157:9:157:21 | ControlFlowNode for Dict [Dictionary element at key s] |
| test.py:158:10:158:10 | ControlFlowNode for x [Dictionary element at key s] | test.py:158:10:158:19 | ControlFlowNode for Attribute() |
| test.py:183:9:183:42 | ControlFlowNode for ListComp [List element] | test.py:184:10:184:10 | ControlFlowNode for x [List element] |
| test.py:183:10:183:10 | ControlFlowNode for y | test.py:183:9:183:42 | ControlFlowNode for ListComp [List element] |
| test.py:183:16:183:16 | SSA variable z [List element] | test.py:183:41:183:41 | ControlFlowNode for z [List element] |
| test.py:183:21:183:30 | ControlFlowNode for List [List element, List element] | test.py:183:16:183:16 | SSA variable z [List element] |
| test.py:183:22:183:29 | ControlFlowNode for List [List element] | test.py:183:21:183:30 | ControlFlowNode for List [List element, List element] |
| test.py:183:23:183:28 | ControlFlowNode for SOURCE | test.py:183:22:183:29 | ControlFlowNode for List [List element] |
| test.py:183:36:183:36 | SSA variable y | test.py:183:10:183:10 | ControlFlowNode for y |
| test.py:183:41:183:41 | ControlFlowNode for z [List element] | test.py:183:36:183:36 | SSA variable y |
| test.py:184:10:184:10 | ControlFlowNode for x [List element] | test.py:184:10:184:13 | ControlFlowNode for Subscript |
| test.py:188:9:188:68 | ControlFlowNode for ListComp [List element] | test.py:189:10:189:10 | ControlFlowNode for x [List element] |
| test.py:188:10:188:10 | ControlFlowNode for y | test.py:188:9:188:68 | ControlFlowNode for ListComp [List element] |
| test.py:188:16:188:16 | SSA variable v [List element, List element, List element] | test.py:188:45:188:45 | ControlFlowNode for v [List element, List element, List element] |
| test.py:188:21:188:34 | ControlFlowNode for List [List element, List element, List element, List element] | test.py:188:16:188:16 | SSA variable v [List element, List element, List element] |
| test.py:188:22:188:33 | ControlFlowNode for List [List element, List element, List element] | test.py:188:21:188:34 | ControlFlowNode for List [List element, List element, List element, List element] |
| test.py:188:23:188:32 | ControlFlowNode for List [List element, List element] | test.py:188:22:188:33 | ControlFlowNode for List [List element, List element, List element] |
| test.py:188:24:188:31 | ControlFlowNode for List [List element] | test.py:188:23:188:32 | ControlFlowNode for List [List element, List element] |
| test.py:188:25:188:30 | ControlFlowNode for SOURCE | test.py:188:24:188:31 | ControlFlowNode for List [List element] |
| test.py:188:40:188:40 | SSA variable u [List element, List element] | test.py:188:56:188:56 | ControlFlowNode for u [List element, List element] |
| test.py:188:45:188:45 | ControlFlowNode for v [List element, List element, List element] | test.py:188:40:188:40 | SSA variable u [List element, List element] |
| test.py:188:51:188:51 | SSA variable z [List element] | test.py:188:67:188:67 | ControlFlowNode for z [List element] |
| test.py:188:56:188:56 | ControlFlowNode for u [List element, List element] | test.py:188:51:188:51 | SSA variable z [List element] |
| test.py:188:62:188:62 | SSA variable y | test.py:188:10:188:10 | ControlFlowNode for y |
| test.py:188:67:188:67 | ControlFlowNode for z [List element] | test.py:188:62:188:62 | SSA variable y |
| test.py:189:10:189:10 | ControlFlowNode for x [List element] | test.py:189:10:189:13 | ControlFlowNode for Subscript |
| test.py:199:9:199:42 | ControlFlowNode for ListComp [List element] | test.py:200:10:200:10 | ControlFlowNode for x [List element] |
| test.py:199:10:199:10 | ControlFlowNode for y | test.py:199:9:199:42 | ControlFlowNode for ListComp [List element] |
| test.py:199:16:199:16 | SSA variable y | test.py:199:10:199:10 | ControlFlowNode for y |
| test.py:199:22:199:22 | ControlFlowNode for z | test.py:199:22:199:40 | ControlFlowNode for GeneratorExp [List element] |
| test.py:199:22:199:40 | ControlFlowNode for GeneratorExp [List element] | test.py:199:16:199:16 | SSA variable y |
| test.py:199:28:199:28 | SSA variable z | test.py:199:22:199:22 | ControlFlowNode for z |
| test.py:199:33:199:40 | ControlFlowNode for List [List element] | test.py:199:28:199:28 | SSA variable z |
| test.py:199:34:199:39 | ControlFlowNode for SOURCE | test.py:199:33:199:40 | ControlFlowNode for List [List element] |
| test.py:200:10:200:10 | ControlFlowNode for x [List element] | test.py:200:10:200:13 | ControlFlowNode for Subscript |
<<<<<<< HEAD
| test.py:338:11:338:16 | ControlFlowNode for SOURCE | test.py:338:11:338:17 | ControlFlowNode for Tuple [Tuple element at index 0] |
| test.py:338:11:338:17 | ControlFlowNode for Tuple [Tuple element at index 0] | test.py:338:10:338:21 | ControlFlowNode for Subscript |
| test.py:342:10:342:17 | ControlFlowNode for List [List element] | test.py:342:10:342:20 | ControlFlowNode for Subscript |
| test.py:342:11:342:16 | ControlFlowNode for SOURCE | test.py:342:10:342:17 | ControlFlowNode for List [List element] |
| test.py:346:10:346:22 | ControlFlowNode for Dict [Dictionary element at key s] | test.py:346:10:346:27 | ControlFlowNode for Subscript |
| test.py:346:16:346:21 | ControlFlowNode for SOURCE | test.py:346:10:346:22 | ControlFlowNode for Dict [Dictionary element at key s] |
| test.py:369:28:369:33 | ControlFlowNode for SOURCE | test.py:369:10:369:34 | ControlFlowNode for second() |
| test.py:377:30:377:35 | ControlFlowNode for SOURCE | test.py:377:10:377:36 | ControlFlowNode for second() |
| test.py:385:10:385:43 | KwUnpacked b | test.py:385:10:385:43 | ControlFlowNode for second() |
| test.py:385:30:385:42 | ControlFlowNode for Dict [Dictionary element at key b] | test.py:385:10:385:43 | KwUnpacked b |
| test.py:385:36:385:41 | ControlFlowNode for SOURCE | test.py:385:30:385:42 | ControlFlowNode for Dict [Dictionary element at key b] |
| test.py:393:10:393:39 | PosOverflowNode for f_extra_pos() [Tuple element at index 0] | test.py:393:10:393:39 | ControlFlowNode for f_extra_pos() |
| test.py:393:33:393:38 | ControlFlowNode for SOURCE | test.py:393:10:393:39 | PosOverflowNode for f_extra_pos() [Tuple element at index 0] |
| test.py:401:10:401:45 | KwOverflowNode for f_extra_keyword() [Dictionary element at key b] | test.py:401:10:401:45 | ControlFlowNode for f_extra_keyword() |
| test.py:401:39:401:44 | ControlFlowNode for SOURCE | test.py:401:10:401:45 | KwOverflowNode for f_extra_keyword() [Dictionary element at key b] |
| test.py:422:10:422:15 | ControlFlowNode for SOURCE | test.py:422:10:422:38 | ControlFlowNode for IfExp |
| test.py:430:34:430:39 | ControlFlowNode for SOURCE | test.py:430:10:430:39 | ControlFlowNode for IfExp |
| test.py:454:12:454:17 | ControlFlowNode for SOURCE | test.py:454:10:454:18 | ControlFlowNode for f() |
| test.py:461:28:461:33 | ControlFlowNode for SOURCE | test.py:461:10:461:34 | ControlFlowNode for second() |
| test.py:475:30:475:35 | ControlFlowNode for SOURCE | test.py:475:10:475:36 | ControlFlowNode for second() |
| test.py:489:10:489:43 | KwUnpacked b | test.py:489:10:489:43 | ControlFlowNode for second() |
| test.py:489:30:489:42 | ControlFlowNode for Dict [Dictionary element at key b] | test.py:489:10:489:43 | KwUnpacked b |
| test.py:489:36:489:41 | ControlFlowNode for SOURCE | test.py:489:30:489:42 | ControlFlowNode for Dict [Dictionary element at key b] |
| test.py:494:10:494:39 | PosOverflowNode for f_extra_pos() [Tuple element at index 0] | test.py:494:10:494:39 | ControlFlowNode for f_extra_pos() |
| test.py:494:33:494:38 | ControlFlowNode for SOURCE | test.py:494:10:494:39 | PosOverflowNode for f_extra_pos() [Tuple element at index 0] |
| test.py:499:10:499:45 | KwOverflowNode for f_extra_keyword() [Dictionary element at key b] | test.py:499:10:499:45 | ControlFlowNode for f_extra_keyword() |
| test.py:499:39:499:44 | ControlFlowNode for SOURCE | test.py:499:10:499:45 | KwOverflowNode for f_extra_keyword() [Dictionary element at key b] |
| test.py:511:9:511:14 | ControlFlowNode for SOURCE | test.py:513:10:513:10 | ControlFlowNode for a |
| test.py:511:9:511:14 | ControlFlowNode for SOURCE | test.py:518:10:518:10 | ControlFlowNode for b |
=======
| test.py:336:11:336:16 | ControlFlowNode for SOURCE | test.py:336:11:336:17 | ControlFlowNode for Tuple [Tuple element at index 0] |
| test.py:336:11:336:17 | ControlFlowNode for Tuple [Tuple element at index 0] | test.py:336:10:336:21 | ControlFlowNode for Subscript |
| test.py:340:10:340:17 | ControlFlowNode for List [List element] | test.py:340:10:340:20 | ControlFlowNode for Subscript |
| test.py:340:11:340:16 | ControlFlowNode for SOURCE | test.py:340:10:340:17 | ControlFlowNode for List [List element] |
| test.py:344:10:344:22 | ControlFlowNode for Dict [Dictionary element at key s] | test.py:344:10:344:27 | ControlFlowNode for Subscript |
| test.py:344:16:344:21 | ControlFlowNode for SOURCE | test.py:344:10:344:22 | ControlFlowNode for Dict [Dictionary element at key s] |
| test.py:367:28:367:33 | ControlFlowNode for SOURCE | test.py:367:10:367:34 | ControlFlowNode for second() |
| test.py:375:30:375:35 | ControlFlowNode for SOURCE | test.py:375:10:375:36 | ControlFlowNode for second() |
| test.py:383:10:383:43 | KwUnpacked b | test.py:383:10:383:43 | ControlFlowNode for second() |
| test.py:383:30:383:42 | ControlFlowNode for Dict [Dictionary element at key b] | test.py:383:10:383:43 | KwUnpacked b |
| test.py:383:36:383:41 | ControlFlowNode for SOURCE | test.py:383:30:383:42 | ControlFlowNode for Dict [Dictionary element at key b] |
| test.py:391:10:391:39 | PosOverflowNode for f_extra_pos() [Tuple element at index 0] | test.py:391:10:391:39 | ControlFlowNode for f_extra_pos() |
| test.py:391:33:391:38 | ControlFlowNode for SOURCE | test.py:391:10:391:39 | PosOverflowNode for f_extra_pos() [Tuple element at index 0] |
| test.py:399:10:399:45 | KwOverflowNode for f_extra_keyword() [Dictionary element at key b] | test.py:399:10:399:45 | ControlFlowNode for f_extra_keyword() |
| test.py:399:39:399:44 | ControlFlowNode for SOURCE | test.py:399:10:399:45 | KwOverflowNode for f_extra_keyword() [Dictionary element at key b] |
| test.py:420:10:420:15 | ControlFlowNode for SOURCE | test.py:420:10:420:38 | ControlFlowNode for IfExp |
| test.py:428:34:428:39 | ControlFlowNode for SOURCE | test.py:428:10:428:39 | ControlFlowNode for IfExp |
| test.py:452:12:452:17 | ControlFlowNode for SOURCE | test.py:452:10:452:18 | ControlFlowNode for f() |
| test.py:459:28:459:33 | ControlFlowNode for SOURCE | test.py:459:10:459:34 | ControlFlowNode for second() |
| test.py:473:30:473:35 | ControlFlowNode for SOURCE | test.py:473:10:473:36 | ControlFlowNode for second() |
| test.py:487:10:487:43 | KwUnpacked b | test.py:487:10:487:43 | ControlFlowNode for second() |
| test.py:487:30:487:42 | ControlFlowNode for Dict [Dictionary element at key b] | test.py:487:10:487:43 | KwUnpacked b |
| test.py:487:36:487:41 | ControlFlowNode for SOURCE | test.py:487:30:487:42 | ControlFlowNode for Dict [Dictionary element at key b] |
| test.py:492:10:492:39 | PosOverflowNode for f_extra_pos() [Tuple element at index 0] | test.py:492:10:492:39 | ControlFlowNode for f_extra_pos() |
| test.py:492:33:492:38 | ControlFlowNode for SOURCE | test.py:492:10:492:39 | PosOverflowNode for f_extra_pos() [Tuple element at index 0] |
| test.py:497:10:497:45 | KwOverflowNode for f_extra_keyword() [Dictionary element at key b] | test.py:497:10:497:45 | ControlFlowNode for f_extra_keyword() |
| test.py:497:39:497:44 | ControlFlowNode for SOURCE | test.py:497:10:497:45 | KwOverflowNode for f_extra_keyword() [Dictionary element at key b] |
| test.py:509:9:509:14 | ControlFlowNode for SOURCE | test.py:511:10:511:10 | ControlFlowNode for a |
| test.py:509:9:509:14 | ControlFlowNode for SOURCE | test.py:516:10:516:10 | ControlFlowNode for b |
| test.py:588:16:588:21 | ControlFlowNode for SOURCE | test.py:591:10:591:36 | ControlFlowNode for return_from_inner_scope() |
>>>>>>> bdfb8106
nodes
| datamodel.py:38:6:38:17 | ControlFlowNode for f() | semmle.label | ControlFlowNode for f() |
| datamodel.py:38:8:38:13 | ControlFlowNode for SOURCE | semmle.label | ControlFlowNode for SOURCE |
| datamodel.py:71:6:71:24 | ControlFlowNode for Attribute() | semmle.label | ControlFlowNode for Attribute() |
| datamodel.py:71:15:71:20 | ControlFlowNode for SOURCE | semmle.label | ControlFlowNode for SOURCE |
| datamodel.py:72:6:72:27 | ControlFlowNode for Attribute() | semmle.label | ControlFlowNode for Attribute() |
| datamodel.py:72:18:72:23 | ControlFlowNode for SOURCE | semmle.label | ControlFlowNode for SOURCE |
| datamodel.py:80:6:80:26 | ControlFlowNode for Attribute() | semmle.label | ControlFlowNode for Attribute() |
| datamodel.py:80:20:80:25 | ControlFlowNode for SOURCE | semmle.label | ControlFlowNode for SOURCE |
| datamodel.py:81:6:81:26 | ControlFlowNode for Attribute() | semmle.label | ControlFlowNode for Attribute() |
| datamodel.py:81:20:81:25 | ControlFlowNode for SOURCE | semmle.label | ControlFlowNode for SOURCE |
| datamodel.py:152:5:152:8 | [post store] ControlFlowNode for self [Attribute b] | semmle.label | [post store] ControlFlowNode for self [Attribute b] |
| datamodel.py:152:14:152:19 | ControlFlowNode for SOURCE | semmle.label | ControlFlowNode for SOURCE |
| datamodel.py:155:14:155:25 | ControlFlowNode for Customized() [Attribute b] | semmle.label | ControlFlowNode for Customized() [Attribute b] |
| datamodel.py:159:6:159:15 | ControlFlowNode for customized [Attribute b] | semmle.label | ControlFlowNode for customized [Attribute b] |
| datamodel.py:159:6:159:17 | ControlFlowNode for Attribute | semmle.label | ControlFlowNode for Attribute |
| test.py:42:10:42:26 | ControlFlowNode for Tuple [Tuple element at index 1] | semmle.label | ControlFlowNode for Tuple [Tuple element at index 1] |
| test.py:42:21:42:26 | ControlFlowNode for SOURCE | semmle.label | ControlFlowNode for SOURCE |
| test.py:43:9:43:9 | ControlFlowNode for x [Tuple element at index 1] | semmle.label | ControlFlowNode for x [Tuple element at index 1] |
| test.py:43:9:43:12 | ControlFlowNode for Subscript | semmle.label | ControlFlowNode for Subscript |
| test.py:44:10:44:10 | ControlFlowNode for y | semmle.label | ControlFlowNode for y |
| test.py:55:9:55:14 | ControlFlowNode for SOURCE | semmle.label | ControlFlowNode for SOURCE |
| test.py:56:10:56:10 | ControlFlowNode for x | semmle.label | ControlFlowNode for x |
| test.py:61:9:61:16 | ControlFlowNode for Str | semmle.label | ControlFlowNode for Str |
| test.py:62:10:62:10 | ControlFlowNode for x | semmle.label | ControlFlowNode for x |
| test.py:66:9:66:17 | ControlFlowNode for Str | semmle.label | ControlFlowNode for Str |
| test.py:67:10:67:10 | ControlFlowNode for x | semmle.label | ControlFlowNode for x |
| test.py:71:9:71:10 | ControlFlowNode for IntegerLiteral | semmle.label | ControlFlowNode for IntegerLiteral |
| test.py:72:10:72:10 | ControlFlowNode for x | semmle.label | ControlFlowNode for x |
| test.py:76:9:76:12 | ControlFlowNode for FloatLiteral | semmle.label | ControlFlowNode for FloatLiteral |
| test.py:77:10:77:10 | ControlFlowNode for x | semmle.label | ControlFlowNode for x |
| test.py:87:10:87:15 | ControlFlowNode for SOURCE | semmle.label | ControlFlowNode for SOURCE |
| test.py:88:10:88:10 | ControlFlowNode for x | semmle.label | ControlFlowNode for x |
| test.py:93:9:93:16 | ControlFlowNode for List [List element] | semmle.label | ControlFlowNode for List [List element] |
| test.py:93:10:93:15 | ControlFlowNode for SOURCE | semmle.label | ControlFlowNode for SOURCE |
| test.py:94:10:94:10 | ControlFlowNode for x [List element] | semmle.label | ControlFlowNode for x [List element] |
| test.py:94:10:94:13 | ControlFlowNode for Subscript | semmle.label | ControlFlowNode for Subscript |
| test.py:103:9:103:37 | ControlFlowNode for ListComp [List element] | semmle.label | ControlFlowNode for ListComp [List element] |
| test.py:103:10:103:15 | ControlFlowNode for SOURCE | semmle.label | ControlFlowNode for SOURCE |
| test.py:104:10:104:10 | ControlFlowNode for x [List element] | semmle.label | ControlFlowNode for x [List element] |
| test.py:104:10:104:13 | ControlFlowNode for Subscript | semmle.label | ControlFlowNode for Subscript |
| test.py:108:9:108:29 | ControlFlowNode for ListComp [List element] | semmle.label | ControlFlowNode for ListComp [List element] |
| test.py:108:10:108:10 | ControlFlowNode for y | semmle.label | ControlFlowNode for y |
| test.py:108:16:108:16 | SSA variable y | semmle.label | SSA variable y |
| test.py:108:21:108:28 | ControlFlowNode for List [List element] | semmle.label | ControlFlowNode for List [List element] |
| test.py:108:22:108:27 | ControlFlowNode for SOURCE | semmle.label | ControlFlowNode for SOURCE |
| test.py:109:10:109:10 | ControlFlowNode for x [List element] | semmle.label | ControlFlowNode for x [List element] |
| test.py:109:10:109:13 | ControlFlowNode for Subscript | semmle.label | ControlFlowNode for Subscript |
| test.py:113:9:113:16 | ControlFlowNode for List [List element] | semmle.label | ControlFlowNode for List [List element] |
| test.py:113:10:113:15 | ControlFlowNode for SOURCE | semmle.label | ControlFlowNode for SOURCE |
| test.py:114:9:114:22 | ControlFlowNode for ListComp [List element] | semmle.label | ControlFlowNode for ListComp [List element] |
| test.py:114:10:114:10 | ControlFlowNode for y | semmle.label | ControlFlowNode for y |
| test.py:114:16:114:16 | SSA variable y | semmle.label | SSA variable y |
| test.py:114:21:114:21 | ControlFlowNode for l [List element] | semmle.label | ControlFlowNode for l [List element] |
| test.py:115:10:115:10 | ControlFlowNode for x [List element] | semmle.label | ControlFlowNode for x [List element] |
| test.py:115:10:115:13 | ControlFlowNode for Subscript | semmle.label | ControlFlowNode for Subscript |
| test.py:125:9:125:16 | ControlFlowNode for Set [List element] | semmle.label | ControlFlowNode for Set [List element] |
| test.py:125:10:125:15 | ControlFlowNode for SOURCE | semmle.label | ControlFlowNode for SOURCE |
| test.py:126:10:126:10 | ControlFlowNode for x [List element] | semmle.label | ControlFlowNode for x [List element] |
| test.py:126:10:126:16 | ControlFlowNode for Attribute() | semmle.label | ControlFlowNode for Attribute() |
| test.py:130:9:130:37 | ControlFlowNode for SetComp [Set element] | semmle.label | ControlFlowNode for SetComp [Set element] |
| test.py:130:10:130:15 | ControlFlowNode for SOURCE | semmle.label | ControlFlowNode for SOURCE |
| test.py:131:10:131:10 | ControlFlowNode for x [Set element] | semmle.label | ControlFlowNode for x [Set element] |
| test.py:131:10:131:16 | ControlFlowNode for Attribute() | semmle.label | ControlFlowNode for Attribute() |
| test.py:135:9:135:29 | ControlFlowNode for SetComp [Set element] | semmle.label | ControlFlowNode for SetComp [Set element] |
| test.py:135:10:135:10 | ControlFlowNode for y | semmle.label | ControlFlowNode for y |
| test.py:135:16:135:16 | SSA variable y | semmle.label | SSA variable y |
| test.py:135:21:135:28 | ControlFlowNode for List [List element] | semmle.label | ControlFlowNode for List [List element] |
| test.py:135:22:135:27 | ControlFlowNode for SOURCE | semmle.label | ControlFlowNode for SOURCE |
| test.py:136:10:136:10 | ControlFlowNode for x [Set element] | semmle.label | ControlFlowNode for x [Set element] |
| test.py:136:10:136:16 | ControlFlowNode for Attribute() | semmle.label | ControlFlowNode for Attribute() |
| test.py:140:9:140:16 | ControlFlowNode for Set [List element] | semmle.label | ControlFlowNode for Set [List element] |
| test.py:140:10:140:15 | ControlFlowNode for SOURCE | semmle.label | ControlFlowNode for SOURCE |
| test.py:141:9:141:22 | ControlFlowNode for SetComp [Set element] | semmle.label | ControlFlowNode for SetComp [Set element] |
| test.py:141:10:141:10 | ControlFlowNode for y | semmle.label | ControlFlowNode for y |
| test.py:141:16:141:16 | SSA variable y | semmle.label | SSA variable y |
| test.py:141:21:141:21 | ControlFlowNode for l [List element] | semmle.label | ControlFlowNode for l [List element] |
| test.py:142:10:142:10 | ControlFlowNode for x [Set element] | semmle.label | ControlFlowNode for x [Set element] |
| test.py:142:10:142:16 | ControlFlowNode for Attribute() | semmle.label | ControlFlowNode for Attribute() |
| test.py:152:9:152:21 | ControlFlowNode for Dict [Dictionary element at key s] | semmle.label | ControlFlowNode for Dict [Dictionary element at key s] |
| test.py:152:15:152:20 | ControlFlowNode for SOURCE | semmle.label | ControlFlowNode for SOURCE |
| test.py:153:10:153:10 | ControlFlowNode for x [Dictionary element at key s] | semmle.label | ControlFlowNode for x [Dictionary element at key s] |
| test.py:153:10:153:15 | ControlFlowNode for Subscript | semmle.label | ControlFlowNode for Subscript |
| test.py:157:9:157:21 | ControlFlowNode for Dict [Dictionary element at key s] | semmle.label | ControlFlowNode for Dict [Dictionary element at key s] |
| test.py:157:15:157:20 | ControlFlowNode for SOURCE | semmle.label | ControlFlowNode for SOURCE |
| test.py:158:10:158:10 | ControlFlowNode for x [Dictionary element at key s] | semmle.label | ControlFlowNode for x [Dictionary element at key s] |
| test.py:158:10:158:19 | ControlFlowNode for Attribute() | semmle.label | ControlFlowNode for Attribute() |
| test.py:183:9:183:42 | ControlFlowNode for ListComp [List element] | semmle.label | ControlFlowNode for ListComp [List element] |
| test.py:183:10:183:10 | ControlFlowNode for y | semmle.label | ControlFlowNode for y |
| test.py:183:16:183:16 | SSA variable z [List element] | semmle.label | SSA variable z [List element] |
| test.py:183:21:183:30 | ControlFlowNode for List [List element, List element] | semmle.label | ControlFlowNode for List [List element, List element] |
| test.py:183:22:183:29 | ControlFlowNode for List [List element] | semmle.label | ControlFlowNode for List [List element] |
| test.py:183:23:183:28 | ControlFlowNode for SOURCE | semmle.label | ControlFlowNode for SOURCE |
| test.py:183:36:183:36 | SSA variable y | semmle.label | SSA variable y |
| test.py:183:41:183:41 | ControlFlowNode for z [List element] | semmle.label | ControlFlowNode for z [List element] |
| test.py:184:10:184:10 | ControlFlowNode for x [List element] | semmle.label | ControlFlowNode for x [List element] |
| test.py:184:10:184:13 | ControlFlowNode for Subscript | semmle.label | ControlFlowNode for Subscript |
| test.py:188:9:188:68 | ControlFlowNode for ListComp [List element] | semmle.label | ControlFlowNode for ListComp [List element] |
| test.py:188:10:188:10 | ControlFlowNode for y | semmle.label | ControlFlowNode for y |
| test.py:188:16:188:16 | SSA variable v [List element, List element, List element] | semmle.label | SSA variable v [List element, List element, List element] |
| test.py:188:21:188:34 | ControlFlowNode for List [List element, List element, List element, List element] | semmle.label | ControlFlowNode for List [List element, List element, List element, List element] |
| test.py:188:22:188:33 | ControlFlowNode for List [List element, List element, List element] | semmle.label | ControlFlowNode for List [List element, List element, List element] |
| test.py:188:23:188:32 | ControlFlowNode for List [List element, List element] | semmle.label | ControlFlowNode for List [List element, List element] |
| test.py:188:24:188:31 | ControlFlowNode for List [List element] | semmle.label | ControlFlowNode for List [List element] |
| test.py:188:25:188:30 | ControlFlowNode for SOURCE | semmle.label | ControlFlowNode for SOURCE |
| test.py:188:40:188:40 | SSA variable u [List element, List element] | semmle.label | SSA variable u [List element, List element] |
| test.py:188:45:188:45 | ControlFlowNode for v [List element, List element, List element] | semmle.label | ControlFlowNode for v [List element, List element, List element] |
| test.py:188:51:188:51 | SSA variable z [List element] | semmle.label | SSA variable z [List element] |
| test.py:188:56:188:56 | ControlFlowNode for u [List element, List element] | semmle.label | ControlFlowNode for u [List element, List element] |
| test.py:188:62:188:62 | SSA variable y | semmle.label | SSA variable y |
| test.py:188:67:188:67 | ControlFlowNode for z [List element] | semmle.label | ControlFlowNode for z [List element] |
| test.py:189:10:189:10 | ControlFlowNode for x [List element] | semmle.label | ControlFlowNode for x [List element] |
| test.py:189:10:189:13 | ControlFlowNode for Subscript | semmle.label | ControlFlowNode for Subscript |
| test.py:199:9:199:42 | ControlFlowNode for ListComp [List element] | semmle.label | ControlFlowNode for ListComp [List element] |
| test.py:199:10:199:10 | ControlFlowNode for y | semmle.label | ControlFlowNode for y |
| test.py:199:16:199:16 | SSA variable y | semmle.label | SSA variable y |
| test.py:199:22:199:22 | ControlFlowNode for z | semmle.label | ControlFlowNode for z |
| test.py:199:22:199:40 | ControlFlowNode for GeneratorExp [List element] | semmle.label | ControlFlowNode for GeneratorExp [List element] |
| test.py:199:28:199:28 | SSA variable z | semmle.label | SSA variable z |
| test.py:199:33:199:40 | ControlFlowNode for List [List element] | semmle.label | ControlFlowNode for List [List element] |
| test.py:199:34:199:39 | ControlFlowNode for SOURCE | semmle.label | ControlFlowNode for SOURCE |
| test.py:200:10:200:10 | ControlFlowNode for x [List element] | semmle.label | ControlFlowNode for x [List element] |
| test.py:200:10:200:13 | ControlFlowNode for Subscript | semmle.label | ControlFlowNode for Subscript |
<<<<<<< HEAD
| test.py:338:10:338:21 | ControlFlowNode for Subscript | semmle.label | ControlFlowNode for Subscript |
| test.py:338:11:338:16 | ControlFlowNode for SOURCE | semmle.label | ControlFlowNode for SOURCE |
| test.py:338:11:338:17 | ControlFlowNode for Tuple [Tuple element at index 0] | semmle.label | ControlFlowNode for Tuple [Tuple element at index 0] |
| test.py:342:10:342:17 | ControlFlowNode for List [List element] | semmle.label | ControlFlowNode for List [List element] |
| test.py:342:10:342:20 | ControlFlowNode for Subscript | semmle.label | ControlFlowNode for Subscript |
| test.py:342:11:342:16 | ControlFlowNode for SOURCE | semmle.label | ControlFlowNode for SOURCE |
| test.py:346:10:346:22 | ControlFlowNode for Dict [Dictionary element at key s] | semmle.label | ControlFlowNode for Dict [Dictionary element at key s] |
| test.py:346:10:346:27 | ControlFlowNode for Subscript | semmle.label | ControlFlowNode for Subscript |
| test.py:346:16:346:21 | ControlFlowNode for SOURCE | semmle.label | ControlFlowNode for SOURCE |
| test.py:369:10:369:34 | ControlFlowNode for second() | semmle.label | ControlFlowNode for second() |
| test.py:369:28:369:33 | ControlFlowNode for SOURCE | semmle.label | ControlFlowNode for SOURCE |
| test.py:377:10:377:36 | ControlFlowNode for second() | semmle.label | ControlFlowNode for second() |
| test.py:377:30:377:35 | ControlFlowNode for SOURCE | semmle.label | ControlFlowNode for SOURCE |
| test.py:385:10:385:43 | ControlFlowNode for second() | semmle.label | ControlFlowNode for second() |
| test.py:385:10:385:43 | KwUnpacked b | semmle.label | KwUnpacked b |
| test.py:385:30:385:42 | ControlFlowNode for Dict [Dictionary element at key b] | semmle.label | ControlFlowNode for Dict [Dictionary element at key b] |
| test.py:385:36:385:41 | ControlFlowNode for SOURCE | semmle.label | ControlFlowNode for SOURCE |
| test.py:393:10:393:39 | ControlFlowNode for f_extra_pos() | semmle.label | ControlFlowNode for f_extra_pos() |
| test.py:393:10:393:39 | PosOverflowNode for f_extra_pos() [Tuple element at index 0] | semmle.label | PosOverflowNode for f_extra_pos() [Tuple element at index 0] |
| test.py:393:33:393:38 | ControlFlowNode for SOURCE | semmle.label | ControlFlowNode for SOURCE |
| test.py:401:10:401:45 | ControlFlowNode for f_extra_keyword() | semmle.label | ControlFlowNode for f_extra_keyword() |
| test.py:401:10:401:45 | KwOverflowNode for f_extra_keyword() [Dictionary element at key b] | semmle.label | KwOverflowNode for f_extra_keyword() [Dictionary element at key b] |
| test.py:401:39:401:44 | ControlFlowNode for SOURCE | semmle.label | ControlFlowNode for SOURCE |
| test.py:422:10:422:15 | ControlFlowNode for SOURCE | semmle.label | ControlFlowNode for SOURCE |
| test.py:422:10:422:38 | ControlFlowNode for IfExp | semmle.label | ControlFlowNode for IfExp |
| test.py:430:10:430:39 | ControlFlowNode for IfExp | semmle.label | ControlFlowNode for IfExp |
| test.py:430:34:430:39 | ControlFlowNode for SOURCE | semmle.label | ControlFlowNode for SOURCE |
| test.py:454:10:454:18 | ControlFlowNode for f() | semmle.label | ControlFlowNode for f() |
| test.py:454:12:454:17 | ControlFlowNode for SOURCE | semmle.label | ControlFlowNode for SOURCE |
| test.py:461:10:461:34 | ControlFlowNode for second() | semmle.label | ControlFlowNode for second() |
| test.py:461:28:461:33 | ControlFlowNode for SOURCE | semmle.label | ControlFlowNode for SOURCE |
| test.py:475:10:475:36 | ControlFlowNode for second() | semmle.label | ControlFlowNode for second() |
| test.py:475:30:475:35 | ControlFlowNode for SOURCE | semmle.label | ControlFlowNode for SOURCE |
| test.py:489:10:489:43 | ControlFlowNode for second() | semmle.label | ControlFlowNode for second() |
| test.py:489:10:489:43 | KwUnpacked b | semmle.label | KwUnpacked b |
| test.py:489:30:489:42 | ControlFlowNode for Dict [Dictionary element at key b] | semmle.label | ControlFlowNode for Dict [Dictionary element at key b] |
| test.py:489:36:489:41 | ControlFlowNode for SOURCE | semmle.label | ControlFlowNode for SOURCE |
| test.py:494:10:494:39 | ControlFlowNode for f_extra_pos() | semmle.label | ControlFlowNode for f_extra_pos() |
| test.py:494:10:494:39 | PosOverflowNode for f_extra_pos() [Tuple element at index 0] | semmle.label | PosOverflowNode for f_extra_pos() [Tuple element at index 0] |
| test.py:494:33:494:38 | ControlFlowNode for SOURCE | semmle.label | ControlFlowNode for SOURCE |
| test.py:499:10:499:45 | ControlFlowNode for f_extra_keyword() | semmle.label | ControlFlowNode for f_extra_keyword() |
| test.py:499:10:499:45 | KwOverflowNode for f_extra_keyword() [Dictionary element at key b] | semmle.label | KwOverflowNode for f_extra_keyword() [Dictionary element at key b] |
| test.py:499:39:499:44 | ControlFlowNode for SOURCE | semmle.label | ControlFlowNode for SOURCE |
| test.py:511:9:511:14 | ControlFlowNode for SOURCE | semmle.label | ControlFlowNode for SOURCE |
| test.py:513:10:513:10 | ControlFlowNode for a | semmle.label | ControlFlowNode for a |
| test.py:518:10:518:10 | ControlFlowNode for b | semmle.label | ControlFlowNode for b |
=======
| test.py:336:10:336:21 | ControlFlowNode for Subscript | semmle.label | ControlFlowNode for Subscript |
| test.py:336:11:336:16 | ControlFlowNode for SOURCE | semmle.label | ControlFlowNode for SOURCE |
| test.py:336:11:336:17 | ControlFlowNode for Tuple [Tuple element at index 0] | semmle.label | ControlFlowNode for Tuple [Tuple element at index 0] |
| test.py:340:10:340:17 | ControlFlowNode for List [List element] | semmle.label | ControlFlowNode for List [List element] |
| test.py:340:10:340:20 | ControlFlowNode for Subscript | semmle.label | ControlFlowNode for Subscript |
| test.py:340:11:340:16 | ControlFlowNode for SOURCE | semmle.label | ControlFlowNode for SOURCE |
| test.py:344:10:344:22 | ControlFlowNode for Dict [Dictionary element at key s] | semmle.label | ControlFlowNode for Dict [Dictionary element at key s] |
| test.py:344:10:344:27 | ControlFlowNode for Subscript | semmle.label | ControlFlowNode for Subscript |
| test.py:344:16:344:21 | ControlFlowNode for SOURCE | semmle.label | ControlFlowNode for SOURCE |
| test.py:367:10:367:34 | ControlFlowNode for second() | semmle.label | ControlFlowNode for second() |
| test.py:367:28:367:33 | ControlFlowNode for SOURCE | semmle.label | ControlFlowNode for SOURCE |
| test.py:375:10:375:36 | ControlFlowNode for second() | semmle.label | ControlFlowNode for second() |
| test.py:375:30:375:35 | ControlFlowNode for SOURCE | semmle.label | ControlFlowNode for SOURCE |
| test.py:383:10:383:43 | ControlFlowNode for second() | semmle.label | ControlFlowNode for second() |
| test.py:383:10:383:43 | KwUnpacked b | semmle.label | KwUnpacked b |
| test.py:383:30:383:42 | ControlFlowNode for Dict [Dictionary element at key b] | semmle.label | ControlFlowNode for Dict [Dictionary element at key b] |
| test.py:383:36:383:41 | ControlFlowNode for SOURCE | semmle.label | ControlFlowNode for SOURCE |
| test.py:391:10:391:39 | ControlFlowNode for f_extra_pos() | semmle.label | ControlFlowNode for f_extra_pos() |
| test.py:391:10:391:39 | PosOverflowNode for f_extra_pos() [Tuple element at index 0] | semmle.label | PosOverflowNode for f_extra_pos() [Tuple element at index 0] |
| test.py:391:33:391:38 | ControlFlowNode for SOURCE | semmle.label | ControlFlowNode for SOURCE |
| test.py:399:10:399:45 | ControlFlowNode for f_extra_keyword() | semmle.label | ControlFlowNode for f_extra_keyword() |
| test.py:399:10:399:45 | KwOverflowNode for f_extra_keyword() [Dictionary element at key b] | semmle.label | KwOverflowNode for f_extra_keyword() [Dictionary element at key b] |
| test.py:399:39:399:44 | ControlFlowNode for SOURCE | semmle.label | ControlFlowNode for SOURCE |
| test.py:420:10:420:15 | ControlFlowNode for SOURCE | semmle.label | ControlFlowNode for SOURCE |
| test.py:420:10:420:38 | ControlFlowNode for IfExp | semmle.label | ControlFlowNode for IfExp |
| test.py:428:10:428:39 | ControlFlowNode for IfExp | semmle.label | ControlFlowNode for IfExp |
| test.py:428:34:428:39 | ControlFlowNode for SOURCE | semmle.label | ControlFlowNode for SOURCE |
| test.py:452:10:452:18 | ControlFlowNode for f() | semmle.label | ControlFlowNode for f() |
| test.py:452:12:452:17 | ControlFlowNode for SOURCE | semmle.label | ControlFlowNode for SOURCE |
| test.py:459:10:459:34 | ControlFlowNode for second() | semmle.label | ControlFlowNode for second() |
| test.py:459:28:459:33 | ControlFlowNode for SOURCE | semmle.label | ControlFlowNode for SOURCE |
| test.py:473:10:473:36 | ControlFlowNode for second() | semmle.label | ControlFlowNode for second() |
| test.py:473:30:473:35 | ControlFlowNode for SOURCE | semmle.label | ControlFlowNode for SOURCE |
| test.py:487:10:487:43 | ControlFlowNode for second() | semmle.label | ControlFlowNode for second() |
| test.py:487:10:487:43 | KwUnpacked b | semmle.label | KwUnpacked b |
| test.py:487:30:487:42 | ControlFlowNode for Dict [Dictionary element at key b] | semmle.label | ControlFlowNode for Dict [Dictionary element at key b] |
| test.py:487:36:487:41 | ControlFlowNode for SOURCE | semmle.label | ControlFlowNode for SOURCE |
| test.py:492:10:492:39 | ControlFlowNode for f_extra_pos() | semmle.label | ControlFlowNode for f_extra_pos() |
| test.py:492:10:492:39 | PosOverflowNode for f_extra_pos() [Tuple element at index 0] | semmle.label | PosOverflowNode for f_extra_pos() [Tuple element at index 0] |
| test.py:492:33:492:38 | ControlFlowNode for SOURCE | semmle.label | ControlFlowNode for SOURCE |
| test.py:497:10:497:45 | ControlFlowNode for f_extra_keyword() | semmle.label | ControlFlowNode for f_extra_keyword() |
| test.py:497:10:497:45 | KwOverflowNode for f_extra_keyword() [Dictionary element at key b] | semmle.label | KwOverflowNode for f_extra_keyword() [Dictionary element at key b] |
| test.py:497:39:497:44 | ControlFlowNode for SOURCE | semmle.label | ControlFlowNode for SOURCE |
| test.py:509:9:509:14 | ControlFlowNode for SOURCE | semmle.label | ControlFlowNode for SOURCE |
| test.py:511:10:511:10 | ControlFlowNode for a | semmle.label | ControlFlowNode for a |
| test.py:516:10:516:10 | ControlFlowNode for b | semmle.label | ControlFlowNode for b |
| test.py:588:16:588:21 | ControlFlowNode for SOURCE | semmle.label | ControlFlowNode for SOURCE |
| test.py:591:10:591:36 | ControlFlowNode for return_from_inner_scope() | semmle.label | ControlFlowNode for return_from_inner_scope() |
>>>>>>> bdfb8106
#select
| datamodel.py:38:6:38:17 | ControlFlowNode for f() | datamodel.py:38:8:38:13 | ControlFlowNode for SOURCE | datamodel.py:38:6:38:17 | ControlFlowNode for f() | Flow found |
| datamodel.py:71:6:71:24 | ControlFlowNode for Attribute() | datamodel.py:71:15:71:20 | ControlFlowNode for SOURCE | datamodel.py:71:6:71:24 | ControlFlowNode for Attribute() | Flow found |
| datamodel.py:72:6:72:27 | ControlFlowNode for Attribute() | datamodel.py:72:18:72:23 | ControlFlowNode for SOURCE | datamodel.py:72:6:72:27 | ControlFlowNode for Attribute() | Flow found |
| datamodel.py:80:6:80:26 | ControlFlowNode for Attribute() | datamodel.py:80:20:80:25 | ControlFlowNode for SOURCE | datamodel.py:80:6:80:26 | ControlFlowNode for Attribute() | Flow found |
| datamodel.py:81:6:81:26 | ControlFlowNode for Attribute() | datamodel.py:81:20:81:25 | ControlFlowNode for SOURCE | datamodel.py:81:6:81:26 | ControlFlowNode for Attribute() | Flow found |
| datamodel.py:159:6:159:17 | ControlFlowNode for Attribute | datamodel.py:152:14:152:19 | ControlFlowNode for SOURCE | datamodel.py:159:6:159:17 | ControlFlowNode for Attribute | Flow found |
| test.py:44:10:44:10 | ControlFlowNode for y | test.py:42:21:42:26 | ControlFlowNode for SOURCE | test.py:44:10:44:10 | ControlFlowNode for y | Flow found |
| test.py:56:10:56:10 | ControlFlowNode for x | test.py:55:9:55:14 | ControlFlowNode for SOURCE | test.py:56:10:56:10 | ControlFlowNode for x | Flow found |
| test.py:62:10:62:10 | ControlFlowNode for x | test.py:61:9:61:16 | ControlFlowNode for Str | test.py:62:10:62:10 | ControlFlowNode for x | Flow found |
| test.py:67:10:67:10 | ControlFlowNode for x | test.py:66:9:66:17 | ControlFlowNode for Str | test.py:67:10:67:10 | ControlFlowNode for x | Flow found |
| test.py:72:10:72:10 | ControlFlowNode for x | test.py:71:9:71:10 | ControlFlowNode for IntegerLiteral | test.py:72:10:72:10 | ControlFlowNode for x | Flow found |
| test.py:77:10:77:10 | ControlFlowNode for x | test.py:76:9:76:12 | ControlFlowNode for FloatLiteral | test.py:77:10:77:10 | ControlFlowNode for x | Flow found |
| test.py:88:10:88:10 | ControlFlowNode for x | test.py:87:10:87:15 | ControlFlowNode for SOURCE | test.py:88:10:88:10 | ControlFlowNode for x | Flow found |
| test.py:94:10:94:13 | ControlFlowNode for Subscript | test.py:93:10:93:15 | ControlFlowNode for SOURCE | test.py:94:10:94:13 | ControlFlowNode for Subscript | Flow found |
| test.py:104:10:104:13 | ControlFlowNode for Subscript | test.py:103:10:103:15 | ControlFlowNode for SOURCE | test.py:104:10:104:13 | ControlFlowNode for Subscript | Flow found |
| test.py:109:10:109:13 | ControlFlowNode for Subscript | test.py:108:22:108:27 | ControlFlowNode for SOURCE | test.py:109:10:109:13 | ControlFlowNode for Subscript | Flow found |
| test.py:115:10:115:13 | ControlFlowNode for Subscript | test.py:113:10:113:15 | ControlFlowNode for SOURCE | test.py:115:10:115:13 | ControlFlowNode for Subscript | Flow found |
| test.py:126:10:126:16 | ControlFlowNode for Attribute() | test.py:125:10:125:15 | ControlFlowNode for SOURCE | test.py:126:10:126:16 | ControlFlowNode for Attribute() | Flow found |
| test.py:131:10:131:16 | ControlFlowNode for Attribute() | test.py:130:10:130:15 | ControlFlowNode for SOURCE | test.py:131:10:131:16 | ControlFlowNode for Attribute() | Flow found |
| test.py:136:10:136:16 | ControlFlowNode for Attribute() | test.py:135:22:135:27 | ControlFlowNode for SOURCE | test.py:136:10:136:16 | ControlFlowNode for Attribute() | Flow found |
| test.py:142:10:142:16 | ControlFlowNode for Attribute() | test.py:140:10:140:15 | ControlFlowNode for SOURCE | test.py:142:10:142:16 | ControlFlowNode for Attribute() | Flow found |
| test.py:153:10:153:15 | ControlFlowNode for Subscript | test.py:152:15:152:20 | ControlFlowNode for SOURCE | test.py:153:10:153:15 | ControlFlowNode for Subscript | Flow found |
| test.py:158:10:158:19 | ControlFlowNode for Attribute() | test.py:157:15:157:20 | ControlFlowNode for SOURCE | test.py:158:10:158:19 | ControlFlowNode for Attribute() | Flow found |
| test.py:184:10:184:13 | ControlFlowNode for Subscript | test.py:183:23:183:28 | ControlFlowNode for SOURCE | test.py:184:10:184:13 | ControlFlowNode for Subscript | Flow found |
| test.py:189:10:189:13 | ControlFlowNode for Subscript | test.py:188:25:188:30 | ControlFlowNode for SOURCE | test.py:189:10:189:13 | ControlFlowNode for Subscript | Flow found |
| test.py:200:10:200:13 | ControlFlowNode for Subscript | test.py:199:34:199:39 | ControlFlowNode for SOURCE | test.py:200:10:200:13 | ControlFlowNode for Subscript | Flow found |
<<<<<<< HEAD
| test.py:338:10:338:21 | ControlFlowNode for Subscript | test.py:338:11:338:16 | ControlFlowNode for SOURCE | test.py:338:10:338:21 | ControlFlowNode for Subscript | Flow found |
| test.py:342:10:342:20 | ControlFlowNode for Subscript | test.py:342:11:342:16 | ControlFlowNode for SOURCE | test.py:342:10:342:20 | ControlFlowNode for Subscript | Flow found |
| test.py:346:10:346:27 | ControlFlowNode for Subscript | test.py:346:16:346:21 | ControlFlowNode for SOURCE | test.py:346:10:346:27 | ControlFlowNode for Subscript | Flow found |
| test.py:369:10:369:34 | ControlFlowNode for second() | test.py:369:28:369:33 | ControlFlowNode for SOURCE | test.py:369:10:369:34 | ControlFlowNode for second() | Flow found |
| test.py:377:10:377:36 | ControlFlowNode for second() | test.py:377:30:377:35 | ControlFlowNode for SOURCE | test.py:377:10:377:36 | ControlFlowNode for second() | Flow found |
| test.py:385:10:385:43 | ControlFlowNode for second() | test.py:385:36:385:41 | ControlFlowNode for SOURCE | test.py:385:10:385:43 | ControlFlowNode for second() | Flow found |
| test.py:393:10:393:39 | ControlFlowNode for f_extra_pos() | test.py:393:33:393:38 | ControlFlowNode for SOURCE | test.py:393:10:393:39 | ControlFlowNode for f_extra_pos() | Flow found |
| test.py:401:10:401:45 | ControlFlowNode for f_extra_keyword() | test.py:401:39:401:44 | ControlFlowNode for SOURCE | test.py:401:10:401:45 | ControlFlowNode for f_extra_keyword() | Flow found |
| test.py:422:10:422:38 | ControlFlowNode for IfExp | test.py:422:10:422:15 | ControlFlowNode for SOURCE | test.py:422:10:422:38 | ControlFlowNode for IfExp | Flow found |
| test.py:430:10:430:39 | ControlFlowNode for IfExp | test.py:430:34:430:39 | ControlFlowNode for SOURCE | test.py:430:10:430:39 | ControlFlowNode for IfExp | Flow found |
| test.py:454:10:454:18 | ControlFlowNode for f() | test.py:454:12:454:17 | ControlFlowNode for SOURCE | test.py:454:10:454:18 | ControlFlowNode for f() | Flow found |
| test.py:461:10:461:34 | ControlFlowNode for second() | test.py:461:28:461:33 | ControlFlowNode for SOURCE | test.py:461:10:461:34 | ControlFlowNode for second() | Flow found |
| test.py:475:10:475:36 | ControlFlowNode for second() | test.py:475:30:475:35 | ControlFlowNode for SOURCE | test.py:475:10:475:36 | ControlFlowNode for second() | Flow found |
| test.py:489:10:489:43 | ControlFlowNode for second() | test.py:489:36:489:41 | ControlFlowNode for SOURCE | test.py:489:10:489:43 | ControlFlowNode for second() | Flow found |
| test.py:494:10:494:39 | ControlFlowNode for f_extra_pos() | test.py:494:33:494:38 | ControlFlowNode for SOURCE | test.py:494:10:494:39 | ControlFlowNode for f_extra_pos() | Flow found |
| test.py:499:10:499:45 | ControlFlowNode for f_extra_keyword() | test.py:499:39:499:44 | ControlFlowNode for SOURCE | test.py:499:10:499:45 | ControlFlowNode for f_extra_keyword() | Flow found |
| test.py:513:10:513:10 | ControlFlowNode for a | test.py:511:9:511:14 | ControlFlowNode for SOURCE | test.py:513:10:513:10 | ControlFlowNode for a | Flow found |
| test.py:518:10:518:10 | ControlFlowNode for b | test.py:511:9:511:14 | ControlFlowNode for SOURCE | test.py:518:10:518:10 | ControlFlowNode for b | Flow found |
=======
| test.py:336:10:336:21 | ControlFlowNode for Subscript | test.py:20:10:20:17 | ControlFlowNode for Str | test.py:336:10:336:21 | ControlFlowNode for Subscript | Flow found |
| test.py:336:10:336:21 | ControlFlowNode for Subscript | test.py:336:11:336:16 | ControlFlowNode for SOURCE | test.py:336:10:336:21 | ControlFlowNode for Subscript | Flow found |
| test.py:340:10:340:20 | ControlFlowNode for Subscript | test.py:20:10:20:17 | ControlFlowNode for Str | test.py:340:10:340:20 | ControlFlowNode for Subscript | Flow found |
| test.py:340:10:340:20 | ControlFlowNode for Subscript | test.py:340:11:340:16 | ControlFlowNode for SOURCE | test.py:340:10:340:20 | ControlFlowNode for Subscript | Flow found |
| test.py:344:10:344:27 | ControlFlowNode for Subscript | test.py:20:10:20:17 | ControlFlowNode for Str | test.py:344:10:344:27 | ControlFlowNode for Subscript | Flow found |
| test.py:344:10:344:27 | ControlFlowNode for Subscript | test.py:344:16:344:21 | ControlFlowNode for SOURCE | test.py:344:10:344:27 | ControlFlowNode for Subscript | Flow found |
| test.py:367:10:367:34 | ControlFlowNode for second() | test.py:20:10:20:17 | ControlFlowNode for Str | test.py:367:10:367:34 | ControlFlowNode for second() | Flow found |
| test.py:367:10:367:34 | ControlFlowNode for second() | test.py:367:28:367:33 | ControlFlowNode for SOURCE | test.py:367:10:367:34 | ControlFlowNode for second() | Flow found |
| test.py:375:10:375:36 | ControlFlowNode for second() | test.py:20:10:20:17 | ControlFlowNode for Str | test.py:375:10:375:36 | ControlFlowNode for second() | Flow found |
| test.py:375:10:375:36 | ControlFlowNode for second() | test.py:375:30:375:35 | ControlFlowNode for SOURCE | test.py:375:10:375:36 | ControlFlowNode for second() | Flow found |
| test.py:383:10:383:43 | ControlFlowNode for second() | test.py:20:10:20:17 | ControlFlowNode for Str | test.py:383:10:383:43 | ControlFlowNode for second() | Flow found |
| test.py:383:10:383:43 | ControlFlowNode for second() | test.py:383:36:383:41 | ControlFlowNode for SOURCE | test.py:383:10:383:43 | ControlFlowNode for second() | Flow found |
| test.py:391:10:391:39 | ControlFlowNode for f_extra_pos() | test.py:20:10:20:17 | ControlFlowNode for Str | test.py:391:10:391:39 | ControlFlowNode for f_extra_pos() | Flow found |
| test.py:391:10:391:39 | ControlFlowNode for f_extra_pos() | test.py:391:33:391:38 | ControlFlowNode for SOURCE | test.py:391:10:391:39 | ControlFlowNode for f_extra_pos() | Flow found |
| test.py:399:10:399:45 | ControlFlowNode for f_extra_keyword() | test.py:20:10:20:17 | ControlFlowNode for Str | test.py:399:10:399:45 | ControlFlowNode for f_extra_keyword() | Flow found |
| test.py:399:10:399:45 | ControlFlowNode for f_extra_keyword() | test.py:399:39:399:44 | ControlFlowNode for SOURCE | test.py:399:10:399:45 | ControlFlowNode for f_extra_keyword() | Flow found |
| test.py:420:10:420:38 | ControlFlowNode for IfExp | test.py:20:10:20:17 | ControlFlowNode for Str | test.py:420:10:420:38 | ControlFlowNode for IfExp | Flow found |
| test.py:420:10:420:38 | ControlFlowNode for IfExp | test.py:420:10:420:15 | ControlFlowNode for SOURCE | test.py:420:10:420:38 | ControlFlowNode for IfExp | Flow found |
| test.py:428:10:428:39 | ControlFlowNode for IfExp | test.py:20:10:20:17 | ControlFlowNode for Str | test.py:428:10:428:39 | ControlFlowNode for IfExp | Flow found |
| test.py:428:10:428:39 | ControlFlowNode for IfExp | test.py:428:34:428:39 | ControlFlowNode for SOURCE | test.py:428:10:428:39 | ControlFlowNode for IfExp | Flow found |
| test.py:452:10:452:18 | ControlFlowNode for f() | test.py:20:10:20:17 | ControlFlowNode for Str | test.py:452:10:452:18 | ControlFlowNode for f() | Flow found |
| test.py:452:10:452:18 | ControlFlowNode for f() | test.py:452:12:452:17 | ControlFlowNode for SOURCE | test.py:452:10:452:18 | ControlFlowNode for f() | Flow found |
| test.py:459:10:459:34 | ControlFlowNode for second() | test.py:20:10:20:17 | ControlFlowNode for Str | test.py:459:10:459:34 | ControlFlowNode for second() | Flow found |
| test.py:459:10:459:34 | ControlFlowNode for second() | test.py:459:28:459:33 | ControlFlowNode for SOURCE | test.py:459:10:459:34 | ControlFlowNode for second() | Flow found |
| test.py:473:10:473:36 | ControlFlowNode for second() | test.py:20:10:20:17 | ControlFlowNode for Str | test.py:473:10:473:36 | ControlFlowNode for second() | Flow found |
| test.py:473:10:473:36 | ControlFlowNode for second() | test.py:473:30:473:35 | ControlFlowNode for SOURCE | test.py:473:10:473:36 | ControlFlowNode for second() | Flow found |
| test.py:487:10:487:43 | ControlFlowNode for second() | test.py:20:10:20:17 | ControlFlowNode for Str | test.py:487:10:487:43 | ControlFlowNode for second() | Flow found |
| test.py:487:10:487:43 | ControlFlowNode for second() | test.py:487:36:487:41 | ControlFlowNode for SOURCE | test.py:487:10:487:43 | ControlFlowNode for second() | Flow found |
| test.py:492:10:492:39 | ControlFlowNode for f_extra_pos() | test.py:20:10:20:17 | ControlFlowNode for Str | test.py:492:10:492:39 | ControlFlowNode for f_extra_pos() | Flow found |
| test.py:492:10:492:39 | ControlFlowNode for f_extra_pos() | test.py:492:33:492:38 | ControlFlowNode for SOURCE | test.py:492:10:492:39 | ControlFlowNode for f_extra_pos() | Flow found |
| test.py:497:10:497:45 | ControlFlowNode for f_extra_keyword() | test.py:20:10:20:17 | ControlFlowNode for Str | test.py:497:10:497:45 | ControlFlowNode for f_extra_keyword() | Flow found |
| test.py:497:10:497:45 | ControlFlowNode for f_extra_keyword() | test.py:497:39:497:44 | ControlFlowNode for SOURCE | test.py:497:10:497:45 | ControlFlowNode for f_extra_keyword() | Flow found |
| test.py:511:10:511:10 | ControlFlowNode for a | test.py:20:10:20:17 | ControlFlowNode for Str | test.py:511:10:511:10 | ControlFlowNode for a | Flow found |
| test.py:511:10:511:10 | ControlFlowNode for a | test.py:509:9:509:14 | ControlFlowNode for SOURCE | test.py:511:10:511:10 | ControlFlowNode for a | Flow found |
| test.py:516:10:516:10 | ControlFlowNode for b | test.py:20:10:20:17 | ControlFlowNode for Str | test.py:516:10:516:10 | ControlFlowNode for b | Flow found |
| test.py:516:10:516:10 | ControlFlowNode for b | test.py:509:9:509:14 | ControlFlowNode for SOURCE | test.py:516:10:516:10 | ControlFlowNode for b | Flow found |
| test.py:591:10:591:36 | ControlFlowNode for return_from_inner_scope() | test.py:20:10:20:17 | ControlFlowNode for Str | test.py:591:10:591:36 | ControlFlowNode for return_from_inner_scope() | Flow found |
| test.py:591:10:591:36 | ControlFlowNode for return_from_inner_scope() | test.py:588:16:588:21 | ControlFlowNode for SOURCE | test.py:591:10:591:36 | ControlFlowNode for return_from_inner_scope() | Flow found |
>>>>>>> bdfb8106
<|MERGE_RESOLUTION|>--- conflicted
+++ resolved
@@ -8,45 +8,6 @@
 | datamodel.py:152:14:152:19 | ControlFlowNode for SOURCE | datamodel.py:152:5:152:8 | [post store] ControlFlowNode for self [Attribute b] |
 | datamodel.py:155:14:155:25 | ControlFlowNode for Customized() [Attribute b] | datamodel.py:159:6:159:15 | ControlFlowNode for customized [Attribute b] |
 | datamodel.py:159:6:159:15 | ControlFlowNode for customized [Attribute b] | datamodel.py:159:6:159:17 | ControlFlowNode for Attribute |
-<<<<<<< HEAD
-=======
-| test.py:0:0:0:0 | ModuleVariableNode for Global Variable SOURCE in Module test | test.py:42:21:42:26 | ControlFlowNode for SOURCE |
-| test.py:0:0:0:0 | ModuleVariableNode for Global Variable SOURCE in Module test | test.py:55:9:55:14 | ControlFlowNode for SOURCE |
-| test.py:0:0:0:0 | ModuleVariableNode for Global Variable SOURCE in Module test | test.py:87:10:87:15 | ControlFlowNode for SOURCE |
-| test.py:0:0:0:0 | ModuleVariableNode for Global Variable SOURCE in Module test | test.py:93:10:93:15 | ControlFlowNode for SOURCE |
-| test.py:0:0:0:0 | ModuleVariableNode for Global Variable SOURCE in Module test | test.py:103:10:103:15 | ControlFlowNode for SOURCE |
-| test.py:0:0:0:0 | ModuleVariableNode for Global Variable SOURCE in Module test | test.py:108:22:108:27 | ControlFlowNode for SOURCE |
-| test.py:0:0:0:0 | ModuleVariableNode for Global Variable SOURCE in Module test | test.py:113:10:113:15 | ControlFlowNode for SOURCE |
-| test.py:0:0:0:0 | ModuleVariableNode for Global Variable SOURCE in Module test | test.py:125:10:125:15 | ControlFlowNode for SOURCE |
-| test.py:0:0:0:0 | ModuleVariableNode for Global Variable SOURCE in Module test | test.py:130:10:130:15 | ControlFlowNode for SOURCE |
-| test.py:0:0:0:0 | ModuleVariableNode for Global Variable SOURCE in Module test | test.py:135:22:135:27 | ControlFlowNode for SOURCE |
-| test.py:0:0:0:0 | ModuleVariableNode for Global Variable SOURCE in Module test | test.py:140:10:140:15 | ControlFlowNode for SOURCE |
-| test.py:0:0:0:0 | ModuleVariableNode for Global Variable SOURCE in Module test | test.py:152:15:152:20 | ControlFlowNode for SOURCE |
-| test.py:0:0:0:0 | ModuleVariableNode for Global Variable SOURCE in Module test | test.py:157:15:157:20 | ControlFlowNode for SOURCE |
-| test.py:0:0:0:0 | ModuleVariableNode for Global Variable SOURCE in Module test | test.py:183:23:183:28 | ControlFlowNode for SOURCE |
-| test.py:0:0:0:0 | ModuleVariableNode for Global Variable SOURCE in Module test | test.py:188:25:188:30 | ControlFlowNode for SOURCE |
-| test.py:0:0:0:0 | ModuleVariableNode for Global Variable SOURCE in Module test | test.py:199:34:199:39 | ControlFlowNode for SOURCE |
-| test.py:0:0:0:0 | ModuleVariableNode for Global Variable SOURCE in Module test | test.py:336:11:336:16 | ControlFlowNode for SOURCE |
-| test.py:0:0:0:0 | ModuleVariableNode for Global Variable SOURCE in Module test | test.py:340:11:340:16 | ControlFlowNode for SOURCE |
-| test.py:0:0:0:0 | ModuleVariableNode for Global Variable SOURCE in Module test | test.py:344:16:344:21 | ControlFlowNode for SOURCE |
-| test.py:0:0:0:0 | ModuleVariableNode for Global Variable SOURCE in Module test | test.py:367:28:367:33 | ControlFlowNode for SOURCE |
-| test.py:0:0:0:0 | ModuleVariableNode for Global Variable SOURCE in Module test | test.py:375:30:375:35 | ControlFlowNode for SOURCE |
-| test.py:0:0:0:0 | ModuleVariableNode for Global Variable SOURCE in Module test | test.py:383:36:383:41 | ControlFlowNode for SOURCE |
-| test.py:0:0:0:0 | ModuleVariableNode for Global Variable SOURCE in Module test | test.py:391:33:391:38 | ControlFlowNode for SOURCE |
-| test.py:0:0:0:0 | ModuleVariableNode for Global Variable SOURCE in Module test | test.py:399:39:399:44 | ControlFlowNode for SOURCE |
-| test.py:0:0:0:0 | ModuleVariableNode for Global Variable SOURCE in Module test | test.py:420:10:420:15 | ControlFlowNode for SOURCE |
-| test.py:0:0:0:0 | ModuleVariableNode for Global Variable SOURCE in Module test | test.py:428:34:428:39 | ControlFlowNode for SOURCE |
-| test.py:0:0:0:0 | ModuleVariableNode for Global Variable SOURCE in Module test | test.py:452:12:452:17 | ControlFlowNode for SOURCE |
-| test.py:0:0:0:0 | ModuleVariableNode for Global Variable SOURCE in Module test | test.py:459:28:459:33 | ControlFlowNode for SOURCE |
-| test.py:0:0:0:0 | ModuleVariableNode for Global Variable SOURCE in Module test | test.py:473:30:473:35 | ControlFlowNode for SOURCE |
-| test.py:0:0:0:0 | ModuleVariableNode for Global Variable SOURCE in Module test | test.py:487:36:487:41 | ControlFlowNode for SOURCE |
-| test.py:0:0:0:0 | ModuleVariableNode for Global Variable SOURCE in Module test | test.py:492:33:492:38 | ControlFlowNode for SOURCE |
-| test.py:0:0:0:0 | ModuleVariableNode for Global Variable SOURCE in Module test | test.py:497:39:497:44 | ControlFlowNode for SOURCE |
-| test.py:0:0:0:0 | ModuleVariableNode for Global Variable SOURCE in Module test | test.py:509:9:509:14 | ControlFlowNode for SOURCE |
-| test.py:0:0:0:0 | ModuleVariableNode for Global Variable SOURCE in Module test | test.py:588:16:588:21 | ControlFlowNode for SOURCE |
-| test.py:20:1:20:6 | GSSA Variable SOURCE | test.py:0:0:0:0 | ModuleVariableNode for Global Variable SOURCE in Module test |
-| test.py:20:10:20:17 | ControlFlowNode for Str | test.py:20:1:20:6 | GSSA Variable SOURCE |
->>>>>>> bdfb8106
 | test.py:42:10:42:26 | ControlFlowNode for Tuple [Tuple element at index 1] | test.py:43:9:43:9 | ControlFlowNode for x [Tuple element at index 1] |
 | test.py:42:21:42:26 | ControlFlowNode for SOURCE | test.py:42:10:42:26 | ControlFlowNode for Tuple [Tuple element at index 1] |
 | test.py:43:9:43:9 | ControlFlowNode for x [Tuple element at index 1] | test.py:43:9:43:12 | ControlFlowNode for Subscript |
@@ -134,7 +95,6 @@
 | test.py:199:33:199:40 | ControlFlowNode for List [List element] | test.py:199:28:199:28 | SSA variable z |
 | test.py:199:34:199:39 | ControlFlowNode for SOURCE | test.py:199:33:199:40 | ControlFlowNode for List [List element] |
 | test.py:200:10:200:10 | ControlFlowNode for x [List element] | test.py:200:10:200:13 | ControlFlowNode for Subscript |
-<<<<<<< HEAD
 | test.py:338:11:338:16 | ControlFlowNode for SOURCE | test.py:338:11:338:17 | ControlFlowNode for Tuple [Tuple element at index 0] |
 | test.py:338:11:338:17 | ControlFlowNode for Tuple [Tuple element at index 0] | test.py:338:10:338:21 | ControlFlowNode for Subscript |
 | test.py:342:10:342:17 | ControlFlowNode for List [List element] | test.py:342:10:342:20 | ControlFlowNode for Subscript |
@@ -164,38 +124,7 @@
 | test.py:499:39:499:44 | ControlFlowNode for SOURCE | test.py:499:10:499:45 | KwOverflowNode for f_extra_keyword() [Dictionary element at key b] |
 | test.py:511:9:511:14 | ControlFlowNode for SOURCE | test.py:513:10:513:10 | ControlFlowNode for a |
 | test.py:511:9:511:14 | ControlFlowNode for SOURCE | test.py:518:10:518:10 | ControlFlowNode for b |
-=======
-| test.py:336:11:336:16 | ControlFlowNode for SOURCE | test.py:336:11:336:17 | ControlFlowNode for Tuple [Tuple element at index 0] |
-| test.py:336:11:336:17 | ControlFlowNode for Tuple [Tuple element at index 0] | test.py:336:10:336:21 | ControlFlowNode for Subscript |
-| test.py:340:10:340:17 | ControlFlowNode for List [List element] | test.py:340:10:340:20 | ControlFlowNode for Subscript |
-| test.py:340:11:340:16 | ControlFlowNode for SOURCE | test.py:340:10:340:17 | ControlFlowNode for List [List element] |
-| test.py:344:10:344:22 | ControlFlowNode for Dict [Dictionary element at key s] | test.py:344:10:344:27 | ControlFlowNode for Subscript |
-| test.py:344:16:344:21 | ControlFlowNode for SOURCE | test.py:344:10:344:22 | ControlFlowNode for Dict [Dictionary element at key s] |
-| test.py:367:28:367:33 | ControlFlowNode for SOURCE | test.py:367:10:367:34 | ControlFlowNode for second() |
-| test.py:375:30:375:35 | ControlFlowNode for SOURCE | test.py:375:10:375:36 | ControlFlowNode for second() |
-| test.py:383:10:383:43 | KwUnpacked b | test.py:383:10:383:43 | ControlFlowNode for second() |
-| test.py:383:30:383:42 | ControlFlowNode for Dict [Dictionary element at key b] | test.py:383:10:383:43 | KwUnpacked b |
-| test.py:383:36:383:41 | ControlFlowNode for SOURCE | test.py:383:30:383:42 | ControlFlowNode for Dict [Dictionary element at key b] |
-| test.py:391:10:391:39 | PosOverflowNode for f_extra_pos() [Tuple element at index 0] | test.py:391:10:391:39 | ControlFlowNode for f_extra_pos() |
-| test.py:391:33:391:38 | ControlFlowNode for SOURCE | test.py:391:10:391:39 | PosOverflowNode for f_extra_pos() [Tuple element at index 0] |
-| test.py:399:10:399:45 | KwOverflowNode for f_extra_keyword() [Dictionary element at key b] | test.py:399:10:399:45 | ControlFlowNode for f_extra_keyword() |
-| test.py:399:39:399:44 | ControlFlowNode for SOURCE | test.py:399:10:399:45 | KwOverflowNode for f_extra_keyword() [Dictionary element at key b] |
-| test.py:420:10:420:15 | ControlFlowNode for SOURCE | test.py:420:10:420:38 | ControlFlowNode for IfExp |
-| test.py:428:34:428:39 | ControlFlowNode for SOURCE | test.py:428:10:428:39 | ControlFlowNode for IfExp |
-| test.py:452:12:452:17 | ControlFlowNode for SOURCE | test.py:452:10:452:18 | ControlFlowNode for f() |
-| test.py:459:28:459:33 | ControlFlowNode for SOURCE | test.py:459:10:459:34 | ControlFlowNode for second() |
-| test.py:473:30:473:35 | ControlFlowNode for SOURCE | test.py:473:10:473:36 | ControlFlowNode for second() |
-| test.py:487:10:487:43 | KwUnpacked b | test.py:487:10:487:43 | ControlFlowNode for second() |
-| test.py:487:30:487:42 | ControlFlowNode for Dict [Dictionary element at key b] | test.py:487:10:487:43 | KwUnpacked b |
-| test.py:487:36:487:41 | ControlFlowNode for SOURCE | test.py:487:30:487:42 | ControlFlowNode for Dict [Dictionary element at key b] |
-| test.py:492:10:492:39 | PosOverflowNode for f_extra_pos() [Tuple element at index 0] | test.py:492:10:492:39 | ControlFlowNode for f_extra_pos() |
-| test.py:492:33:492:38 | ControlFlowNode for SOURCE | test.py:492:10:492:39 | PosOverflowNode for f_extra_pos() [Tuple element at index 0] |
-| test.py:497:10:497:45 | KwOverflowNode for f_extra_keyword() [Dictionary element at key b] | test.py:497:10:497:45 | ControlFlowNode for f_extra_keyword() |
-| test.py:497:39:497:44 | ControlFlowNode for SOURCE | test.py:497:10:497:45 | KwOverflowNode for f_extra_keyword() [Dictionary element at key b] |
-| test.py:509:9:509:14 | ControlFlowNode for SOURCE | test.py:511:10:511:10 | ControlFlowNode for a |
-| test.py:509:9:509:14 | ControlFlowNode for SOURCE | test.py:516:10:516:10 | ControlFlowNode for b |
-| test.py:588:16:588:21 | ControlFlowNode for SOURCE | test.py:591:10:591:36 | ControlFlowNode for return_from_inner_scope() |
->>>>>>> bdfb8106
+| test.py:590:16:590:21 | ControlFlowNode for SOURCE | test.py:593:10:593:36 | ControlFlowNode for return_from_inner_scope() |
 nodes
 | datamodel.py:38:6:38:17 | ControlFlowNode for f() | semmle.label | ControlFlowNode for f() |
 | datamodel.py:38:8:38:13 | ControlFlowNode for SOURCE | semmle.label | ControlFlowNode for SOURCE |
@@ -319,7 +248,6 @@
 | test.py:199:34:199:39 | ControlFlowNode for SOURCE | semmle.label | ControlFlowNode for SOURCE |
 | test.py:200:10:200:10 | ControlFlowNode for x [List element] | semmle.label | ControlFlowNode for x [List element] |
 | test.py:200:10:200:13 | ControlFlowNode for Subscript | semmle.label | ControlFlowNode for Subscript |
-<<<<<<< HEAD
 | test.py:338:10:338:21 | ControlFlowNode for Subscript | semmle.label | ControlFlowNode for Subscript |
 | test.py:338:11:338:16 | ControlFlowNode for SOURCE | semmle.label | ControlFlowNode for SOURCE |
 | test.py:338:11:338:17 | ControlFlowNode for Tuple [Tuple element at index 0] | semmle.label | ControlFlowNode for Tuple [Tuple element at index 0] |
@@ -366,56 +294,8 @@
 | test.py:511:9:511:14 | ControlFlowNode for SOURCE | semmle.label | ControlFlowNode for SOURCE |
 | test.py:513:10:513:10 | ControlFlowNode for a | semmle.label | ControlFlowNode for a |
 | test.py:518:10:518:10 | ControlFlowNode for b | semmle.label | ControlFlowNode for b |
-=======
-| test.py:336:10:336:21 | ControlFlowNode for Subscript | semmle.label | ControlFlowNode for Subscript |
-| test.py:336:11:336:16 | ControlFlowNode for SOURCE | semmle.label | ControlFlowNode for SOURCE |
-| test.py:336:11:336:17 | ControlFlowNode for Tuple [Tuple element at index 0] | semmle.label | ControlFlowNode for Tuple [Tuple element at index 0] |
-| test.py:340:10:340:17 | ControlFlowNode for List [List element] | semmle.label | ControlFlowNode for List [List element] |
-| test.py:340:10:340:20 | ControlFlowNode for Subscript | semmle.label | ControlFlowNode for Subscript |
-| test.py:340:11:340:16 | ControlFlowNode for SOURCE | semmle.label | ControlFlowNode for SOURCE |
-| test.py:344:10:344:22 | ControlFlowNode for Dict [Dictionary element at key s] | semmle.label | ControlFlowNode for Dict [Dictionary element at key s] |
-| test.py:344:10:344:27 | ControlFlowNode for Subscript | semmle.label | ControlFlowNode for Subscript |
-| test.py:344:16:344:21 | ControlFlowNode for SOURCE | semmle.label | ControlFlowNode for SOURCE |
-| test.py:367:10:367:34 | ControlFlowNode for second() | semmle.label | ControlFlowNode for second() |
-| test.py:367:28:367:33 | ControlFlowNode for SOURCE | semmle.label | ControlFlowNode for SOURCE |
-| test.py:375:10:375:36 | ControlFlowNode for second() | semmle.label | ControlFlowNode for second() |
-| test.py:375:30:375:35 | ControlFlowNode for SOURCE | semmle.label | ControlFlowNode for SOURCE |
-| test.py:383:10:383:43 | ControlFlowNode for second() | semmle.label | ControlFlowNode for second() |
-| test.py:383:10:383:43 | KwUnpacked b | semmle.label | KwUnpacked b |
-| test.py:383:30:383:42 | ControlFlowNode for Dict [Dictionary element at key b] | semmle.label | ControlFlowNode for Dict [Dictionary element at key b] |
-| test.py:383:36:383:41 | ControlFlowNode for SOURCE | semmle.label | ControlFlowNode for SOURCE |
-| test.py:391:10:391:39 | ControlFlowNode for f_extra_pos() | semmle.label | ControlFlowNode for f_extra_pos() |
-| test.py:391:10:391:39 | PosOverflowNode for f_extra_pos() [Tuple element at index 0] | semmle.label | PosOverflowNode for f_extra_pos() [Tuple element at index 0] |
-| test.py:391:33:391:38 | ControlFlowNode for SOURCE | semmle.label | ControlFlowNode for SOURCE |
-| test.py:399:10:399:45 | ControlFlowNode for f_extra_keyword() | semmle.label | ControlFlowNode for f_extra_keyword() |
-| test.py:399:10:399:45 | KwOverflowNode for f_extra_keyword() [Dictionary element at key b] | semmle.label | KwOverflowNode for f_extra_keyword() [Dictionary element at key b] |
-| test.py:399:39:399:44 | ControlFlowNode for SOURCE | semmle.label | ControlFlowNode for SOURCE |
-| test.py:420:10:420:15 | ControlFlowNode for SOURCE | semmle.label | ControlFlowNode for SOURCE |
-| test.py:420:10:420:38 | ControlFlowNode for IfExp | semmle.label | ControlFlowNode for IfExp |
-| test.py:428:10:428:39 | ControlFlowNode for IfExp | semmle.label | ControlFlowNode for IfExp |
-| test.py:428:34:428:39 | ControlFlowNode for SOURCE | semmle.label | ControlFlowNode for SOURCE |
-| test.py:452:10:452:18 | ControlFlowNode for f() | semmle.label | ControlFlowNode for f() |
-| test.py:452:12:452:17 | ControlFlowNode for SOURCE | semmle.label | ControlFlowNode for SOURCE |
-| test.py:459:10:459:34 | ControlFlowNode for second() | semmle.label | ControlFlowNode for second() |
-| test.py:459:28:459:33 | ControlFlowNode for SOURCE | semmle.label | ControlFlowNode for SOURCE |
-| test.py:473:10:473:36 | ControlFlowNode for second() | semmle.label | ControlFlowNode for second() |
-| test.py:473:30:473:35 | ControlFlowNode for SOURCE | semmle.label | ControlFlowNode for SOURCE |
-| test.py:487:10:487:43 | ControlFlowNode for second() | semmle.label | ControlFlowNode for second() |
-| test.py:487:10:487:43 | KwUnpacked b | semmle.label | KwUnpacked b |
-| test.py:487:30:487:42 | ControlFlowNode for Dict [Dictionary element at key b] | semmle.label | ControlFlowNode for Dict [Dictionary element at key b] |
-| test.py:487:36:487:41 | ControlFlowNode for SOURCE | semmle.label | ControlFlowNode for SOURCE |
-| test.py:492:10:492:39 | ControlFlowNode for f_extra_pos() | semmle.label | ControlFlowNode for f_extra_pos() |
-| test.py:492:10:492:39 | PosOverflowNode for f_extra_pos() [Tuple element at index 0] | semmle.label | PosOverflowNode for f_extra_pos() [Tuple element at index 0] |
-| test.py:492:33:492:38 | ControlFlowNode for SOURCE | semmle.label | ControlFlowNode for SOURCE |
-| test.py:497:10:497:45 | ControlFlowNode for f_extra_keyword() | semmle.label | ControlFlowNode for f_extra_keyword() |
-| test.py:497:10:497:45 | KwOverflowNode for f_extra_keyword() [Dictionary element at key b] | semmle.label | KwOverflowNode for f_extra_keyword() [Dictionary element at key b] |
-| test.py:497:39:497:44 | ControlFlowNode for SOURCE | semmle.label | ControlFlowNode for SOURCE |
-| test.py:509:9:509:14 | ControlFlowNode for SOURCE | semmle.label | ControlFlowNode for SOURCE |
-| test.py:511:10:511:10 | ControlFlowNode for a | semmle.label | ControlFlowNode for a |
-| test.py:516:10:516:10 | ControlFlowNode for b | semmle.label | ControlFlowNode for b |
-| test.py:588:16:588:21 | ControlFlowNode for SOURCE | semmle.label | ControlFlowNode for SOURCE |
-| test.py:591:10:591:36 | ControlFlowNode for return_from_inner_scope() | semmle.label | ControlFlowNode for return_from_inner_scope() |
->>>>>>> bdfb8106
+| test.py:590:16:590:21 | ControlFlowNode for SOURCE | semmle.label | ControlFlowNode for SOURCE |
+| test.py:593:10:593:36 | ControlFlowNode for return_from_inner_scope() | semmle.label | ControlFlowNode for return_from_inner_scope() |
 #select
 | datamodel.py:38:6:38:17 | ControlFlowNode for f() | datamodel.py:38:8:38:13 | ControlFlowNode for SOURCE | datamodel.py:38:6:38:17 | ControlFlowNode for f() | Flow found |
 | datamodel.py:71:6:71:24 | ControlFlowNode for Attribute() | datamodel.py:71:15:71:20 | ControlFlowNode for SOURCE | datamodel.py:71:6:71:24 | ControlFlowNode for Attribute() | Flow found |
@@ -443,7 +323,6 @@
 | test.py:184:10:184:13 | ControlFlowNode for Subscript | test.py:183:23:183:28 | ControlFlowNode for SOURCE | test.py:184:10:184:13 | ControlFlowNode for Subscript | Flow found |
 | test.py:189:10:189:13 | ControlFlowNode for Subscript | test.py:188:25:188:30 | ControlFlowNode for SOURCE | test.py:189:10:189:13 | ControlFlowNode for Subscript | Flow found |
 | test.py:200:10:200:13 | ControlFlowNode for Subscript | test.py:199:34:199:39 | ControlFlowNode for SOURCE | test.py:200:10:200:13 | ControlFlowNode for Subscript | Flow found |
-<<<<<<< HEAD
 | test.py:338:10:338:21 | ControlFlowNode for Subscript | test.py:338:11:338:16 | ControlFlowNode for SOURCE | test.py:338:10:338:21 | ControlFlowNode for Subscript | Flow found |
 | test.py:342:10:342:20 | ControlFlowNode for Subscript | test.py:342:11:342:16 | ControlFlowNode for SOURCE | test.py:342:10:342:20 | ControlFlowNode for Subscript | Flow found |
 | test.py:346:10:346:27 | ControlFlowNode for Subscript | test.py:346:16:346:21 | ControlFlowNode for SOURCE | test.py:346:10:346:27 | ControlFlowNode for Subscript | Flow found |
@@ -462,43 +341,4 @@
 | test.py:499:10:499:45 | ControlFlowNode for f_extra_keyword() | test.py:499:39:499:44 | ControlFlowNode for SOURCE | test.py:499:10:499:45 | ControlFlowNode for f_extra_keyword() | Flow found |
 | test.py:513:10:513:10 | ControlFlowNode for a | test.py:511:9:511:14 | ControlFlowNode for SOURCE | test.py:513:10:513:10 | ControlFlowNode for a | Flow found |
 | test.py:518:10:518:10 | ControlFlowNode for b | test.py:511:9:511:14 | ControlFlowNode for SOURCE | test.py:518:10:518:10 | ControlFlowNode for b | Flow found |
-=======
-| test.py:336:10:336:21 | ControlFlowNode for Subscript | test.py:20:10:20:17 | ControlFlowNode for Str | test.py:336:10:336:21 | ControlFlowNode for Subscript | Flow found |
-| test.py:336:10:336:21 | ControlFlowNode for Subscript | test.py:336:11:336:16 | ControlFlowNode for SOURCE | test.py:336:10:336:21 | ControlFlowNode for Subscript | Flow found |
-| test.py:340:10:340:20 | ControlFlowNode for Subscript | test.py:20:10:20:17 | ControlFlowNode for Str | test.py:340:10:340:20 | ControlFlowNode for Subscript | Flow found |
-| test.py:340:10:340:20 | ControlFlowNode for Subscript | test.py:340:11:340:16 | ControlFlowNode for SOURCE | test.py:340:10:340:20 | ControlFlowNode for Subscript | Flow found |
-| test.py:344:10:344:27 | ControlFlowNode for Subscript | test.py:20:10:20:17 | ControlFlowNode for Str | test.py:344:10:344:27 | ControlFlowNode for Subscript | Flow found |
-| test.py:344:10:344:27 | ControlFlowNode for Subscript | test.py:344:16:344:21 | ControlFlowNode for SOURCE | test.py:344:10:344:27 | ControlFlowNode for Subscript | Flow found |
-| test.py:367:10:367:34 | ControlFlowNode for second() | test.py:20:10:20:17 | ControlFlowNode for Str | test.py:367:10:367:34 | ControlFlowNode for second() | Flow found |
-| test.py:367:10:367:34 | ControlFlowNode for second() | test.py:367:28:367:33 | ControlFlowNode for SOURCE | test.py:367:10:367:34 | ControlFlowNode for second() | Flow found |
-| test.py:375:10:375:36 | ControlFlowNode for second() | test.py:20:10:20:17 | ControlFlowNode for Str | test.py:375:10:375:36 | ControlFlowNode for second() | Flow found |
-| test.py:375:10:375:36 | ControlFlowNode for second() | test.py:375:30:375:35 | ControlFlowNode for SOURCE | test.py:375:10:375:36 | ControlFlowNode for second() | Flow found |
-| test.py:383:10:383:43 | ControlFlowNode for second() | test.py:20:10:20:17 | ControlFlowNode for Str | test.py:383:10:383:43 | ControlFlowNode for second() | Flow found |
-| test.py:383:10:383:43 | ControlFlowNode for second() | test.py:383:36:383:41 | ControlFlowNode for SOURCE | test.py:383:10:383:43 | ControlFlowNode for second() | Flow found |
-| test.py:391:10:391:39 | ControlFlowNode for f_extra_pos() | test.py:20:10:20:17 | ControlFlowNode for Str | test.py:391:10:391:39 | ControlFlowNode for f_extra_pos() | Flow found |
-| test.py:391:10:391:39 | ControlFlowNode for f_extra_pos() | test.py:391:33:391:38 | ControlFlowNode for SOURCE | test.py:391:10:391:39 | ControlFlowNode for f_extra_pos() | Flow found |
-| test.py:399:10:399:45 | ControlFlowNode for f_extra_keyword() | test.py:20:10:20:17 | ControlFlowNode for Str | test.py:399:10:399:45 | ControlFlowNode for f_extra_keyword() | Flow found |
-| test.py:399:10:399:45 | ControlFlowNode for f_extra_keyword() | test.py:399:39:399:44 | ControlFlowNode for SOURCE | test.py:399:10:399:45 | ControlFlowNode for f_extra_keyword() | Flow found |
-| test.py:420:10:420:38 | ControlFlowNode for IfExp | test.py:20:10:20:17 | ControlFlowNode for Str | test.py:420:10:420:38 | ControlFlowNode for IfExp | Flow found |
-| test.py:420:10:420:38 | ControlFlowNode for IfExp | test.py:420:10:420:15 | ControlFlowNode for SOURCE | test.py:420:10:420:38 | ControlFlowNode for IfExp | Flow found |
-| test.py:428:10:428:39 | ControlFlowNode for IfExp | test.py:20:10:20:17 | ControlFlowNode for Str | test.py:428:10:428:39 | ControlFlowNode for IfExp | Flow found |
-| test.py:428:10:428:39 | ControlFlowNode for IfExp | test.py:428:34:428:39 | ControlFlowNode for SOURCE | test.py:428:10:428:39 | ControlFlowNode for IfExp | Flow found |
-| test.py:452:10:452:18 | ControlFlowNode for f() | test.py:20:10:20:17 | ControlFlowNode for Str | test.py:452:10:452:18 | ControlFlowNode for f() | Flow found |
-| test.py:452:10:452:18 | ControlFlowNode for f() | test.py:452:12:452:17 | ControlFlowNode for SOURCE | test.py:452:10:452:18 | ControlFlowNode for f() | Flow found |
-| test.py:459:10:459:34 | ControlFlowNode for second() | test.py:20:10:20:17 | ControlFlowNode for Str | test.py:459:10:459:34 | ControlFlowNode for second() | Flow found |
-| test.py:459:10:459:34 | ControlFlowNode for second() | test.py:459:28:459:33 | ControlFlowNode for SOURCE | test.py:459:10:459:34 | ControlFlowNode for second() | Flow found |
-| test.py:473:10:473:36 | ControlFlowNode for second() | test.py:20:10:20:17 | ControlFlowNode for Str | test.py:473:10:473:36 | ControlFlowNode for second() | Flow found |
-| test.py:473:10:473:36 | ControlFlowNode for second() | test.py:473:30:473:35 | ControlFlowNode for SOURCE | test.py:473:10:473:36 | ControlFlowNode for second() | Flow found |
-| test.py:487:10:487:43 | ControlFlowNode for second() | test.py:20:10:20:17 | ControlFlowNode for Str | test.py:487:10:487:43 | ControlFlowNode for second() | Flow found |
-| test.py:487:10:487:43 | ControlFlowNode for second() | test.py:487:36:487:41 | ControlFlowNode for SOURCE | test.py:487:10:487:43 | ControlFlowNode for second() | Flow found |
-| test.py:492:10:492:39 | ControlFlowNode for f_extra_pos() | test.py:20:10:20:17 | ControlFlowNode for Str | test.py:492:10:492:39 | ControlFlowNode for f_extra_pos() | Flow found |
-| test.py:492:10:492:39 | ControlFlowNode for f_extra_pos() | test.py:492:33:492:38 | ControlFlowNode for SOURCE | test.py:492:10:492:39 | ControlFlowNode for f_extra_pos() | Flow found |
-| test.py:497:10:497:45 | ControlFlowNode for f_extra_keyword() | test.py:20:10:20:17 | ControlFlowNode for Str | test.py:497:10:497:45 | ControlFlowNode for f_extra_keyword() | Flow found |
-| test.py:497:10:497:45 | ControlFlowNode for f_extra_keyword() | test.py:497:39:497:44 | ControlFlowNode for SOURCE | test.py:497:10:497:45 | ControlFlowNode for f_extra_keyword() | Flow found |
-| test.py:511:10:511:10 | ControlFlowNode for a | test.py:20:10:20:17 | ControlFlowNode for Str | test.py:511:10:511:10 | ControlFlowNode for a | Flow found |
-| test.py:511:10:511:10 | ControlFlowNode for a | test.py:509:9:509:14 | ControlFlowNode for SOURCE | test.py:511:10:511:10 | ControlFlowNode for a | Flow found |
-| test.py:516:10:516:10 | ControlFlowNode for b | test.py:20:10:20:17 | ControlFlowNode for Str | test.py:516:10:516:10 | ControlFlowNode for b | Flow found |
-| test.py:516:10:516:10 | ControlFlowNode for b | test.py:509:9:509:14 | ControlFlowNode for SOURCE | test.py:516:10:516:10 | ControlFlowNode for b | Flow found |
-| test.py:591:10:591:36 | ControlFlowNode for return_from_inner_scope() | test.py:20:10:20:17 | ControlFlowNode for Str | test.py:591:10:591:36 | ControlFlowNode for return_from_inner_scope() | Flow found |
-| test.py:591:10:591:36 | ControlFlowNode for return_from_inner_scope() | test.py:588:16:588:21 | ControlFlowNode for SOURCE | test.py:591:10:591:36 | ControlFlowNode for return_from_inner_scope() | Flow found |
->>>>>>> bdfb8106
+| test.py:593:10:593:36 | ControlFlowNode for return_from_inner_scope() | test.py:590:16:590:21 | ControlFlowNode for SOURCE | test.py:593:10:593:36 | ControlFlowNode for return_from_inner_scope() | Flow found |