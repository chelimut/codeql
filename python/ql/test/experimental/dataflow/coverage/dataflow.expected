--- conflicted
+++ resolved
@@ -1,4 +1,7 @@
 edges
+| datamodel.py:0:0:0:0 | ModuleVariableNode for Global Variable SOURCE in Module datamodel | datamodel.py:152:14:152:19 | ControlFlowNode for SOURCE |
+| datamodel.py:13:1:13:6 | GSSA Variable SOURCE | datamodel.py:0:0:0:0 | ModuleVariableNode for Global Variable SOURCE in Module datamodel |
+| datamodel.py:13:10:13:17 | ControlFlowNode for Str | datamodel.py:13:1:13:6 | GSSA Variable SOURCE |
 | datamodel.py:13:10:13:17 | ControlFlowNode for Str | datamodel.py:38:8:38:13 | ControlFlowNode for SOURCE |
 | datamodel.py:13:10:13:17 | ControlFlowNode for Str | datamodel.py:71:15:71:20 | ControlFlowNode for SOURCE |
 | datamodel.py:13:10:13:17 | ControlFlowNode for Str | datamodel.py:72:18:72:23 | ControlFlowNode for SOURCE |
@@ -21,13 +24,10 @@
 | datamodel.py:80:20:80:25 | ControlFlowNode for SOURCE | datamodel.py:80:6:80:26 | ControlFlowNode for Attribute() |
 | datamodel.py:80:20:80:25 | ControlFlowNode for SOURCE | datamodel.py:81:20:81:25 | ControlFlowNode for SOURCE |
 | datamodel.py:81:20:81:25 | ControlFlowNode for SOURCE | datamodel.py:81:6:81:26 | ControlFlowNode for Attribute() |
-<<<<<<< HEAD
 | datamodel.py:152:5:152:8 | [post store] ControlFlowNode for self [Attribute b] | datamodel.py:155:14:155:25 | ControlFlowNode for Customized() [Attribute b] |
 | datamodel.py:152:14:152:19 | ControlFlowNode for SOURCE | datamodel.py:152:5:152:8 | [post store] ControlFlowNode for self [Attribute b] |
-| datamodel.py:155:1:155:10 | GSSA Variable customized [Attribute b] | datamodel.py:159:6:159:15 | ControlFlowNode for customized [Attribute b] |
-| datamodel.py:155:14:155:25 | ControlFlowNode for Customized() [Attribute b] | datamodel.py:155:1:155:10 | GSSA Variable customized [Attribute b] |
+| datamodel.py:155:14:155:25 | ControlFlowNode for Customized() [Attribute b] | datamodel.py:159:6:159:15 | ControlFlowNode for customized [Attribute b] |
 | datamodel.py:159:6:159:15 | ControlFlowNode for customized [Attribute b] | datamodel.py:159:6:159:17 | ControlFlowNode for Attribute |
-=======
 | test.py:0:0:0:0 | ModuleVariableNode for Global Variable SOURCE in Module test | test.py:36:21:36:26 | ControlFlowNode for SOURCE |
 | test.py:0:0:0:0 | ModuleVariableNode for Global Variable SOURCE in Module test | test.py:50:9:50:14 | ControlFlowNode for SOURCE |
 | test.py:0:0:0:0 | ModuleVariableNode for Global Variable SOURCE in Module test | test.py:84:10:84:15 | ControlFlowNode for SOURCE |
@@ -53,7 +53,6 @@
 | test.py:0:0:0:0 | ModuleVariableNode for Global Variable SOURCE in Module test | test.py:504:9:504:14 | ControlFlowNode for SOURCE |
 | test.py:14:1:14:6 | GSSA Variable SOURCE | test.py:0:0:0:0 | ModuleVariableNode for Global Variable SOURCE in Module test |
 | test.py:14:10:14:17 | ControlFlowNode for Str | test.py:14:1:14:6 | GSSA Variable SOURCE |
->>>>>>> 5cbf498a
 | test.py:36:10:36:26 | ControlFlowNode for Tuple [Tuple element at index 1] | test.py:37:9:37:9 | ControlFlowNode for x [Tuple element at index 1] |
 | test.py:36:21:36:26 | ControlFlowNode for SOURCE | test.py:36:10:36:26 | ControlFlowNode for Tuple [Tuple element at index 1] |
 | test.py:37:9:37:9 | ControlFlowNode for x [Tuple element at index 1] | test.py:37:9:37:12 | ControlFlowNode for Subscript |
@@ -153,6 +152,8 @@
 | test.py:504:9:504:14 | ControlFlowNode for SOURCE | test.py:506:10:506:10 | ControlFlowNode for a |
 | test.py:504:9:504:14 | ControlFlowNode for SOURCE | test.py:511:10:511:10 | ControlFlowNode for b |
 nodes
+| datamodel.py:0:0:0:0 | ModuleVariableNode for Global Variable SOURCE in Module datamodel | semmle.label | ModuleVariableNode for Global Variable SOURCE in Module datamodel |
+| datamodel.py:13:1:13:6 | GSSA Variable SOURCE | semmle.label | GSSA Variable SOURCE |
 | datamodel.py:13:10:13:17 | ControlFlowNode for Str | semmle.label | ControlFlowNode for Str |
 | datamodel.py:38:6:38:17 | ControlFlowNode for f() | semmle.label | ControlFlowNode for f() |
 | datamodel.py:38:8:38:13 | ControlFlowNode for SOURCE | semmle.label | ControlFlowNode for SOURCE |
@@ -165,18 +166,14 @@
 | datamodel.py:80:20:80:25 | ControlFlowNode for SOURCE | semmle.label | ControlFlowNode for SOURCE |
 | datamodel.py:81:6:81:26 | ControlFlowNode for Attribute() | semmle.label | ControlFlowNode for Attribute() |
 | datamodel.py:81:20:81:25 | ControlFlowNode for SOURCE | semmle.label | ControlFlowNode for SOURCE |
-<<<<<<< HEAD
 | datamodel.py:152:5:152:8 | [post store] ControlFlowNode for self [Attribute b] | semmle.label | [post store] ControlFlowNode for self [Attribute b] |
 | datamodel.py:152:14:152:19 | ControlFlowNode for SOURCE | semmle.label | ControlFlowNode for SOURCE |
-| datamodel.py:155:1:155:10 | GSSA Variable customized [Attribute b] | semmle.label | GSSA Variable customized [Attribute b] |
 | datamodel.py:155:14:155:25 | ControlFlowNode for Customized() [Attribute b] | semmle.label | ControlFlowNode for Customized() [Attribute b] |
 | datamodel.py:159:6:159:15 | ControlFlowNode for customized [Attribute b] | semmle.label | ControlFlowNode for customized [Attribute b] |
 | datamodel.py:159:6:159:17 | ControlFlowNode for Attribute | semmle.label | ControlFlowNode for Attribute |
-=======
 | test.py:0:0:0:0 | ModuleVariableNode for Global Variable SOURCE in Module test | semmle.label | ModuleVariableNode for Global Variable SOURCE in Module test |
 | test.py:14:1:14:6 | GSSA Variable SOURCE | semmle.label | GSSA Variable SOURCE |
 | test.py:14:10:14:17 | ControlFlowNode for Str | semmle.label | ControlFlowNode for Str |
->>>>>>> 5cbf498a
 | test.py:36:10:36:26 | ControlFlowNode for Tuple [Tuple element at index 1] | semmle.label | ControlFlowNode for Tuple [Tuple element at index 1] |
 | test.py:36:21:36:26 | ControlFlowNode for SOURCE | semmle.label | ControlFlowNode for SOURCE |
 | test.py:37:9:37:9 | ControlFlowNode for x [Tuple element at index 1] | semmle.label | ControlFlowNode for x [Tuple element at index 1] |
@@ -325,11 +322,9 @@
 | datamodel.py:81:6:81:26 | ControlFlowNode for Attribute() | datamodel.py:73:18:73:23 | ControlFlowNode for SOURCE | datamodel.py:81:6:81:26 | ControlFlowNode for Attribute() | <message> |
 | datamodel.py:81:6:81:26 | ControlFlowNode for Attribute() | datamodel.py:80:20:80:25 | ControlFlowNode for SOURCE | datamodel.py:81:6:81:26 | ControlFlowNode for Attribute() | <message> |
 | datamodel.py:81:6:81:26 | ControlFlowNode for Attribute() | datamodel.py:81:20:81:25 | ControlFlowNode for SOURCE | datamodel.py:81:6:81:26 | ControlFlowNode for Attribute() | <message> |
-<<<<<<< HEAD
+| datamodel.py:159:6:159:17 | ControlFlowNode for Attribute | datamodel.py:13:10:13:17 | ControlFlowNode for Str | datamodel.py:159:6:159:17 | ControlFlowNode for Attribute | <message> |
 | datamodel.py:159:6:159:17 | ControlFlowNode for Attribute | datamodel.py:152:14:152:19 | ControlFlowNode for SOURCE | datamodel.py:159:6:159:17 | ControlFlowNode for Attribute | <message> |
-=======
 | test.py:38:10:38:10 | ControlFlowNode for y | test.py:14:10:14:17 | ControlFlowNode for Str | test.py:38:10:38:10 | ControlFlowNode for y | <message> |
->>>>>>> 5cbf498a
 | test.py:38:10:38:10 | ControlFlowNode for y | test.py:36:21:36:26 | ControlFlowNode for SOURCE | test.py:38:10:38:10 | ControlFlowNode for y | <message> |
 | test.py:51:10:51:10 | ControlFlowNode for x | test.py:14:10:14:17 | ControlFlowNode for Str | test.py:51:10:51:10 | ControlFlowNode for x | <message> |
 | test.py:51:10:51:10 | ControlFlowNode for x | test.py:50:9:50:14 | ControlFlowNode for SOURCE | test.py:51:10:51:10 | ControlFlowNode for x | <message> |
