private import python
private import DataFlowPublic
import semmle.python.SpecialMethods
private import semmle.python.essa.SsaCompute

//--------
// Data flow graph
//--------
//--------
// Nodes
//--------
predicate isExpressionNode(ControlFlowNode node) { node.getNode() instanceof Expr }

/** A control flow node which is also a dataflow node */
class DataFlowCfgNode extends ControlFlowNode {
  DataFlowCfgNode() { isExpressionNode(this) }
}

/** A data flow node for which we should synthesise an associated pre-update node. */
abstract class NeedsSyntheticPreUpdateNode extends Node {
  /** A label for this kind of node. This will figure in the textual representation of the synthesized pre-update node. */
  abstract string label();
}

class SyntheticPreUpdateNode extends Node, TSyntheticPreUpdateNode {
  NeedsSyntheticPreUpdateNode post;

  SyntheticPreUpdateNode() { this = TSyntheticPreUpdateNode(post) }

  /** Gets the node for which this is a synthetic pre-update node. */
  Node getPostUpdateNode() { result = post }

  override string toString() { result = "[pre " + post.label() + "] " + post.toString() }

  override Scope getScope() { result = post.getScope() }

  override Location getLocation() { result = post.getLocation() }
}

/** A data flow node for which we should synthesise an associated post-update node. */
abstract class NeedsSyntheticPostUpdateNode extends Node {
  /** A label for this kind of node. This will figure in the textual representation of the synthesized post-update node. */
  abstract string label();
}

/** An argument might have its value changed as a result of a call. */
class ArgumentPreUpdateNode extends NeedsSyntheticPostUpdateNode, ArgumentNode {
  // Certain arguments, such as implicit self arguments are already post-update nodes
  // and should not have an extra node synthesised.
  ArgumentPreUpdateNode() {
    this = any(FunctionCall c).getArg(_)
    or
    // Avoid argument 0 of method calls as those have read post-update nodes.
    exists(MethodCall c, int n | n > 0 | this = c.getArg(n))
    or
    this = any(SpecialCall c).getArg(_)
    or
    // Avoid argument 0 of class calls as those have non-synthetic post-update nodes.
    exists(ClassCall c, int n | n > 0 | this = c.getArg(n))
  }

  override string label() { result = "arg" }
}

/** An object might have its value changed after a store. */
class StorePreUpdateNode extends NeedsSyntheticPostUpdateNode, CfgNode {
  StorePreUpdateNode() {
    exists(Attribute a |
      node = a.getObject().getAFlowNode() and
      a.getCtx() instanceof Store
    )
  }

  override string label() { result = "store" }
}

/** A node marking the state change of an object after a read. */
class ReadPreUpdateNode extends NeedsSyntheticPostUpdateNode, CfgNode {
  ReadPreUpdateNode() {
    exists(Attribute a |
      node = a.getObject().getAFlowNode() and
      a.getCtx() instanceof Load
    )
  }

  override string label() { result = "read" }
}

/** A post-update node is synthesized for all nodes which satisfy `NeedsSyntheticPostUpdateNode`. */
class SyntheticPostUpdateNode extends PostUpdateNode, TSyntheticPostUpdateNode {
  NeedsSyntheticPostUpdateNode pre;

  SyntheticPostUpdateNode() { this = TSyntheticPostUpdateNode(pre) }

  override Node getPreUpdateNode() { result = pre }

  override string toString() { result = "[post " + pre.label() + "] " + pre.toString() }

  override Scope getScope() { result = pre.getScope() }

  override Location getLocation() { result = pre.getLocation() }
}

/**
 * Calls to constructors are treated as post-update nodes for the synthesized argument
 * that is mapped to the `self` parameter. That way, constructor calls represent the value of the
 * object after the constructor (currently only `__init__`) has run.
 */
class ObjectCreationNode extends PostUpdateNode, NeedsSyntheticPreUpdateNode, CfgNode {
  ObjectCreationNode() { node.(CallNode) = any(ClassCall c).getNode() }

  override Node getPreUpdateNode() { result.(SyntheticPreUpdateNode).getPostUpdateNode() = this }

  override string label() { result = "objCreate" }
}

class DataFlowExpr = Expr;

/**
 * Flow between ESSA variables.
 * This includes both local and global variables.
 * Flow comes from definitions, uses and refinements.
 */
// TODO: Consider constraining `nodeFrom` and `nodeTo` to be in the same scope.
module EssaFlow {
  predicate essaFlowStep(Node nodeFrom, Node nodeTo) {
    // Definition
    //   `x = f(42)`
    //   nodeFrom is `f(42)`, cfg node
    //   nodeTo is `x`, essa var
    nodeFrom.(CfgNode).getNode() =
      nodeTo.(EssaNode).getVar().getDefinition().(AssignmentDefinition).getValue()
    or
    // With definition
    //   `with f(42) as x:`
    //   nodeFrom is `f(42)`, cfg node
    //   nodeTo is `x`, essa var
    exists(With with, ControlFlowNode contextManager, ControlFlowNode var |
      nodeFrom.(CfgNode).getNode() = contextManager and
      nodeTo.(EssaNode).getVar().getDefinition().(WithDefinition).getDefiningNode() = var and
      // see `with_flow` in `python/ql/src/semmle/python/dataflow/Implementation.qll`
      with.getContextExpr() = contextManager.getNode() and
      with.getOptionalVars() = var.getNode() and
      contextManager.strictlyDominates(var)
    )
    or
    // First use after definition
    //   `y = 42`
    //   `x = f(y)`
    //   nodeFrom is `y` on first line, essa var
    //   nodeTo is `y` on second line, cfg node
    defToFirstUse(nodeFrom.asVar(), nodeTo.asCfgNode())
    or
    // Next use after use
    //   `x = f(y)`
    //   `z = y + 1`
    //   nodeFrom is 'y' on first line, cfg node
    //   nodeTo is `y` on second line, cfg node
    useToNextUse(nodeFrom.asCfgNode(), nodeTo.asCfgNode())
    or
    // Refinements
    exists(EssaEdgeRefinement r |
      nodeTo.(EssaNode).getVar() = r.getVariable() and
      nodeFrom.(EssaNode).getVar() = r.getInput()
    )
    or
    exists(EssaNodeRefinement r |
      nodeTo.(EssaNode).getVar() = r.getVariable() and
      nodeFrom.(EssaNode).getVar() = r.getInput()
    )
    or
    exists(PhiFunction p |
      nodeTo.(EssaNode).getVar() = p.getVariable() and
      nodeFrom.(EssaNode).getVar() = p.getAnInput()
    )
    or
<<<<<<< HEAD
    // Overflow keyword argument
    exists(CallNode call, CallableValue callable |
      call = callable.getACall() and
      nodeTo = TKwOverflowNode(call, callable) and
      nodeFrom.asCfgNode() = call.getNode().getKwargs().getAFlowNode()
    )
=======
    // If expressions
    nodeFrom.asCfgNode() = nodeTo.asCfgNode().(IfExprNode).getAnOperand()
>>>>>>> 88575799
  }

  predicate useToNextUse(NameNode nodeFrom, NameNode nodeTo) {
    AdjacentUses::adjacentUseUse(nodeFrom, nodeTo)
  }

  predicate defToFirstUse(EssaVariable var, NameNode nodeTo) {
    AdjacentUses::firstUse(var.getDefinition(), nodeTo)
  }
}

//--------
// Local flow
//--------
/**
 * This is the local flow predicate that is used as a building block in global
 * data flow. It is a strict subset of the `localFlowStep` predicate, as it
 * excludes SSA flow through instance fields.
 */
predicate simpleLocalFlowStep(Node nodeFrom, Node nodeTo) {
  // If there is ESSA-flow out of a node `node`, we want flow
  // both out of `node` and any post-update node of `node`.
  exists(Node node |
    EssaFlow::essaFlowStep(node, nodeTo) and
    nodeFrom = update(node) and
    (
      not node instanceof EssaNode or
      not nodeTo instanceof EssaNode or
      localEssaStep(node, nodeTo)
    )
  )
}

/**
 * Holds if there is an Essa flow step from `nodeFrom` to `nodeTo` that does not switch between
 * local and global SSA variables.
 */
private predicate localEssaStep(EssaNode nodeFrom, EssaNode nodeTo) {
  EssaFlow::essaFlowStep(nodeFrom, nodeTo) and
  (
    nodeFrom.getVar() instanceof GlobalSsaVariable and
    nodeTo.getVar() instanceof GlobalSsaVariable
    or
    not nodeFrom.getVar() instanceof GlobalSsaVariable and
    not nodeTo.getVar() instanceof GlobalSsaVariable
  )
}

/**
 * Holds if `result` is either `node`, or the post-update node for `node`.
 */
private Node update(Node node) {
  exists(PostUpdateNode pun |
    node = pun.getPreUpdateNode() and
    result = pun
  )
  or
  result = node
}

// TODO: Make modules for these headings
//--------
// Global flow
//--------
//
/**
 * Computes routing of arguments to parameters
 *
 * When a call contains more positional arguments than there are positional parameters,
 * the extra positional arguments are passed as a tuple to a starred parameter. This is
 * achieved by synthesising a node `TPosOverflowNode(call, callable)`
 * that represents the tuple of extra positional arguments. There is a store step from each
 * extra positional argument to this node.
 *
 * CURRENTLY NOT SUPPORTED:
 * When a call contains an iterable unpacking argument, such as `func(*args)`, it is expanded into positional arguments.
 *
 * CURRENTLY NOT SUPPORTED:
 * When a call contains an iterable unpacking argument, such as `func(*args)`, and the callee contains a starred argument, any extra
 * positional arguments are passed to the starred argument.
 *
 * When a call contains keyword arguments that do not correspond to keyword parameters, these
 * extra keyword arguments are passed as a dictionary to a doubly starred parameter. This is
 * achieved by synthesising a node `TKwOverflowNode(call, callable)`
 * that represents the dictionary of extra keyword arguments. There is a store step from each
 * extra keyword argument to this node.
 *
 * When a call contains a dictionary argument with entries corresponding to a keyword parameter,
 * the value at such a key is unpacked and passed to the positional parameter. This is achieved
 * by synthesising an argument node `TKwUnpacked(call, callable, name)` representing the unpacked
 * value. This is used as the argument passed to the matching keyword parameter. There is a read
 * step from the dictionary argument to the synthesized argument node.
 *
 * When a call contains a dictionary unpacking argument, such as `func(**kwargs)`, and the callee contains a doubly starred parameter,
 * entries which are not unpacked are passed to the doubly starred parameter. This is achieved by
 * adding a dataflow step from the dictionary argument to `TKwOverflowNode(call, callable)` and a
 * step to clear content of that node at any unpacked keys.
 *
 * ## Examples:
 * Assume that we have the callable
 * ```python
 * def f(x, y, *t, **d):
 *   pass
 * ```
 * Then the call
 * ```python
 * f(0, 1, 2, a=3)
 * ```
 * will be modelled as
 * ```python
 * f(0, 1, [*t], [**d])
 * ```
 * where `[` and `]` denotes synthesisezed nodes, so `[*t]` is the synthesized tuple argument
 * `TPosOverflowNode` and `[**d]` is the synthesized dictionary argument `TKwOverflowNode`.
 * There will be a store step from `2` to `[*t]` at pos `0` and one from `3` to `[**d]` at key
 * `a`.
 *
 * For the call
 * ```python
 * f(0, **{"y": 1, "a": 3})
 * ```
 * no tuple arguemnt is synthesized. It is modelled as
 * ```python
 * f(0, [y=1], [**d])
 * ```
 * where `[y=1]` is the synthesised unpacked argument `TKwUnpacked` (with `name` = `y`). There is
 * a read step from `**{"y": 1, "a": 3}` to `[y=1]` at key `y` to get the value passed to the parameter
 * `y`. There is a dataflow step from `**{"y": 1, "a": 3}` to `[**d]` to transfer the content and
 * a clearing of content at key `y` for node `[**d]`, since that value has been unpacked.
 */
module ArgumentPassing {
  /**
   * Holds if `call` is a call to `callable`.
   * Used to limit the size of predicates.
   */
  predicate connects(CallNode call, CallableValue callable) {
    exists(DataFlowCall c |
      call = c.getNode() and
      callable = c.getCallable().getCallableValue()
    )
  }

  /**
   * Gets the `n`th parameter of `callable`.
   * If the callable has a starred parameter, say `*tuple`, that is matched with `n=-1`.
   * If the callable has a doubly starred parameter, say `**dict`, that is matched with `n=-2`.
   * Note that, unlike other languages, we do _not_ use -1 for the position of `self` in Python,
   * as it is an explicit parameter at position 0.
   */
  NameNode getParameter(CallableValue callable, int n) {
    // positional parameter
    result = callable.getParameter(n)
    or
    // starred parameter, `*tuple`
    exists(Function f |
      f = callable.getScope() and
      n = -1 and
      result = f.getVararg().getAFlowNode()
    )
    or
    // doubly starred parameter, `**dict`
    exists(Function f |
      f = callable.getScope() and
      n = -2 and
      result = f.getKwarg().getAFlowNode()
    )
  }

  /**
   * Gets the argument to `call` that is passed to the `n`th parameter of `callable`.
   * If it is a positional argument, it must appear at position `argNr`.
   * `argNr` will differ from `n` for method- or class calls, where the first parameter
   * is `self` and the first positional argument is passed to the second positional parameter.
   */
  Node getArg(CallNode call, int argNr, CallableValue callable, int n) {
    connects(call, callable) and
    n - argNr in [0, 1] and // constrain for now to limit the size of the predicate; we only use it to insert one argument (self).
    (
      // positional argument
      result = TCfgNode(call.getArg(argNr))
      or
      // keyword argument
      exists(Function f, string argName |
        f = callable.getScope() and
        f.getArgName(n) = argName and
        result = TCfgNode(call.getArgByName(argName))
      )
      or
      // a synthezised argument passed to the starred parameter (at position -1)
      callable.getScope().hasVarArg() and
      n = -1 and
      result = TPosOverflowNode(call, callable)
      or
      // a synthezised argument passed to the doubly starred parameter (at position -2)
      callable.getScope().hasKwArg() and
      n = -2 and
      result = TKwOverflowNode(call, callable)
      or
      // argument unpacked from dict
      exists(string name |
        call_unpacks(call, argNr, callable, name, n) and
        result = TKwUnpacked(call, callable, name)
      )
    )
  }

  /** Gets the control flow node that is passed as the `n`th overflow positional argument. */
  ControlFlowNode getPositionalOverflowArg(CallNode call, CallableValue callable, int n) {
    connects(call, callable) and
    exists(Function f, int posCount, int argNr |
      f = callable.getScope() and
      f.hasVarArg() and
      posCount = f.getPositionalParameterCount() and
      result = call.getArg(argNr) and
      argNr >= posCount and
      argNr = posCount + n
    )
  }

  /** Gets the control flow node that is passed as the overflow keyword argument with key `key`. */
  ControlFlowNode getKeywordOverflowArg(CallNode call, CallableValue callable, string key) {
    connects(call, callable) and
    exists(Function f |
      f = callable.getScope() and
      f.hasKwArg() and
      not exists(f.getArgByName(key)) and
      result = call.getArgByName(key)
    )
  }

  /**
   * Holds if `call` unpacks a dictionary argument in order to pass it via `name`.
   * It will then be passed to the `n`th parameter of `callable`.
   */
  predicate call_unpacks(CallNode call, int argNr, CallableValue callable, string name, int n) {
    connects(call, callable) and
    n - argNr in [0, 1] and
    exists(Function f |
      f = callable.getScope() and
      not exists(call.getArg(argNr)) and // no positional arguement available
      name = f.getArgName(n) and
      // not exists(call.getArgByName(name)) and // only matches keyword arguments not preceded by **
      not call.getNode().getANamedArg().(Keyword).getArg() = name and // no keyword argument available
      n >= 0 and
      n < f.getPositionalParameterCount() + f.getKeywordOnlyParameterCount() and
      exists(call.getNode().getKwargs()) // dict argument available
    )
  }
}

import ArgumentPassing

/**
 * IPA type for DataFlowCallable.
 *
 * A callable is either a function value, a class value, or a module (for enclosing `ModuleVariableNode`s).
 * A module has no calls.
 */
newtype TDataFlowCallable =
  TCallableValue(CallableValue callable) {
    callable instanceof FunctionValue
    or
    callable instanceof ClassValue
  } or
  TModule(Module m)

/** Represents a callable. */
abstract class DataFlowCallable extends TDataFlowCallable {
  /** Gets a textual representation of this element. */
  abstract string toString();

  /** Gets a call to this callable. */
  abstract CallNode getACall();

  /** Gets the scope of this callable */
  abstract Scope getScope();

  /** Gets the specified parameter of this callable */
  abstract NameNode getParameter(int n);

  /** Gets the name of this callable. */
  abstract string getName();

  /** Gets a callable value for this callable, if one exists. */
  abstract CallableValue getCallableValue();
}

/** A class representing a callable value. */
class DataFlowCallableValue extends DataFlowCallable, TCallableValue {
  CallableValue callable;

  DataFlowCallableValue() { this = TCallableValue(callable) }

  override string toString() { result = callable.toString() }

  override CallNode getACall() { result = callable.getACall() }

  override Scope getScope() { result = callable.getScope() }

  override NameNode getParameter(int n) { result = getParameter(callable, n) }

  override string getName() { result = callable.getName() }

  override CallableValue getCallableValue() { result = callable }
}

/** A class representing the scope in which a `ModuleVariableNode` appears. */
class DataFlowModuleScope extends DataFlowCallable, TModule {
  Module mod;

  DataFlowModuleScope() { this = TModule(mod) }

  override string toString() { result = mod.toString() }

  override CallNode getACall() { none() }

  override Scope getScope() { result = mod }

  override NameNode getParameter(int n) { none() }

  override string getName() { result = mod.getName() }

  override CallableValue getCallableValue() { none() }
}

/**
 * IPA type for DataFlowCall.
 *
 * Calls corresponding to `CallNode`s are either to callable values or to classes.
 * The latter is directed to the callable corresponding to the `__init__` method of the class.
 *
 * An `__init__` method can also be called directly, so that the callable can be targeted by
 * different types of calls. In that case, the parameter mappings will be different,
 * as the class call will synthesize an argument node to be mapped to the `self` parameter.
 *
 * A call corresponding to a special method call is handled by the corresponding `SpecialMethodCallNode`.
 */
newtype TDataFlowCall =
  TFunctionCall(CallNode call) { call = any(FunctionValue f).getAFunctionCall() } or
  /** Bound methods need to make room for the explicit self parameter */
  TMethodCall(CallNode call) { call = any(FunctionValue f).getAMethodCall() } or
  TClassCall(CallNode call) { call = any(ClassValue c).getACall() } or
  TSpecialCall(SpecialMethodCallNode special)

/** Represents a call. */
abstract class DataFlowCall extends TDataFlowCall {
  /** Gets a textual representation of this element. */
  abstract string toString();

  /** Get the callable to which this call goes. */
  abstract DataFlowCallable getCallable();

  /**
   * Gets the argument to this call that will be sent
   * to the `n`th parameter of the callable.
   */
  abstract Node getArg(int n);

  /** Get the control flow node representing this call. */
  abstract ControlFlowNode getNode();

  /** Gets the enclosing callable of this call. */
  abstract DataFlowCallable getEnclosingCallable();

  /** Gets the location of this dataflow call. */
  Location getLocation() { result = this.getNode().getLocation() }
}

/**
 * Represents a call to a callable (currently only callable values).
 * This excludes calls to bound methods, classes, and special methods.
 * Bound method calls and class calls insert an argument for the explicit
 * `self` parameter, and special method calls have special argument passing.
 */
class FunctionCall extends DataFlowCall, TFunctionCall {
  CallNode call;
  DataFlowCallable callable;

  FunctionCall() {
    this = TFunctionCall(call) and
    call = callable.getACall()
  }

  override string toString() { result = call.toString() }

  override Node getArg(int n) { result = getArg(call, n, callable.getCallableValue(), n) }

  override ControlFlowNode getNode() { result = call }

  override DataFlowCallable getCallable() { result = callable }

  override DataFlowCallable getEnclosingCallable() { result.getScope() = call.getNode().getScope() }
}

/**
 * Represents a call to a bound method call.
 * The node representing the instance is inserted as argument to the `self` parameter.
 */
class MethodCall extends DataFlowCall, TMethodCall {
  CallNode call;
  FunctionValue bm;

  MethodCall() {
    this = TMethodCall(call) and
    call = bm.getACall()
  }

  private CallableValue getCallableValue() { result = bm }

  override string toString() { result = call.toString() }

  override Node getArg(int n) {
    n > 0 and result = getArg(call, n - 1, this.getCallableValue(), n)
    or
    n = 0 and result = TCfgNode(call.getFunction().(AttrNode).getObject())
  }

  override ControlFlowNode getNode() { result = call }

  override DataFlowCallable getCallable() { result = TCallableValue(this.getCallableValue()) }

  override DataFlowCallable getEnclosingCallable() { result.getScope() = call.getScope() }
}

/**
 * Represents a call to a class.
 * The pre-update node for the call is inserted as argument to the `self` parameter.
 * That makes the call node be the post-update node holding the value of the object
 * after the constructor has run.
 */
class ClassCall extends DataFlowCall, TClassCall {
  CallNode call;
  ClassValue c;

  ClassCall() {
    this = TClassCall(call) and
    call = c.getACall()
  }

  private CallableValue getCallableValue() { c.getScope().getInitMethod() = result.getScope() }

  override string toString() { result = call.toString() }

  override Node getArg(int n) {
    n > 0 and result = getArg(call, n - 1, this.getCallableValue(), n)
    or
    n = 0 and result = TSyntheticPreUpdateNode(TCfgNode(call))
  }

  override ControlFlowNode getNode() { result = call }

  override DataFlowCallable getCallable() { result = TCallableValue(this.getCallableValue()) }

  override DataFlowCallable getEnclosingCallable() { result.getScope() = call.getScope() }
}

/** Represents a call to a special method. */
class SpecialCall extends DataFlowCall, TSpecialCall {
  SpecialMethodCallNode special;

  SpecialCall() { this = TSpecialCall(special) }

  override string toString() { result = special.toString() }

  override Node getArg(int n) { result = TCfgNode(special.(SpecialMethod::Potential).getArg(n)) }

  override ControlFlowNode getNode() { result = special }

  override DataFlowCallable getCallable() {
    result = TCallableValue(special.getResolvedSpecialMethod())
  }

  override DataFlowCallable getEnclosingCallable() {
    result.getScope() = special.getNode().getScope()
  }
}

/** A data flow node that represents a call argument. */
class ArgumentNode extends Node {
  ArgumentNode() { this = any(DataFlowCall c).getArg(_) }

  /** Holds if this argument occurs at the given position in the given call. */
  predicate argumentOf(DataFlowCall call, int pos) { this = call.getArg(pos) }

  /** Gets the call in which this node is an argument. */
  final DataFlowCall getCall() { this.argumentOf(result, _) }
}

/** Gets a viable run-time target for the call `call`. */
DataFlowCallable viableCallable(DataFlowCall call) { result = call.getCallable() }

private newtype TReturnKind = TNormalReturnKind()

/**
 * A return kind. A return kind describes how a value can be returned
 * from a callable. For Python, this is simply a method return.
 */
class ReturnKind extends TReturnKind {
  /** Gets a textual representation of this element. */
  string toString() { result = "return" }
}

/** A data flow node that represents a value returned by a callable. */
class ReturnNode extends CfgNode {
  Return ret;

  // See `TaintTrackingImplementation::returnFlowStep`
  ReturnNode() { node = ret.getValue().getAFlowNode() }

  /** Gets the kind of this return node. */
  ReturnKind getKind() { any() }

  override DataFlowCallable getEnclosingCallable() {
    result.getScope().getAStmt() = ret // TODO: check nested function definitions
  }
}

/** A data flow node that represents the output of a call. */
class OutNode extends CfgNode {
  OutNode() { node instanceof CallNode }
}

/**
 * Gets a node that can read the value returned from `call` with return kind
 * `kind`.
 */
OutNode getAnOutNode(DataFlowCall call, ReturnKind kind) {
  call.getNode() = result.getNode() and
  kind = TNormalReturnKind()
}

//--------
// Type pruning
//--------
newtype TDataFlowType = TAnyFlow()

class DataFlowType extends TDataFlowType {
  /** Gets a textual representation of this element. */
  string toString() { result = "DataFlowType" }
}

/** A node that performs a type cast. */
class CastNode extends Node {
  CastNode() { none() }
}

/**
 * Holds if `t1` and `t2` are compatible, that is, whether data can flow from
 * a node of type `t1` to a node of type `t2`.
 */
pragma[inline]
predicate compatibleTypes(DataFlowType t1, DataFlowType t2) { any() }

/**
 * Gets the type of `node`.
 */
DataFlowType getNodeType(Node node) {
  result = TAnyFlow() and
  // Suppress unused variable warning
  node = node
}

/** Gets a string representation of a type returned by `getErasedRepr`. */
string ppReprType(DataFlowType t) { none() }

//--------
// Extra flow
//--------
/**
 * Holds if `pred` can flow to `succ`, by jumping from one callable to
 * another. Additional steps specified by the configuration are *not*
 * taken into account.
 */
predicate jumpStep(Node nodeFrom, Node nodeTo) {
  // Module variable read
  nodeFrom.(ModuleVariableNode).getARead() = nodeTo
  or
  // Module variable write
  nodeFrom = nodeTo.(ModuleVariableNode).getAWrite()
}

//--------
// Field flow
//--------
/**
 * Holds if data can flow from `nodeFrom` to `nodeTo` via an assignment to
 * content `c`.
 */
predicate storeStep(Node nodeFrom, Content c, Node nodeTo) {
  listStoreStep(nodeFrom, c, nodeTo)
  or
  setStoreStep(nodeFrom, c, nodeTo)
  or
  tupleStoreStep(nodeFrom, c, nodeTo)
  or
  dictStoreStep(nodeFrom, c, nodeTo)
  or
  comprehensionStoreStep(nodeFrom, c, nodeTo)
  or
  attributeStoreStep(nodeFrom, c, nodeTo)
  or
  posOverflowStoreStep(nodeFrom, c, nodeTo)
  or
  kwOverflowStoreStep(nodeFrom, c, nodeTo)
}

/** Data flows from an element of a list to the list. */
predicate listStoreStep(CfgNode nodeFrom, ListElementContent c, CfgNode nodeTo) {
  // List
  //   `[..., 42, ...]`
  //   nodeFrom is `42`, cfg node
  //   nodeTo is the list, `[..., 42, ...]`, cfg node
  //   c denotes element of list
  nodeTo.getNode().(ListNode).getAnElement() = nodeFrom.getNode() and
  // Suppress unused variable warning
  c = c
}

/** Data flows from an element of a set to the set. */
predicate setStoreStep(CfgNode nodeFrom, ListElementContent c, CfgNode nodeTo) {
  // Set
  //   `{..., 42, ...}`
  //   nodeFrom is `42`, cfg node
  //   nodeTo is the set, `{..., 42, ...}`, cfg node
  //   c denotes element of list
  nodeTo.getNode().(SetNode).getAnElement() = nodeFrom.getNode() and
  // Suppress unused variable warning
  c = c
}

/** Data flows from an element of a tuple to the tuple at a specific index. */
predicate tupleStoreStep(CfgNode nodeFrom, TupleElementContent c, CfgNode nodeTo) {
  // Tuple
  //   `(..., 42, ...)`
  //   nodeFrom is `42`, cfg node
  //   nodeTo is the tuple, `(..., 42, ...)`, cfg node
  //   c denotes element of tuple and index of nodeFrom
  exists(int n |
    nodeTo.getNode().(TupleNode).getElement(n) = nodeFrom.getNode() and
    c.getIndex() = n
  )
}

/** Data flows from an element of a dictionary to the dictionary at a specific key. */
predicate dictStoreStep(CfgNode nodeFrom, DictionaryElementContent c, CfgNode nodeTo) {
  // Dictionary
  //   `{..., "key" = 42, ...}`
  //   nodeFrom is `42`, cfg node
  //   nodeTo is the dict, `{..., "key" = 42, ...}`, cfg node
  //   c denotes element of dictionary and the key `"key"`
  exists(KeyValuePair item |
    item = nodeTo.getNode().(DictNode).getNode().(Dict).getAnItem() and
    nodeFrom.getNode().getNode() = item.getValue() and
    c.getKey() = item.getKey().(StrConst).getS()
  )
}

/** Data flows from an element expression in a comprehension to the comprehension. */
predicate comprehensionStoreStep(CfgNode nodeFrom, Content c, CfgNode nodeTo) {
  // Comprehension
  //   `[x+1 for x in l]`
  //   nodeFrom is `x+1`, cfg node
  //   nodeTo is `[x+1 for x in l]`, cfg node
  //   c denotes list or set or dictionary without index
  //
  // List
  nodeTo.getNode().getNode().(ListComp).getElt() = nodeFrom.getNode().getNode() and
  c instanceof ListElementContent
  or
  // Set
  nodeTo.getNode().getNode().(SetComp).getElt() = nodeFrom.getNode().getNode() and
  c instanceof SetElementContent
  or
  // Dictionary
  nodeTo.getNode().getNode().(DictComp).getElt() = nodeFrom.getNode().getNode() and
  c instanceof DictionaryElementAnyContent
  or
  // Generator
  nodeTo.getNode().getNode().(GeneratorExp).getElt() = nodeFrom.getNode().getNode() and
  c instanceof ListElementContent
}

/**
 * Holds if `nodeFrom` flows into an attribute (corresponding to `c`) of `nodeTo` via an attribute assignment.
 *
 * For example, in
 * ```python
 * obj.foo = x
 * ```
 * data flows from `x` to (the post-update node for) `obj` via assignment to `foo`.
 */
predicate attributeStoreStep(CfgNode nodeFrom, AttributeContent c, PostUpdateNode nodeTo) {
  exists(AttrNode attr |
    nodeFrom.asCfgNode() = attr.(DefinitionNode).getValue() and
    attr.getName() = c.getAttribute() and
    attr.getObject() = nodeTo.getPreUpdateNode().(CfgNode).getNode()
  )
}

/**
 * Holds if `nodeFrom` flows into the synthezised positional overflow argument (`nodeTo`)
 * at the position indicated by `c`.
 */
predicate posOverflowStoreStep(CfgNode nodeFrom, TupleElementContent c, Node nodeTo) {
  exists(CallNode call, CallableValue callable, int n |
    nodeFrom.asCfgNode() = getPositionalOverflowArg(call, callable, n) and
    nodeTo = TPosOverflowNode(call, callable) and
    c.getIndex() = n
  )
}

/**
 * Holds if `nodeFrom` flows into the synthezised keyword overflow argument (`nodeTo`)
 * at the key indicated by `c`.
 */
predicate kwOverflowStoreStep(CfgNode nodeFrom, DictionaryElementContent c, Node nodeTo) {
  exists(CallNode call, CallableValue callable, string key |
    nodeFrom.asCfgNode() = getKeywordOverflowArg(call, callable, key) and
    nodeTo = TKwOverflowNode(call, callable) and
    c.getKey() = key
  )
}

/**
 * Holds if data can flow from `nodeFrom` to `nodeTo` via a read of content `c`.
 */
predicate readStep(Node nodeFrom, Content c, Node nodeTo) {
  subscriptReadStep(nodeFrom, c, nodeTo)
  or
  popReadStep(nodeFrom, c, nodeTo)
  or
  comprehensionReadStep(nodeFrom, c, nodeTo)
  or
  attributeReadStep(nodeFrom, c, nodeTo)
  or
  kwUnpackReadStep(nodeFrom, c, nodeTo)
}

/** Data flows from a sequence to a subscript of the sequence. */
predicate subscriptReadStep(CfgNode nodeFrom, Content c, CfgNode nodeTo) {
  // Subscript
  //   `l[3]`
  //   nodeFrom is `l`, cfg node
  //   nodeTo is `l[3]`, cfg node
  //   c is compatible with 3
  nodeFrom.getNode() = nodeTo.getNode().(SubscriptNode).getObject() and
  (
    c instanceof ListElementContent
    or
    c instanceof SetElementContent
    or
    c instanceof DictionaryElementAnyContent
    or
    c.(TupleElementContent).getIndex() =
      nodeTo.getNode().(SubscriptNode).getIndex().getNode().(IntegerLiteral).getValue()
    or
    c.(DictionaryElementContent).getKey() =
      nodeTo.getNode().(SubscriptNode).getIndex().getNode().(StrConst).getS()
  )
}

/** Data flows from a sequence to a call to `pop` on the sequence. */
predicate popReadStep(CfgNode nodeFrom, Content c, CfgNode nodeTo) {
  // set.pop or list.pop
  //   `s.pop()`
  //   nodeFrom is `s`, cfg node
  //   nodeTo is `s.pop()`, cfg node
  //   c denotes element of list or set
  exists(CallNode call, AttrNode a |
    call.getFunction() = a and
    a.getName() = "pop" and // Should match appropriate call since we tracked a sequence here.
    not exists(call.getAnArg()) and
    nodeFrom.getNode() = a.getObject() and
    nodeTo.getNode() = call and
    (
      c instanceof ListElementContent
      or
      c instanceof SetElementContent
    )
  )
  or
  // dict.pop
  //   `d.pop("key")`
  //   nodeFrom is `d`, cfg node
  //   nodeTo is `d.pop("key")`, cfg node
  //   c denotes the key `"key"`
  exists(CallNode call, AttrNode a |
    call.getFunction() = a and
    a.getName() = "pop" and // Should match appropriate call since we tracked a dictionary here.
    nodeFrom.getNode() = a.getObject() and
    nodeTo.getNode() = call and
    c.(DictionaryElementContent).getKey() = call.getArg(0).getNode().(StrConst).getS()
  )
}

/** Data flows from a iterated sequence to the variable iterating over the sequence. */
predicate comprehensionReadStep(CfgNode nodeFrom, Content c, EssaNode nodeTo) {
  // Comprehension
  //   `[x+1 for x in l]`
  //   nodeFrom is `l`, cfg node
  //   nodeTo is `x`, essa var
  //   c denotes element of list or set
  exists(Comp comp |
    // outermost for
    nodeFrom.getNode().getNode() = comp.getIterable() and
    nodeTo.getVar().getDefinition().(AssignmentDefinition).getDefiningNode().getNode() =
      comp.getIterationVariable(0).getAStore()
    or
    // an inner for
    exists(int n | n > 0 |
      nodeFrom.getNode().getNode() = comp.getNthInnerLoop(n).getIter() and
      nodeTo.getVar().getDefinition().(AssignmentDefinition).getDefiningNode().getNode() =
        comp.getNthInnerLoop(n).getTarget()
    )
  ) and
  (
    c instanceof ListElementContent
    or
    c instanceof SetElementContent
  )
}

/**
 * Holds if `nodeTo` is a read of an attribute (corresponding to `c`) of the object in `nodeFrom`.
 *
 * For example, in
 * ```python
 * obj.foo
 * ```
 * data flows from `obj` to `obj.foo` via a read from `foo`.
 */
predicate attributeReadStep(CfgNode nodeFrom, AttributeContent c, CfgNode nodeTo) {
  exists(AttrNode attr |
    nodeFrom.asCfgNode() = attr.getObject() and
    nodeTo.asCfgNode() = attr and
    attr.getName() = c.getAttribute() and
    attr.isLoad()
  )
}

/**
 * Holds if `nodeFrom` is a dictionary argument being unpacked and `nodeTo` is the
 * synthezised unpacked argument with the name indicated by `c`.
 */
predicate kwUnpackReadStep(CfgNode nodeFrom, DictionaryElementContent c, Node nodeTo) {
  exists(CallNode call, CallableValue callable, string name |
    nodeFrom.asCfgNode() = call.getNode().getKwargs().getAFlowNode() and
    nodeTo = TKwUnpacked(call, callable, name) and
    name = c.getKey()
  )
}

/**
 * Holds if values stored inside content `c` are cleared at node `n`. For example,
 * any value stored inside `f` is cleared at the pre-update node associated with `x`
 * in `x.f = newValue`.
 */
cached
predicate clearsContent(Node n, Content c) {
  exists(CallNode call, CallableValue callable, string name |
    call_unpacks(call, _, callable, name, _) and
    n = TKwOverflowNode(call, callable) and
    c.(DictionaryElementContent).getKey() = name
  )
}

//--------
// Fancy context-sensitive guards
//--------
/**
 * Holds if the node `n` is unreachable when the call context is `call`.
 */
predicate isUnreachableInCall(Node n, DataFlowCall call) { none() }

//--------
// Virtual dispatch with call context
//--------
/**
 * Gets a viable dispatch target of `call` in the context `ctx`. This is
 * restricted to those `call`s for which a context might make a difference.
 */
DataFlowCallable viableImplInCallContext(DataFlowCall call, DataFlowCall ctx) { none() }

/**
 * Holds if the set of viable implementations that can be called by `call`
 * might be improved by knowing the call context. This is the case if the qualifier accesses a parameter of
 * the enclosing callable `c` (including the implicit `this` parameter).
 */
predicate mayBenefitFromCallContext(DataFlowCall call, DataFlowCallable c) { none() }

//--------
// Misc
//--------
/**
 * Holds if `n` does not require a `PostUpdateNode` as it either cannot be
 * modified or its modification cannot be observed, for example if it is a
 * freshly created object that is not saved in a variable.
 *
 * This predicate is only used for consistency checks.
 */
predicate isImmutableOrUnobservable(Node n) { none() }

int accessPathLimit() { result = 5 }

/** Holds if `n` should be hidden from path explanations. */
predicate nodeIsHidden(Node n) { none() }<|MERGE_RESOLUTION|>--- conflicted
+++ resolved
@@ -174,17 +174,15 @@
       nodeFrom.(EssaNode).getVar() = p.getAnInput()
     )
     or
-<<<<<<< HEAD
     // Overflow keyword argument
     exists(CallNode call, CallableValue callable |
       call = callable.getACall() and
       nodeTo = TKwOverflowNode(call, callable) and
       nodeFrom.asCfgNode() = call.getNode().getKwargs().getAFlowNode()
     )
-=======
+    or
     // If expressions
     nodeFrom.asCfgNode() = nodeTo.asCfgNode().(IfExprNode).getAnOperand()
->>>>>>> 88575799
   }
 
   predicate useToNextUse(NameNode nodeFrom, NameNode nodeTo) {
