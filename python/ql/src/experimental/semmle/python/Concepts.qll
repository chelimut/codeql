/**
 * This version resides in the experimental area and provides a space for
 * external contributors to place new concepts, keeping to our preferred
 * structure while remaining in the experimental area.
 *
 * Provides abstract classes representing generic concepts such as file system
 * access or system command execution, for which individual framework libraries
 * provide concrete subclasses.
 */

private import python
private import semmle.python.dataflow.new.DataFlow
private import semmle.python.dataflow.new.RemoteFlowSources
private import semmle.python.dataflow.new.TaintTracking
private import experimental.semmle.python.Frameworks

<<<<<<< HEAD
/** Provides classes for modeling XML parsing APIs. */
module XMLParsing {
  /**
   * A data-flow node that collects functions parsing XML.
   *
   * Extend this class to model new APIs. If you want to refine existing API models,
   * extend `XMLParsing` instead.
   */
  abstract class Range extends DataFlow::Node {
    /**
     * Gets the argument containing the content to parse.
     */
    abstract DataFlow::Node getAnInput();

    /**
     * Holds if the parser may be parsing the input dangerously.
     */
    abstract predicate mayBeDangerous();
  }
}

/**
 * A data-flow node that collects functions parsing XML.
 *
 * Extend this class to model new APIs. If you want to refine existing API models,
 * extend `XMLParsing` instead.
 */
class XMLParsing extends DataFlow::Node {
  XMLParsing::Range range;

  XMLParsing() { this = range }

  /**
   * Gets the argument containing the content to parse.
   */
  DataFlow::Node getAnInput() { result = range.getAnInput() }

  /**
   * Holds if the parser may be parsing the input dangerously.
   */
  predicate mayBeDangerous() { range.mayBeDangerous() }
}

/** Provides classes for modeling XML parsers. */
module XMLParser {
  /**
   * A data-flow node that collects XML parsers.
   *
   * Extend this class to model new APIs. If you want to refine existing API models,
   * extend `XMLParser` instead.
   */
  abstract class Range extends DataFlow::Node {
    /**
     * Gets the argument containing the content to parse.
     */
    abstract DataFlow::Node getAnInput();

    /**
     * Holds if the parser may be dangerously configured.
     */
    abstract predicate mayBeDangerous();
  }
}

/**
 * A data-flow node that collects XML parsers.
 *
 * Extend this class to model new APIs. If you want to refine existing API models,
 * extend `XMLParser` instead.
 */
class XMLParser extends DataFlow::Node {
  XMLParser::Range range;

  XMLParser() { this = range }

  /**
   * Gets the argument containing the content to parse.
   */
  DataFlow::Node getAnInput() { result = range.getAnInput() }

  /**
   * Holds if the parser may be dangerously configured.
   */
  predicate mayBeDangerous() { range.mayBeDangerous() }
=======
/** Provides classes for modeling Regular Expression-related APIs. */
module RegexExecution {
  /**
   * A data-flow node that executes a regular expression.
   *
   * Extend this class to model new APIs. If you want to refine existing API models,
   * extend `RegexExecution` instead.
   */
  abstract class Range extends DataFlow::Node {
    /**
     * Gets the argument containing the executed expression.
     */
    abstract DataFlow::Node getRegexNode();

    /**
     * Gets the library used to execute the regular expression.
     */
    abstract string getRegexModule();
  }
}

/**
 * A data-flow node that executes a regular expression.
 *
 * Extend this class to refine existing API models. If you want to model new APIs,
 * extend `RegexExecution::Range` instead.
 */
class RegexExecution extends DataFlow::Node {
  RegexExecution::Range range;

  RegexExecution() { this = range }

  DataFlow::Node getRegexNode() { result = range.getRegexNode() }

  string getRegexModule() { result = range.getRegexModule() }
}

/** Provides classes for modeling Regular Expression escape-related APIs. */
module RegexEscape {
  /**
   * A data-flow node that escapes a regular expression.
   *
   * Extend this class to model new APIs. If you want to refine existing API models,
   * extend `RegexEscape` instead.
   */
  abstract class Range extends DataFlow::Node {
    /**
     * Gets the argument containing the escaped expression.
     */
    abstract DataFlow::Node getRegexNode();
  }
}

/**
 * A data-flow node that escapes a regular expression.
 *
 * Extend this class to refine existing API models. If you want to model new APIs,
 * extend `RegexEscape::Range` instead.
 */
class RegexEscape extends DataFlow::Node {
  RegexEscape::Range range;

  RegexEscape() { this = range }

  DataFlow::Node getRegexNode() { result = range.getRegexNode() }
}

/** Provides classes for modeling LDAP query execution-related APIs. */
module LDAPQuery {
  /**
   * A data-flow node that collects methods executing a LDAP query.
   *
   * Extend this class to model new APIs. If you want to refine existing API models,
   * extend `LDAPQuery` instead.
   */
  abstract class Range extends DataFlow::Node {
    /**
     * Gets the argument containing the executed expression.
     */
    abstract DataFlow::Node getQuery();
  }
}

/**
 * A data-flow node that collect methods executing a LDAP query.
 *
 * Extend this class to refine existing API models. If you want to model new APIs,
 * extend `LDAPQuery::Range` instead.
 */
class LDAPQuery extends DataFlow::Node {
  LDAPQuery::Range range;

  LDAPQuery() { this = range }

  /**
   * Gets the argument containing the executed expression.
   */
  DataFlow::Node getQuery() { result = range.getQuery() }
}

/** Provides classes for modeling LDAP components escape-related APIs. */
module LDAPEscape {
  /**
   * A data-flow node that collects functions escaping LDAP components.
   *
   * Extend this class to model new APIs. If you want to refine existing API models,
   * extend `LDAPEscape` instead.
   */
  abstract class Range extends DataFlow::Node {
    /**
     * Gets the argument containing the escaped expression.
     */
    abstract DataFlow::Node getAnInput();
  }
}

/**
 * A data-flow node that collects functions escaping LDAP components.
 *
 * Extend this class to refine existing API models. If you want to model new APIs,
 * extend `LDAPEscape::Range` instead.
 */
class LDAPEscape extends DataFlow::Node {
  LDAPEscape::Range range;

  LDAPEscape() { this = range }

  /**
   * Gets the argument containing the escaped expression.
   */
  DataFlow::Node getAnInput() { result = range.getAnInput() }
}

/** Provides classes for modeling LDAP bind-related APIs. */
module LDAPBind {
  /**
   * A data-flow node that collects methods binding a LDAP connection.
   *
   * Extend this class to model new APIs. If you want to refine existing API models,
   * extend `LDAPBind` instead.
   */
  abstract class Range extends DataFlow::Node {
    /**
     * Gets the argument containing the binding host.
     */
    abstract DataFlow::Node getHost();

    /**
     * Gets the argument containing the binding expression.
     */
    abstract DataFlow::Node getPassword();

    /**
     * Holds if the binding process use SSL.
     */
    abstract predicate useSSL();
  }
}

/**
 * A data-flow node that collects methods binding a LDAP connection.
 *
 * Extend this class to refine existing API models. If you want to model new APIs,
 * extend `LDAPBind::Range` instead.
 */
class LDAPBind extends DataFlow::Node {
  LDAPBind::Range range;

  LDAPBind() { this = range }

  /**
   * Gets the argument containing the binding host.
   */
  DataFlow::Node getHost() { result = range.getHost() }

  /**
   * Gets the argument containing the binding expression.
   */
  DataFlow::Node getPassword() { result = range.getPassword() }

  /**
   * Holds if the binding process use SSL.
   */
  predicate useSSL() { range.useSSL() }
}

/** Provides classes for modeling SQL sanitization libraries. */
module SQLEscape {
  /**
   * A data-flow node that collects functions that escape SQL statements.
   *
   * Extend this class to model new APIs. If you want to refine existing API models,
   * extend `SQLEscape` instead.
   */
  abstract class Range extends DataFlow::Node {
    /**
     * Gets the argument containing the raw SQL statement.
     */
    abstract DataFlow::Node getAnInput();
  }
}

/**
 * A data-flow node that collects functions escaping SQL statements.
 *
 * Extend this class to refine existing API models. If you want to model new APIs,
 * extend `SQLEscape::Range` instead.
 */
class SQLEscape extends DataFlow::Node {
  SQLEscape::Range range;

  SQLEscape() { this = range }

  /**
   * Gets the argument containing the raw SQL statement.
   */
  DataFlow::Node getAnInput() { result = range.getAnInput() }
}

/** Provides a class for modeling NoSQL execution APIs. */
module NoSQLQuery {
  /**
   * A data-flow node that executes NoSQL queries.
   *
   * Extend this class to model new APIs. If you want to refine existing API models,
   * extend `NoSQLQuery` instead.
   */
  abstract class Range extends DataFlow::Node {
    /** Gets the argument that specifies the NoSQL query to be executed. */
    abstract DataFlow::Node getQuery();
  }
}

/**
 * A data-flow node that executes NoSQL queries.
 *
 * Extend this class to refine existing API models. If you want to model new APIs,
 * extend `NoSQLQuery::Range` instead.
 */
class NoSQLQuery extends DataFlow::Node {
  NoSQLQuery::Range range;

  NoSQLQuery() { this = range }

  /** Gets the argument that specifies the NoSQL query to be executed. */
  DataFlow::Node getQuery() { result = range.getQuery() }
}

/** Provides classes for modeling NoSQL sanitization-related APIs. */
module NoSQLSanitizer {
  /**
   * A data-flow node that collects functions sanitizing NoSQL queries.
   *
   * Extend this class to model new APIs. If you want to refine existing API models,
   * extend `NoSQLSanitizer` instead.
   */
  abstract class Range extends DataFlow::Node {
    /** Gets the argument that specifies the NoSQL query to be sanitized. */
    abstract DataFlow::Node getAnInput();
  }
}

/**
 * A data-flow node that collects functions sanitizing NoSQL queries.
 *
 * Extend this class to model new APIs. If you want to refine existing API models,
 * extend `NoSQLSanitizer::Range` instead.
 */
class NoSQLSanitizer extends DataFlow::Node {
  NoSQLSanitizer::Range range;

  NoSQLSanitizer() { this = range }

  /** Gets the argument that specifies the NoSQL query to be sanitized. */
  DataFlow::Node getAnInput() { result = range.getAnInput() }
>>>>>>> ee46717c
}<|MERGE_RESOLUTION|>--- conflicted
+++ resolved
@@ -14,7 +14,73 @@
 private import semmle.python.dataflow.new.TaintTracking
 private import experimental.semmle.python.Frameworks
 
-<<<<<<< HEAD
+/** Provides classes for modeling Regular Expression-related APIs. */
+module RegexExecution {
+  /**
+   * A data-flow node that executes a regular expression.
+   *
+   * Extend this class to model new APIs. If you want to refine existing API models,
+   * extend `RegexExecution` instead.
+   */
+  abstract class Range extends DataFlow::Node {
+    /**
+     * Gets the argument containing the executed expression.
+     */
+    abstract DataFlow::Node getRegexNode();
+
+    /**
+     * Gets the library used to execute the regular expression.
+     */
+    abstract string getRegexModule();
+  }
+}
+
+/**
+ * A data-flow node that executes a regular expression.
+ *
+ * Extend this class to refine existing API models. If you want to model new APIs,
+ * extend `RegexExecution::Range` instead.
+ */
+class RegexExecution extends DataFlow::Node {
+  RegexExecution::Range range;
+
+  RegexExecution() { this = range }
+
+  DataFlow::Node getRegexNode() { result = range.getRegexNode() }
+
+  string getRegexModule() { result = range.getRegexModule() }
+}
+
+/** Provides classes for modeling Regular Expression escape-related APIs. */
+module RegexEscape {
+  /**
+   * A data-flow node that escapes a regular expression.
+   *
+   * Extend this class to model new APIs. If you want to refine existing API models,
+   * extend `RegexEscape` instead.
+   */
+  abstract class Range extends DataFlow::Node {
+    /**
+     * Gets the argument containing the escaped expression.
+     */
+    abstract DataFlow::Node getRegexNode();
+  }
+}
+
+/**
+ * A data-flow node that escapes a regular expression.
+ *
+ * Extend this class to refine existing API models. If you want to model new APIs,
+ * extend `RegexEscape::Range` instead.
+ */
+class RegexEscape extends DataFlow::Node {
+  RegexEscape::Range range;
+
+  RegexEscape() { this = range }
+
+  DataFlow::Node getRegexNode() { result = range.getRegexNode() }
+}
+
 /** Provides classes for modeling XML parsing APIs. */
 module XMLParsing {
   /**
@@ -99,72 +165,6 @@
    * Holds if the parser may be dangerously configured.
    */
   predicate mayBeDangerous() { range.mayBeDangerous() }
-=======
-/** Provides classes for modeling Regular Expression-related APIs. */
-module RegexExecution {
-  /**
-   * A data-flow node that executes a regular expression.
-   *
-   * Extend this class to model new APIs. If you want to refine existing API models,
-   * extend `RegexExecution` instead.
-   */
-  abstract class Range extends DataFlow::Node {
-    /**
-     * Gets the argument containing the executed expression.
-     */
-    abstract DataFlow::Node getRegexNode();
-
-    /**
-     * Gets the library used to execute the regular expression.
-     */
-    abstract string getRegexModule();
-  }
-}
-
-/**
- * A data-flow node that executes a regular expression.
- *
- * Extend this class to refine existing API models. If you want to model new APIs,
- * extend `RegexExecution::Range` instead.
- */
-class RegexExecution extends DataFlow::Node {
-  RegexExecution::Range range;
-
-  RegexExecution() { this = range }
-
-  DataFlow::Node getRegexNode() { result = range.getRegexNode() }
-
-  string getRegexModule() { result = range.getRegexModule() }
-}
-
-/** Provides classes for modeling Regular Expression escape-related APIs. */
-module RegexEscape {
-  /**
-   * A data-flow node that escapes a regular expression.
-   *
-   * Extend this class to model new APIs. If you want to refine existing API models,
-   * extend `RegexEscape` instead.
-   */
-  abstract class Range extends DataFlow::Node {
-    /**
-     * Gets the argument containing the escaped expression.
-     */
-    abstract DataFlow::Node getRegexNode();
-  }
-}
-
-/**
- * A data-flow node that escapes a regular expression.
- *
- * Extend this class to refine existing API models. If you want to model new APIs,
- * extend `RegexEscape::Range` instead.
- */
-class RegexEscape extends DataFlow::Node {
-  RegexEscape::Range range;
-
-  RegexEscape() { this = range }
-
-  DataFlow::Node getRegexNode() { result = range.getRegexNode() }
 }
 
 /** Provides classes for modeling LDAP query execution-related APIs. */
@@ -375,5 +375,4 @@
 
   /** Gets the argument that specifies the NoSQL query to be sanitized. */
   DataFlow::Node getAnInput() { result = range.getAnInput() }
->>>>>>> ee46717c
 }