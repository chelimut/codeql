| defaulttainttracking.cpp:16:16:16:21 | call to getenv | defaulttainttracking.cpp:16:8:16:14 | call to _strdup | IR only |
| defaulttainttracking.cpp:16:16:16:21 | call to getenv | defaulttainttracking.cpp:16:8:16:29 | (const char *)... | IR only |
| defaulttainttracking.cpp:16:16:16:21 | call to getenv | shared.h:5:23:5:31 | sinkparam | IR only |
| defaulttainttracking.cpp:22:20:22:25 | call to getenv | defaulttainttracking.cpp:21:8:21:10 | buf | AST only |
| defaulttainttracking.cpp:22:20:22:25 | call to getenv | defaulttainttracking.cpp:22:15:22:17 | buf | AST only |
| defaulttainttracking.cpp:22:20:22:25 | call to getenv | defaulttainttracking.cpp:24:8:24:10 | (const char *)... | IR only |
| defaulttainttracking.cpp:22:20:22:25 | call to getenv | defaulttainttracking.cpp:24:8:24:10 | array to pointer conversion | IR only |
| defaulttainttracking.cpp:22:20:22:25 | call to getenv | shared.h:10:21:10:22 | s1 | AST only |
| defaulttainttracking.cpp:38:25:38:30 | call to getenv | defaulttainttracking.cpp:39:51:39:61 | env_pointer | AST only |
| defaulttainttracking.cpp:64:10:64:15 | call to getenv | defaulttainttracking.cpp:52:24:52:24 | p | IR only |
| defaulttainttracking.cpp:88:18:88:23 | call to getenv | defaulttainttracking.cpp:88:8:88:16 | call to move | IR only |
| defaulttainttracking.cpp:88:18:88:23 | call to getenv | defaulttainttracking.cpp:88:8:88:32 | (const char *)... | IR only |
| defaulttainttracking.cpp:88:18:88:23 | call to getenv | defaulttainttracking.cpp:88:8:88:32 | (reference dereference) | IR only |
| defaulttainttracking.cpp:88:18:88:23 | call to getenv | defaulttainttracking.cpp:88:18:88:30 | (reference to) | IR only |
| defaulttainttracking.cpp:88:18:88:23 | call to getenv | shared.h:5:23:5:31 | sinkparam | IR only |
| defaulttainttracking.cpp:97:27:97:32 | call to getenv | defaulttainttracking.cpp:91:31:91:33 | ret | AST only |
| defaulttainttracking.cpp:97:27:97:32 | call to getenv | defaulttainttracking.cpp:92:5:92:8 | * ... | AST only |
| defaulttainttracking.cpp:97:27:97:32 | call to getenv | defaulttainttracking.cpp:92:6:92:8 | ret | AST only |
| defaulttainttracking.cpp:97:27:97:32 | call to getenv | defaulttainttracking.cpp:96:11:96:12 | p2 | IR only |
| defaulttainttracking.cpp:97:27:97:32 | call to getenv | defaulttainttracking.cpp:98:10:98:11 | (const char *)... | IR only |
| defaulttainttracking.cpp:97:27:97:32 | call to getenv | defaulttainttracking.cpp:98:10:98:11 | p2 | IR only |
<<<<<<< HEAD
| defaulttainttracking.cpp:97:27:97:32 | call to getenv | test_diff.cpp:1:11:1:20 | p#0 | IR only |
| defaulttainttracking.cpp:110:17:110:22 | call to getenv | defaulttainttracking.cpp:10:11:10:13 | p#0 | IR only |
| defaulttainttracking.cpp:110:17:110:22 | call to getenv | defaulttainttracking.cpp:102:20:102:22 | dst | AST only |
| defaulttainttracking.cpp:110:17:110:22 | call to getenv | defaulttainttracking.cpp:111:10:111:25 | ... + ... | AST only |
| defaulttainttracking.cpp:110:17:110:22 | call to getenv | defaulttainttracking.cpp:111:29:111:35 | tainted | AST only |
| defaulttainttracking.cpp:110:17:110:22 | call to getenv | defaulttainttracking.cpp:118:11:118:11 | x | IR only |
| defaulttainttracking.cpp:110:17:110:22 | call to getenv | test_diff.cpp:2:11:2:13 | p#0 | IR only |
=======
| defaulttainttracking.cpp:97:27:97:32 | call to getenv | shared.h:5:23:5:31 | sinkparam | IR only |
>>>>>>> 57dbe579
| globals.cpp:13:15:13:20 | call to getenv | globals.cpp:13:5:13:11 | global1 | AST only |
| globals.cpp:23:15:23:20 | call to getenv | globals.cpp:23:5:23:11 | global2 | AST only |
| test_diff.cpp:104:12:104:15 | argv | test_diff.cpp:104:11:104:20 | (...) | IR only |
| test_diff.cpp:108:10:108:13 | argv | test_diff.cpp:36:24:36:24 | p | AST only |
| test_diff.cpp:111:10:111:13 | argv | shared.h:5:23:5:31 | sinkparam | AST only |
| test_diff.cpp:111:10:111:13 | argv | test_diff.cpp:29:24:29:24 | p | AST only |
| test_diff.cpp:111:10:111:13 | argv | test_diff.cpp:30:14:30:14 | p | AST only |
| test_diff.cpp:124:19:124:22 | argv | test_diff.cpp:76:24:76:24 | p | IR only |<|MERGE_RESOLUTION|>--- conflicted
+++ resolved
@@ -19,17 +19,12 @@
 | defaulttainttracking.cpp:97:27:97:32 | call to getenv | defaulttainttracking.cpp:96:11:96:12 | p2 | IR only |
 | defaulttainttracking.cpp:97:27:97:32 | call to getenv | defaulttainttracking.cpp:98:10:98:11 | (const char *)... | IR only |
 | defaulttainttracking.cpp:97:27:97:32 | call to getenv | defaulttainttracking.cpp:98:10:98:11 | p2 | IR only |
-<<<<<<< HEAD
-| defaulttainttracking.cpp:97:27:97:32 | call to getenv | test_diff.cpp:1:11:1:20 | p#0 | IR only |
-| defaulttainttracking.cpp:110:17:110:22 | call to getenv | defaulttainttracking.cpp:10:11:10:13 | p#0 | IR only |
+| defaulttainttracking.cpp:97:27:97:32 | call to getenv | shared.h:5:23:5:31 | sinkparam | IR only |
 | defaulttainttracking.cpp:110:17:110:22 | call to getenv | defaulttainttracking.cpp:102:20:102:22 | dst | AST only |
 | defaulttainttracking.cpp:110:17:110:22 | call to getenv | defaulttainttracking.cpp:111:10:111:25 | ... + ... | AST only |
 | defaulttainttracking.cpp:110:17:110:22 | call to getenv | defaulttainttracking.cpp:111:29:111:35 | tainted | AST only |
 | defaulttainttracking.cpp:110:17:110:22 | call to getenv | defaulttainttracking.cpp:118:11:118:11 | x | IR only |
-| defaulttainttracking.cpp:110:17:110:22 | call to getenv | test_diff.cpp:2:11:2:13 | p#0 | IR only |
-=======
-| defaulttainttracking.cpp:97:27:97:32 | call to getenv | shared.h:5:23:5:31 | sinkparam | IR only |
->>>>>>> 57dbe579
+| defaulttainttracking.cpp:110:17:110:22 | call to getenv | shared.h:6:15:6:23 | sinkparam | IR only |
 | globals.cpp:13:15:13:20 | call to getenv | globals.cpp:13:5:13:11 | global1 | AST only |
 | globals.cpp:23:15:23:20 | call to getenv | globals.cpp:23:5:23:11 | global2 | AST only |
 | test_diff.cpp:104:12:104:15 | argv | test_diff.cpp:104:11:104:20 | (...) | IR only |
