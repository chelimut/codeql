--- conflicted
+++ resolved
@@ -1,73 +1,71 @@
 test.cpp:
 #    1| int test00(int, int)
 #    1|   Block 0
-#    1|     v0_0(void)                  = EnterFunction            : 
-#    1|     m0_1(unknown)               = AliasedDefinition        : 
+#    1|     v0_0(void)                  = EnterFunction           : 
+#    1|     m0_1(unknown)               = AliasedDefinition       : 
 #    1|         valnum = unique
-#    1|     mu0_2(unknown)              = UnmodeledDefinition      : 
+#    1|     mu0_2(unknown)              = UnmodeledDefinition     : 
 #    1|         valnum = unique
-#    1|     r0_3(glval<int>)            = VariableAddress[p0]      : 
+#    1|     r0_3(glval<int>)            = VariableAddress[p0]     : 
 #    1|         valnum = r0_3
-#    1|     m0_4(int)                   = InitializeParameter[p0]  : &:r0_3
+#    1|     m0_4(int)                   = InitializeParameter[p0] : &:r0_3
 #    1|         valnum = m0_4
-#    1|     r0_5(glval<int>)            = VariableAddress[p1]      : 
+#    1|     r0_5(glval<int>)            = VariableAddress[p1]     : 
 #    1|         valnum = r0_5
-#    1|     m0_6(int)                   = InitializeParameter[p1]  : &:r0_5
+#    1|     m0_6(int)                   = InitializeParameter[p1] : &:r0_5
 #    1|         valnum = m0_6
-#    2|     r0_7(glval<int>)            = VariableAddress[x]       : 
+#    2|     r0_7(glval<int>)            = VariableAddress[x]      : 
 #    2|         valnum = r0_7
-#    2|     m0_8(int)                   = Uninitialized[x]         : &:r0_7
+#    2|     m0_8(int)                   = Uninitialized[x]        : &:r0_7
 #    2|         valnum = unique
-#    2|     r0_9(glval<int>)            = VariableAddress[y]       : 
+#    2|     r0_9(glval<int>)            = VariableAddress[y]      : 
 #    2|         valnum = r0_9
-#    2|     m0_10(int)                  = Uninitialized[y]         : &:r0_9
+#    2|     m0_10(int)                  = Uninitialized[y]        : &:r0_9
 #    2|         valnum = unique
-#    3|     r0_11(glval<unsigned char>) = VariableAddress[b]       : 
+#    3|     r0_11(glval<unsigned char>) = VariableAddress[b]      : 
 #    3|         valnum = unique
-#    3|     m0_12(unsigned char)        = Uninitialized[b]         : &:r0_11
+#    3|     m0_12(unsigned char)        = Uninitialized[b]        : &:r0_11
 #    3|         valnum = unique
-#    5|     r0_13(glval<int>)           = VariableAddress[p0]      : 
+#    5|     r0_13(glval<int>)           = VariableAddress[p0]     : 
 #    5|         valnum = r0_3
-#    5|     r0_14(int)                  = Load                     : &:r0_13, m0_4
+#    5|     r0_14(int)                  = Load                    : &:r0_13, m0_4
 #    5|         valnum = m0_4
-#    5|     r0_15(glval<int>)           = VariableAddress[p1]      : 
+#    5|     r0_15(glval<int>)           = VariableAddress[p1]     : 
 #    5|         valnum = r0_5
-#    5|     r0_16(int)                  = Load                     : &:r0_15, m0_6
+#    5|     r0_16(int)                  = Load                    : &:r0_15, m0_6
 #    5|         valnum = m0_6
-#    5|     r0_17(int)                  = Add                      : r0_14, r0_16
+#    5|     r0_17(int)                  = Add                     : r0_14, r0_16
 #    5|         valnum = r0_17
-#    5|     r0_18(glval<int>)           = VariableAddress[x]       : 
+#    5|     r0_18(glval<int>)           = VariableAddress[x]      : 
 #    5|         valnum = r0_7
-#    5|     m0_19(int)                  = Store                    : &:r0_18, r0_17
+#    5|     m0_19(int)                  = Store                   : &:r0_18, r0_17
 #    5|         valnum = r0_17
-#    6|     r0_20(glval<int>)           = VariableAddress[p0]      : 
+#    6|     r0_20(glval<int>)           = VariableAddress[p0]     : 
 #    6|         valnum = r0_3
-#    6|     r0_21(int)                  = Load                     : &:r0_20, m0_4
+#    6|     r0_21(int)                  = Load                    : &:r0_20, m0_4
 #    6|         valnum = m0_4
-#    6|     r0_22(glval<int>)           = VariableAddress[p1]      : 
+#    6|     r0_22(glval<int>)           = VariableAddress[p1]     : 
 #    6|         valnum = r0_5
-#    6|     r0_23(int)                  = Load                     : &:r0_22, m0_6
+#    6|     r0_23(int)                  = Load                    : &:r0_22, m0_6
 #    6|         valnum = m0_6
-#    6|     r0_24(int)                  = Add                      : r0_21, r0_23
+#    6|     r0_24(int)                  = Add                     : r0_21, r0_23
 #    6|         valnum = r0_17
-#    6|     r0_25(glval<int>)           = VariableAddress[x]       : 
+#    6|     r0_25(glval<int>)           = VariableAddress[x]      : 
 #    6|         valnum = r0_7
-#    6|     m0_26(int)                  = Store                    : &:r0_25, r0_24
+#    6|     m0_26(int)                  = Store                   : &:r0_25, r0_24
 #    6|         valnum = r0_17
-#    7|     r0_27(glval<int>)           = VariableAddress[x]       : 
+#    7|     r0_27(glval<int>)           = VariableAddress[x]      : 
 #    7|         valnum = r0_7
-#    7|     r0_28(int)                  = Load                     : &:r0_27, m0_26
+#    7|     r0_28(int)                  = Load                    : &:r0_27, m0_26
 #    7|         valnum = r0_17
-#    7|     r0_29(glval<int>)           = VariableAddress[y]       : 
+#    7|     r0_29(glval<int>)           = VariableAddress[y]      : 
 #    7|         valnum = r0_9
-#    7|     m0_30(int)                  = Store                    : &:r0_29, r0_28
+#    7|     m0_30(int)                  = Store                   : &:r0_29, r0_28
 #    7|         valnum = r0_17
-#    8|     v0_31(void)                 = NoOp                     : 
-#    1|     r0_32(glval<int>)           = VariableAddress[#return] : 
-#    1|         valnum = unique
-#    1|     v0_33(void)                 = ReturnValue              : &:r0_32
-#    1|     v0_34(void)                 = UnmodeledUse             : mu*
-#    1|     v0_35(void)                 = ExitFunction             : 
+#    8|     v0_31(void)                 = NoOp                    : 
+#    1|     v0_32(void)                 = ReturnValue             : 
+#    1|     v0_33(void)                 = UnmodeledUse            : mu*
+#    1|     v0_34(void)                 = ExitFunction            : 
 
 #   12| int test01(int, int)
 #   12|   Block 0
@@ -145,11 +143,9 @@
 #   18|     m0_36(int)                  = Store                     : &:r0_35, r0_34
 #   18|         valnum = r0_30
 #   19|     v0_37(void)                 = NoOp                      : 
-#   12|     r0_38(glval<int>)           = VariableAddress[#return]  : 
-#   12|         valnum = unique
-#   12|     v0_39(void)                 = ReturnValue               : &:r0_38
-#   12|     v0_40(void)                 = UnmodeledUse              : mu*
-#   12|     v0_41(void)                 = ExitFunction              : 
+#   12|     v0_38(void)                 = ReturnValue               : 
+#   12|     v0_39(void)                 = UnmodeledUse              : mu*
+#   12|     v0_40(void)                 = ExitFunction              : 
 
 #   25| int test02(int, int)
 #   25|   Block 0
@@ -234,11 +230,9 @@
 #   32|     m0_40(int)                  = Store                            : &:r0_39, r0_38
 #   32|         valnum = r0_34
 #   33|     v0_41(void)                 = NoOp                             : 
-#   25|     r0_42(glval<int>)           = VariableAddress[#return]         : 
-#   25|         valnum = unique
-#   25|     v0_43(void)                 = ReturnValue                      : &:r0_42
-#   25|     v0_44(void)                 = UnmodeledUse                     : mu*
-#   25|     v0_45(void)                 = ExitFunction                     : 
+#   25|     v0_42(void)                 = ReturnValue                      : 
+#   25|     v0_43(void)                 = UnmodeledUse                     : mu*
+#   25|     v0_44(void)                 = ExitFunction                     : 
 
 #   39| int test03(int, int, int*)
 #   39|   Block 0
@@ -337,11 +331,9 @@
 #   46|         valnum = r0_40
 #   47|     v0_47(void)                 = NoOp                      : 
 #   39|     v0_48(void)                 = ReturnIndirection         : &:r0_9, ~m0_32
-#   39|     r0_49(glval<int>)           = VariableAddress[#return]  : 
-#   39|         valnum = unique
-#   39|     v0_50(void)                 = ReturnValue               : &:r0_49
-#   39|     v0_51(void)                 = UnmodeledUse              : mu*
-#   39|     v0_52(void)                 = ExitFunction              : 
+#   39|     v0_49(void)                 = ReturnValue               : 
+#   39|     v0_50(void)                 = UnmodeledUse              : mu*
+#   39|     v0_51(void)                 = ExitFunction              : 
 
 #   49| unsigned int my_strspn(char const*, char const*)
 #   49|   Block 0
@@ -415,19 +407,11 @@
 #   56|   Block 3
 #   56|     m3_0(decltype(nullptr)) = Phi                  : from 2:m2_3, from 5:m5_4
 #   56|         valnum = m3_0
-<<<<<<< HEAD
-#   56|     r3_1(glval<char *>) = VariableAddress[ptr] : 
+#   56|     r3_1(glval<char *>)     = VariableAddress[ptr] : 
 #   56|         valnum = r0_13
-#   56|     r3_2(char *)        = Load                 : &:r3_1, m3_0
-#   56|         valnum = m3_0
-#   56|     r3_3(char)          = Load                 : &:r3_2, ~m0_12
-=======
-#   56|     r3_1(glval<char *>)     = VariableAddress[ptr] : 
-#   56|         valnum = r0_7
 #   56|     r3_2(char *)            = Load                 : &:r3_1, m3_0
 #   56|         valnum = m3_0
-#   56|     r3_3(char)              = Load                 : &:r3_2, ~m0_1
->>>>>>> 04e36830
+#   56|     r3_3(char)              = Load                 : &:r3_2, ~m0_12
 #   56|         valnum = unique
 #   56|     r3_4(int)               = Convert              : r3_3
 #   56|         valnum = unique
@@ -435,11 +419,7 @@
 #   56|         valnum = r0_3
 #   56|     r3_6(char *)            = Load                 : &:r3_5, m0_4
 #   56|         valnum = m0_4
-<<<<<<< HEAD
-#   56|     r3_7(char)          = Load                 : &:r3_6, ~m0_12
-=======
-#   56|     r3_7(char)              = Load                 : &:r3_6, ~m0_1
->>>>>>> 04e36830
+#   56|     r3_7(char)              = Load                 : &:r3_6, ~m0_12
 #   56|         valnum = unique
 #   56|     r3_8(int)               = Convert              : r3_7
 #   56|         valnum = unique
@@ -516,7 +496,7 @@
 #   63|   Block 9
 #   63|     v9_0(void)                = NoOp                     : 
 #   65|     r9_1(glval<unsigned int>) = VariableAddress[#return] : 
-#   65|         valnum = r9_1
+#   65|         valnum = unique
 #   65|     r9_2(glval<unsigned int>) = VariableAddress[result]  : 
 #   65|         valnum = r0_15
 #   65|     r9_3(unsigned int)        = Load                     : &:r9_2, m1_0
@@ -525,11 +505,9 @@
 #   65|         valnum = m1_0
 #   49|     v9_5(void)                = ReturnIndirection        : &:r0_5, ~m0_12
 #   49|     v9_6(void)                = ReturnIndirection        : &:r0_10, ~m0_12
-#   49|     r9_7(glval<unsigned int>) = VariableAddress[#return] : 
-#   49|         valnum = r9_1
-#   49|     v9_8(void)                = ReturnValue              : &:r9_7, m9_4
-#   49|     v9_9(void)                = UnmodeledUse             : mu*
-#   49|     v9_10(void)               = ExitFunction             : 
+#   49|     v9_7(void)                = ReturnValue              : ~m0_12
+#   49|     v9_8(void)                = UnmodeledUse             : mu*
+#   49|     v9_9(void)                = ExitFunction             : 
 
 #   75| void test04(two_values*)
 #   75|   Block 0
@@ -618,9 +596,6 @@
 #   82|         valnum = unique
 #   82|     v2_1(void)    = NoOp              : 
 #   75|     v2_2(void)    = ReturnIndirection : &:r0_5, ~m2_0
-#   75|     v2_3(void)    = ReturnVoid        : 
-#   75|     v2_4(void)    = UnmodeledUse      : mu*
-#   75|     v2_5(void)    = ExitFunction      : 
 
 #   84| void test05(int, int, void*)
 #   84|   Block 0
@@ -676,9 +651,6 @@
 #   88|         valnum = m1_0
 #   89|     v1_5(void)       = NoOp                       : 
 #   84|     v1_6(void)       = ReturnIndirection          : &:r0_9, ~m0_11
-#   84|     v1_7(void)       = ReturnVoid                 : 
-#   84|     v1_8(void)       = UnmodeledUse               : mu*
-#   84|     v1_9(void)       = ExitFunction               : 
 
 #   88|   Block 2
 #   88|     r2_0(glval<int>) = VariableAddress[x]         : 
@@ -704,34 +676,32 @@
 
 #   91| int regression_test00()
 #   91|   Block 0
-#   91|     v0_0(void)        = EnterFunction            : 
-#   91|     m0_1(unknown)     = AliasedDefinition        : 
+#   91|     v0_0(void)       = EnterFunction            : 
+#   91|     m0_1(unknown)    = AliasedDefinition        : 
 #   91|         valnum = unique
-#   91|     mu0_2(unknown)    = UnmodeledDefinition      : 
+#   91|     mu0_2(unknown)   = UnmodeledDefinition      : 
 #   91|         valnum = unique
-#   92|     r0_3(glval<int>)  = VariableAddress[x]       : 
+#   92|     r0_3(glval<int>) = VariableAddress[x]       : 
 #   92|         valnum = r0_3
-#   92|     r0_4(int)         = Constant[10]             : 
+#   92|     r0_4(int)        = Constant[10]             : 
 #   92|         valnum = r0_4
-#   92|     r0_5(glval<int>)  = VariableAddress[x]       : 
+#   92|     r0_5(glval<int>) = VariableAddress[x]       : 
 #   92|         valnum = r0_3
-#   92|     m0_6(int)         = Store                    : &:r0_5, r0_4
+#   92|     m0_6(int)        = Store                    : &:r0_5, r0_4
 #   92|         valnum = r0_4
-#   92|     m0_7(int)         = Store                    : &:r0_3, r0_4
+#   92|     m0_7(int)        = Store                    : &:r0_3, r0_4
 #   92|         valnum = r0_4
-#   93|     r0_8(glval<int>)  = VariableAddress[#return] : 
-#   93|         valnum = r0_8
-#   93|     r0_9(glval<int>)  = VariableAddress[x]       : 
+#   93|     r0_8(glval<int>) = VariableAddress[#return] : 
+#   93|         valnum = unique
+#   93|     r0_9(glval<int>) = VariableAddress[x]       : 
 #   93|         valnum = r0_3
-#   93|     r0_10(int)        = Load                     : &:r0_9, m0_7
+#   93|     r0_10(int)       = Load                     : &:r0_9, m0_7
 #   93|         valnum = r0_4
-#   93|     m0_11(int)        = Store                    : &:r0_8, r0_10
+#   93|     m0_11(int)       = Store                    : &:r0_8, r0_10
 #   93|         valnum = r0_4
-#   91|     r0_12(glval<int>) = VariableAddress[#return] : 
-#   91|         valnum = r0_8
-#   91|     v0_13(void)       = ReturnValue              : &:r0_12, m0_11
-#   91|     v0_14(void)       = UnmodeledUse             : mu*
-#   91|     v0_15(void)       = ExitFunction             : 
+#   91|     v0_12(void)      = ReturnValue              : ~m0_1
+#   91|     v0_13(void)      = UnmodeledUse             : mu*
+#   91|     v0_14(void)      = ExitFunction             : 
 
 #  104| int inheritanceConversions(Derived*)
 #  104|   Block 0
@@ -787,7 +757,7 @@
 #  107|     m0_25(int)              = Store                         : &:r0_20, r0_24
 #  107|         valnum = r0_24
 #  109|     r0_26(glval<int>)       = VariableAddress[#return]      : 
-#  109|         valnum = r0_26
+#  109|         valnum = unique
 #  109|     r0_27(glval<int>)       = VariableAddress[y]            : 
 #  109|         valnum = r0_20
 #  109|     r0_28(int)              = Load                          : &:r0_27, m0_25
@@ -795,11 +765,9 @@
 #  109|     m0_29(int)              = Store                         : &:r0_26, r0_28
 #  109|         valnum = r0_24
 #  104|     v0_30(void)             = ReturnIndirection             : &:r0_5, ~m0_7
-#  104|     r0_31(glval<int>)       = VariableAddress[#return]      : 
-#  104|         valnum = r0_26
-#  104|     v0_32(void)             = ReturnValue                   : &:r0_31, m0_29
-#  104|     v0_33(void)             = UnmodeledUse                  : mu*
-#  104|     v0_34(void)             = ExitFunction                  : 
+#  104|     v0_31(void)             = ReturnValue                   : ~m0_7
+#  104|     v0_32(void)             = UnmodeledUse                  : mu*
+#  104|     v0_33(void)             = ExitFunction                  : 
 
 #  112| void test06()
 #  112|   Block 0
@@ -816,7 +784,4 @@
 #  115|         valnum = r0_3
 #  116|     r0_6(glval<char[2]>) = StringConstant["c"] : 
 #  116|         valnum = unique
-#  117|     v0_7(void)           = NoOp                : 
-#  112|     v0_8(void)           = ReturnVoid          : 
-#  112|     v0_9(void)           = UnmodeledUse        : mu*
-#  112|     v0_10(void)          = ExitFunction        : +#  117|     v0_7(void)           = NoOp                : 