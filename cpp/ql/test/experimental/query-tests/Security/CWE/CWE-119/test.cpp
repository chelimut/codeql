--- conflicted
+++ resolved
@@ -222,7 +222,6 @@
   call_memset(buffer, size);
 }
 
-<<<<<<< HEAD
 bool unknown();
 
 void repeated_alerts(unsigned size, unsigned offset) {
@@ -231,7 +230,8 @@
     ++size;
   }
   memset(buffer, 0, size); // BAD
-=======
+}
+
 void set_string(string_t* p_str, char* buffer) {
     p_str->string = buffer;
 }
@@ -241,5 +241,4 @@
     char* buffer = (char*)malloc(size);
     set_string(&str, buffer);
     memset(str.string, 0, size + 1); // BAD
->>>>>>> 09ba9a74
-}+}
