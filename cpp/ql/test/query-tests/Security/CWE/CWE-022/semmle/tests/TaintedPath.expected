edges
<<<<<<< HEAD
| test.c:8:27:8:30 | **argv | test.c:17:11:17:18 | *fileName | provenance |  |
| test.c:8:27:8:30 | **argv | test.c:32:11:32:18 | *fileName | provenance |  |
| test.c:8:27:8:30 | **argv | test.c:57:10:57:16 | *access to array | provenance |  |
| test.c:8:27:8:30 | **argv | test.c:72:24:72:33 | *fileBuffer | provenance |  |
=======
| test.c:8:27:8:30 | **argv | test.c:9:23:9:29 | *access to array | provenance |  |
| test.c:8:27:8:30 | **argv | test.c:31:22:31:28 | *access to array | provenance |  |
| test.c:8:27:8:30 | **argv | test.c:69:14:69:20 | *access to array | provenance |  |
| test.c:9:23:9:29 | *access to array | test.c:17:11:17:18 | *fileName | provenance | TaintFunction |
| test.c:31:22:31:28 | *access to array | test.c:32:11:32:18 | *fileName | provenance |  |
>>>>>>> 8b919148
| test.c:37:17:37:24 | scanf output argument | test.c:38:11:38:18 | *fileName | provenance |  |
| test.c:43:17:43:24 | scanf output argument | test.c:44:11:44:18 | *fileName | provenance |  |
| test.c:48:21:48:26 | *call to getenv | test.c:48:21:48:26 | *call to getenv | provenance |  |
| test.c:48:21:48:26 | *call to getenv | test.c:49:11:49:17 | *tainted | provenance |  |
| test.c:54:21:54:26 | *call to getenv | test.c:55:11:55:16 | *buffer | provenance | TaintFunction |
| test.c:74:13:74:18 | read output argument | test.c:76:11:76:16 | *buffer | provenance |  |
| test.c:75:13:75:18 | read output argument | test.c:76:11:76:16 | *buffer | provenance |  |
nodes
| test.c:8:27:8:30 | **argv | semmle.label | **argv |
| test.c:9:23:9:29 | *access to array | semmle.label | *access to array |
| test.c:17:11:17:18 | *fileName | semmle.label | *fileName |
| test.c:31:22:31:28 | *access to array | semmle.label | *access to array |
| test.c:32:11:32:18 | *fileName | semmle.label | *fileName |
| test.c:37:17:37:24 | scanf output argument | semmle.label | scanf output argument |
| test.c:38:11:38:18 | *fileName | semmle.label | *fileName |
| test.c:43:17:43:24 | scanf output argument | semmle.label | scanf output argument |
| test.c:44:11:44:18 | *fileName | semmle.label | *fileName |
<<<<<<< HEAD
| test.c:57:10:57:16 | *access to array | semmle.label | *access to array |
| test.c:72:24:72:33 | *fileBuffer | semmle.label | *fileBuffer |
=======
| test.c:48:21:48:26 | *call to getenv | semmle.label | *call to getenv |
| test.c:48:21:48:26 | *call to getenv | semmle.label | *call to getenv |
| test.c:49:11:49:17 | *tainted | semmle.label | *tainted |
| test.c:54:21:54:26 | *call to getenv | semmle.label | *call to getenv |
| test.c:55:11:55:16 | *buffer | semmle.label | *buffer |
| test.c:69:14:69:20 | *access to array | semmle.label | *access to array |
| test.c:74:13:74:18 | read output argument | semmle.label | read output argument |
| test.c:75:13:75:18 | read output argument | semmle.label | read output argument |
| test.c:76:11:76:16 | *buffer | semmle.label | *buffer |
>>>>>>> 8b919148
subpaths
#select
| test.c:17:11:17:18 | fileName | test.c:8:27:8:30 | **argv | test.c:17:11:17:18 | *fileName | This argument to a file access function is derived from $@ and then passed to fopen(filename). | test.c:8:27:8:30 | **argv | user input (a command-line argument) |
| test.c:32:11:32:18 | fileName | test.c:8:27:8:30 | **argv | test.c:32:11:32:18 | *fileName | This argument to a file access function is derived from $@ and then passed to fopen(filename). | test.c:8:27:8:30 | **argv | user input (a command-line argument) |
| test.c:38:11:38:18 | fileName | test.c:37:17:37:24 | scanf output argument | test.c:38:11:38:18 | *fileName | This argument to a file access function is derived from $@ and then passed to fopen(filename). | test.c:37:17:37:24 | scanf output argument | user input (value read by scanf) |
| test.c:44:11:44:18 | fileName | test.c:43:17:43:24 | scanf output argument | test.c:44:11:44:18 | *fileName | This argument to a file access function is derived from $@ and then passed to fopen(filename). | test.c:43:17:43:24 | scanf output argument | user input (value read by scanf) |
<<<<<<< HEAD
| test.c:57:10:57:16 | access to array | test.c:8:27:8:30 | **argv | test.c:57:10:57:16 | *access to array | This argument to a file access function is derived from $@ and then passed to read(fileName), which calls fopen(filename). | test.c:8:27:8:30 | **argv | user input (a command-line argument) |
| test.c:72:24:72:33 | fileBuffer | test.c:8:27:8:30 | **argv | test.c:72:24:72:33 | *fileBuffer | This argument to a file access function is derived from $@ and then passed to fopen(filename). | test.c:8:27:8:30 | **argv | user input (a command-line argument) |
=======
| test.c:49:11:49:17 | tainted | test.c:48:21:48:26 | *call to getenv | test.c:49:11:49:17 | *tainted | This argument to a file access function is derived from $@ and then passed to fopen(filename). | test.c:48:21:48:26 | *call to getenv | user input (an environment variable) |
| test.c:55:11:55:16 | buffer | test.c:54:21:54:26 | *call to getenv | test.c:55:11:55:16 | *buffer | This argument to a file access function is derived from $@ and then passed to fopen(filename). | test.c:54:21:54:26 | *call to getenv | user input (an environment variable) |
| test.c:69:14:69:20 | access to array | test.c:8:27:8:30 | **argv | test.c:69:14:69:20 | *access to array | This argument to a file access function is derived from $@ and then passed to readFile(fileName), which calls fopen(filename). | test.c:8:27:8:30 | **argv | user input (a command-line argument) |
| test.c:76:11:76:16 | buffer | test.c:74:13:74:18 | read output argument | test.c:76:11:76:16 | *buffer | This argument to a file access function is derived from $@ and then passed to fopen(filename). | test.c:74:13:74:18 | read output argument | user input (buffer read by read) |
| test.c:76:11:76:16 | buffer | test.c:75:13:75:18 | read output argument | test.c:76:11:76:16 | *buffer | This argument to a file access function is derived from $@ and then passed to fopen(filename). | test.c:75:13:75:18 | read output argument | user input (buffer read by read) |
>>>>>>> 8b919148
<|MERGE_RESOLUTION|>--- conflicted
+++ resolved
@@ -1,16 +1,10 @@
 edges
-<<<<<<< HEAD
-| test.c:8:27:8:30 | **argv | test.c:17:11:17:18 | *fileName | provenance |  |
-| test.c:8:27:8:30 | **argv | test.c:32:11:32:18 | *fileName | provenance |  |
-| test.c:8:27:8:30 | **argv | test.c:57:10:57:16 | *access to array | provenance |  |
-| test.c:8:27:8:30 | **argv | test.c:72:24:72:33 | *fileBuffer | provenance |  |
-=======
 | test.c:8:27:8:30 | **argv | test.c:9:23:9:29 | *access to array | provenance |  |
 | test.c:8:27:8:30 | **argv | test.c:31:22:31:28 | *access to array | provenance |  |
 | test.c:8:27:8:30 | **argv | test.c:69:14:69:20 | *access to array | provenance |  |
+| test.c:8:27:8:30 | **argv | test.c:80:25:80:31 | *access to array | provenance |  |
 | test.c:9:23:9:29 | *access to array | test.c:17:11:17:18 | *fileName | provenance | TaintFunction |
 | test.c:31:22:31:28 | *access to array | test.c:32:11:32:18 | *fileName | provenance |  |
->>>>>>> 8b919148
 | test.c:37:17:37:24 | scanf output argument | test.c:38:11:38:18 | *fileName | provenance |  |
 | test.c:43:17:43:24 | scanf output argument | test.c:44:11:44:18 | *fileName | provenance |  |
 | test.c:48:21:48:26 | *call to getenv | test.c:48:21:48:26 | *call to getenv | provenance |  |
@@ -18,6 +12,7 @@
 | test.c:54:21:54:26 | *call to getenv | test.c:55:11:55:16 | *buffer | provenance | TaintFunction |
 | test.c:74:13:74:18 | read output argument | test.c:76:11:76:16 | *buffer | provenance |  |
 | test.c:75:13:75:18 | read output argument | test.c:76:11:76:16 | *buffer | provenance |  |
+| test.c:80:25:80:31 | *access to array | test.c:91:24:91:33 | *fileBuffer | provenance | TaintFunction |
 nodes
 | test.c:8:27:8:30 | **argv | semmle.label | **argv |
 | test.c:9:23:9:29 | *access to array | semmle.label | *access to array |
@@ -28,10 +23,6 @@
 | test.c:38:11:38:18 | *fileName | semmle.label | *fileName |
 | test.c:43:17:43:24 | scanf output argument | semmle.label | scanf output argument |
 | test.c:44:11:44:18 | *fileName | semmle.label | *fileName |
-<<<<<<< HEAD
-| test.c:57:10:57:16 | *access to array | semmle.label | *access to array |
-| test.c:72:24:72:33 | *fileBuffer | semmle.label | *fileBuffer |
-=======
 | test.c:48:21:48:26 | *call to getenv | semmle.label | *call to getenv |
 | test.c:48:21:48:26 | *call to getenv | semmle.label | *call to getenv |
 | test.c:49:11:49:17 | *tainted | semmle.label | *tainted |
@@ -41,20 +32,17 @@
 | test.c:74:13:74:18 | read output argument | semmle.label | read output argument |
 | test.c:75:13:75:18 | read output argument | semmle.label | read output argument |
 | test.c:76:11:76:16 | *buffer | semmle.label | *buffer |
->>>>>>> 8b919148
+| test.c:80:25:80:31 | *access to array | semmle.label | *access to array |
+| test.c:91:24:91:33 | *fileBuffer | semmle.label | *fileBuffer |
 subpaths
 #select
 | test.c:17:11:17:18 | fileName | test.c:8:27:8:30 | **argv | test.c:17:11:17:18 | *fileName | This argument to a file access function is derived from $@ and then passed to fopen(filename). | test.c:8:27:8:30 | **argv | user input (a command-line argument) |
 | test.c:32:11:32:18 | fileName | test.c:8:27:8:30 | **argv | test.c:32:11:32:18 | *fileName | This argument to a file access function is derived from $@ and then passed to fopen(filename). | test.c:8:27:8:30 | **argv | user input (a command-line argument) |
 | test.c:38:11:38:18 | fileName | test.c:37:17:37:24 | scanf output argument | test.c:38:11:38:18 | *fileName | This argument to a file access function is derived from $@ and then passed to fopen(filename). | test.c:37:17:37:24 | scanf output argument | user input (value read by scanf) |
 | test.c:44:11:44:18 | fileName | test.c:43:17:43:24 | scanf output argument | test.c:44:11:44:18 | *fileName | This argument to a file access function is derived from $@ and then passed to fopen(filename). | test.c:43:17:43:24 | scanf output argument | user input (value read by scanf) |
-<<<<<<< HEAD
-| test.c:57:10:57:16 | access to array | test.c:8:27:8:30 | **argv | test.c:57:10:57:16 | *access to array | This argument to a file access function is derived from $@ and then passed to read(fileName), which calls fopen(filename). | test.c:8:27:8:30 | **argv | user input (a command-line argument) |
-| test.c:72:24:72:33 | fileBuffer | test.c:8:27:8:30 | **argv | test.c:72:24:72:33 | *fileBuffer | This argument to a file access function is derived from $@ and then passed to fopen(filename). | test.c:8:27:8:30 | **argv | user input (a command-line argument) |
-=======
 | test.c:49:11:49:17 | tainted | test.c:48:21:48:26 | *call to getenv | test.c:49:11:49:17 | *tainted | This argument to a file access function is derived from $@ and then passed to fopen(filename). | test.c:48:21:48:26 | *call to getenv | user input (an environment variable) |
 | test.c:55:11:55:16 | buffer | test.c:54:21:54:26 | *call to getenv | test.c:55:11:55:16 | *buffer | This argument to a file access function is derived from $@ and then passed to fopen(filename). | test.c:54:21:54:26 | *call to getenv | user input (an environment variable) |
 | test.c:69:14:69:20 | access to array | test.c:8:27:8:30 | **argv | test.c:69:14:69:20 | *access to array | This argument to a file access function is derived from $@ and then passed to readFile(fileName), which calls fopen(filename). | test.c:8:27:8:30 | **argv | user input (a command-line argument) |
 | test.c:76:11:76:16 | buffer | test.c:74:13:74:18 | read output argument | test.c:76:11:76:16 | *buffer | This argument to a file access function is derived from $@ and then passed to fopen(filename). | test.c:74:13:74:18 | read output argument | user input (buffer read by read) |
 | test.c:76:11:76:16 | buffer | test.c:75:13:75:18 | read output argument | test.c:76:11:76:16 | *buffer | This argument to a file access function is derived from $@ and then passed to fopen(filename). | test.c:75:13:75:18 | read output argument | user input (buffer read by read) |
->>>>>>> 8b919148
+| test.c:91:24:91:33 | fileBuffer | test.c:8:27:8:30 | **argv | test.c:91:24:91:33 | *fileBuffer | This argument to a file access function is derived from $@ and then passed to fopen(filename). | test.c:8:27:8:30 | **argv | user input (a command-line argument) |