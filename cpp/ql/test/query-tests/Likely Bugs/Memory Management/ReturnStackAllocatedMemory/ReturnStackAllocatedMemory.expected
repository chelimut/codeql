--- conflicted
+++ resolved
@@ -1,27 +1,4 @@
 edges
-<<<<<<< HEAD
-| test.cpp:17:9:17:11 | & ... | test.cpp:17:9:17:11 | StoreValue |
-| test.cpp:17:10:17:11 | Unary | test.cpp:17:9:17:11 | & ... |
-| test.cpp:17:10:17:11 | mc | test.cpp:17:10:17:11 | Unary |
-| test.cpp:47:9:47:10 | Unary | test.cpp:47:9:47:10 | mc |
-| test.cpp:47:9:47:10 | mc | test.cpp:47:9:47:10 | StoreValue |
-| test.cpp:47:9:47:10 | mc | test.cpp:47:9:47:10 | Unary |
-| test.cpp:54:9:54:15 | & ... | test.cpp:54:9:54:15 | StoreValue |
-| test.cpp:54:11:54:12 | Unary | test.cpp:54:14:54:14 | a |
-| test.cpp:54:11:54:12 | mc | test.cpp:54:11:54:12 | Unary |
-| test.cpp:54:14:54:14 | Unary | test.cpp:54:9:54:15 | & ... |
-| test.cpp:54:14:54:14 | a | test.cpp:54:14:54:14 | Unary |
-| test.cpp:112:9:112:11 | Unary | test.cpp:112:9:112:11 | arr |
-| test.cpp:112:9:112:11 | arr | test.cpp:112:9:112:11 | StoreValue |
-| test.cpp:112:9:112:11 | arr | test.cpp:112:9:112:11 | Unary |
-| test.cpp:119:9:119:18 | & ... | test.cpp:119:9:119:18 | StoreValue |
-| test.cpp:119:11:119:13 | Left | test.cpp:119:11:119:17 | access to array |
-| test.cpp:119:11:119:13 | Unary | test.cpp:119:11:119:13 | arr |
-| test.cpp:119:11:119:13 | arr | test.cpp:119:11:119:13 | Left |
-| test.cpp:119:11:119:13 | arr | test.cpp:119:11:119:13 | Unary |
-| test.cpp:119:11:119:17 | Unary | test.cpp:119:9:119:18 | & ... |
-| test.cpp:119:11:119:17 | access to array | test.cpp:119:11:119:17 | Unary |
-=======
 | test.cpp:17:10:17:11 | mc | test.cpp:17:9:17:11 | & ... |
 | test.cpp:23:17:23:19 | & ... | test.cpp:23:17:23:19 | & ... |
 | test.cpp:23:17:23:19 | & ... | test.cpp:25:9:25:11 | ptr |
@@ -66,14 +43,9 @@
 | test.cpp:189:16:189:16 | p | test.cpp:189:16:189:16 | (reference to) |
 | test.cpp:190:10:190:13 | (reference dereference) | test.cpp:190:10:190:13 | (reference to) |
 | test.cpp:190:10:190:13 | pRef | test.cpp:190:10:190:13 | (reference dereference) |
->>>>>>> 15aa8b62
 nodes
 | test.cpp:17:9:17:11 | & ... | semmle.label | & ... |
 | test.cpp:17:10:17:11 | mc | semmle.label | mc |
-<<<<<<< HEAD
-| test.cpp:47:9:47:10 | StoreValue | semmle.label | StoreValue |
-| test.cpp:47:9:47:10 | Unary | semmle.label | Unary |
-=======
 | test.cpp:23:17:23:19 | & ... | semmle.label | & ... |
 | test.cpp:23:17:23:19 | & ... | semmle.label | & ... |
 | test.cpp:23:18:23:19 | mc | semmle.label | mc |
@@ -85,36 +57,18 @@
 | test.cpp:41:10:41:12 | (reference dereference) | semmle.label | (reference dereference) |
 | test.cpp:41:10:41:12 | ref | semmle.label | ref |
 | test.cpp:47:9:47:10 | (reference to) | semmle.label | (reference to) |
->>>>>>> 15aa8b62
-| test.cpp:47:9:47:10 | mc | semmle.label | mc |
 | test.cpp:47:9:47:10 | mc | semmle.label | mc |
 | test.cpp:54:9:54:15 | & ... | semmle.label | & ... |
 | test.cpp:54:11:54:12 | mc | semmle.label | mc |
 | test.cpp:54:14:54:14 | a | semmle.label | a |
-<<<<<<< HEAD
-| test.cpp:112:9:112:11 | StoreValue | semmle.label | StoreValue |
-| test.cpp:112:9:112:11 | Unary | semmle.label | Unary |
-=======
 | test.cpp:89:3:89:11 | ... = ... | semmle.label | ... = ... |
 | test.cpp:89:9:89:11 | & ... | semmle.label | & ... |
 | test.cpp:89:10:89:11 | mc | semmle.label | mc |
 | test.cpp:92:9:92:11 | ptr | semmle.label | ptr |
->>>>>>> 15aa8b62
 | test.cpp:112:9:112:11 | arr | semmle.label | arr |
-| test.cpp:112:9:112:11 | arr | semmle.label | arr |
+| test.cpp:112:9:112:11 | array to pointer conversion | semmle.label | array to pointer conversion |
 | test.cpp:119:9:119:18 | & ... | semmle.label | & ... |
 | test.cpp:119:11:119:13 | arr | semmle.label | arr |
-<<<<<<< HEAD
-| test.cpp:119:11:119:13 | arr | semmle.label | arr |
-| test.cpp:119:11:119:17 | Unary | semmle.label | Unary |
-| test.cpp:119:11:119:17 | access to array | semmle.label | access to array |
-#select
-| test.cpp:17:9:17:11 | StoreValue | test.cpp:17:10:17:11 | mc | test.cpp:17:9:17:11 | StoreValue | May return stack-allocated memory from $@. | test.cpp:17:10:17:11 | mc | mc |
-| test.cpp:47:9:47:10 | StoreValue | test.cpp:47:9:47:10 | mc | test.cpp:47:9:47:10 | StoreValue | May return stack-allocated memory from $@. | test.cpp:47:9:47:10 | mc | mc |
-| test.cpp:54:9:54:15 | StoreValue | test.cpp:54:11:54:12 | mc | test.cpp:54:9:54:15 | StoreValue | May return stack-allocated memory from $@. | test.cpp:54:11:54:12 | mc | mc |
-| test.cpp:112:9:112:11 | StoreValue | test.cpp:112:9:112:11 | arr | test.cpp:112:9:112:11 | StoreValue | May return stack-allocated memory from $@. | test.cpp:112:9:112:11 | arr | arr |
-| test.cpp:119:9:119:18 | StoreValue | test.cpp:119:11:119:13 | arr | test.cpp:119:9:119:18 | StoreValue | May return stack-allocated memory from $@. | test.cpp:119:11:119:13 | arr | arr |
-=======
 | test.cpp:119:11:119:13 | array to pointer conversion | semmle.label | array to pointer conversion |
 | test.cpp:119:11:119:17 | access to array | semmle.label | access to array |
 | test.cpp:134:2:134:14 | ... = ... | semmle.label | ... = ... |
@@ -160,5 +114,4 @@
 | test.cpp:171:10:171:23 | Load: pointerToLocal | test.cpp:170:35:170:41 | myLocal | test.cpp:171:10:171:23 | pointerToLocal | May return stack-allocated memory from $@. | test.cpp:170:35:170:41 | myLocal | myLocal |
 | test.cpp:177:10:177:23 | Convert: (void *)... | test.cpp:176:25:176:34 | localArray | test.cpp:177:10:177:23 | (void *)... | May return stack-allocated memory from $@. | test.cpp:176:25:176:34 | localArray | localArray |
 | test.cpp:183:10:183:19 | CopyValue: (reference to) | test.cpp:182:21:182:27 | myLocal | test.cpp:183:10:183:19 | (reference to) | May return stack-allocated memory from $@. | test.cpp:182:21:182:27 | myLocal | myLocal |
-| test.cpp:190:10:190:13 | CopyValue: (reference to) | test.cpp:189:16:189:16 | p | test.cpp:190:10:190:13 | (reference to) | May return stack-allocated memory from $@. | test.cpp:189:16:189:16 | p | p |
->>>>>>> 15aa8b62
+| test.cpp:190:10:190:13 | CopyValue: (reference to) | test.cpp:189:16:189:16 | p | test.cpp:190:10:190:13 | (reference to) | May return stack-allocated memory from $@. | test.cpp:189:16:189:16 | p | p |